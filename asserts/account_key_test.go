--- conflicted
+++ resolved
@@ -43,15 +43,9 @@
 	cfg1 := &asserts.DatabaseConfig{Path: filepath.Join(c.MkDir(), "asserts-db1")}
 	accDb, err := asserts.OpenDatabase(cfg1)
 	c.Assert(err, IsNil)
-<<<<<<< HEAD
-	aks.fp, err = accDb.ImportKey("acc-id1", asserts.WrapPrivateKey(testPrivKey1))
-	c.Assert(err, IsNil)
-	pubKey, err := accDb.ExportPublicKey("acc-id1", aks.fp)
-=======
 	aks.fp, err = accDb.ImportKey("acc-id1", asserts.OpenPGPPrivateKey(testPrivKey1))
 	c.Assert(err, IsNil)
 	pubKey, err := accDb.PublicKey("acc-id1", aks.fp)
->>>>>>> 837bf92c
 	c.Assert(err, IsNil)
 	pubKeyEncoded, err := asserts.EncodePublicKey(pubKey)
 	c.Assert(err, IsNil)
@@ -167,11 +161,7 @@
 		"since":        aks.since.Format(time.RFC3339),
 		"until":        aks.until.Format(time.RFC3339),
 	}
-<<<<<<< HEAD
-	accKey, err := asserts.BuildAndSignInTest(asserts.AccountKeyType, headers, []byte(aks.pubKeyBody), asserts.WrapPrivateKey(trustedKey))
-=======
 	accKey, err := asserts.BuildAndSignInTest(asserts.AccountKeyType, headers, []byte(aks.pubKeyBody), asserts.OpenPGPPrivateKey(trustedKey))
->>>>>>> 837bf92c
 	c.Assert(err, IsNil)
 
 	rootDir := filepath.Join(c.MkDir(), "asserts-db")
@@ -198,11 +188,7 @@
 		"since":        aks.since.Format(time.RFC3339),
 		"until":        aks.until.Format(time.RFC3339),
 	}
-<<<<<<< HEAD
-	accKey, err := asserts.BuildAndSignInTest(asserts.AccountKeyType, headers, []byte(aks.pubKeyBody), asserts.WrapPrivateKey(trustedKey))
-=======
 	accKey, err := asserts.BuildAndSignInTest(asserts.AccountKeyType, headers, []byte(aks.pubKeyBody), asserts.OpenPGPPrivateKey(trustedKey))
->>>>>>> 837bf92c
 	c.Assert(err, IsNil)
 
 	rootDir := filepath.Join(c.MkDir(), "asserts-db")
