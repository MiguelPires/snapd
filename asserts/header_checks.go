--- conflicted
+++ resolved
@@ -82,13 +82,8 @@
 }
 
 // use 'defl' default if missing
-<<<<<<< HEAD
-func checkIntWithDefault(headers map[string]string, name string, defl int) (int, error) {
-	valueStr, ok := headers[name]
-=======
-func checkInteger(headers map[string]interface{}, name string, defl int) (int, error) {
+func checkIntWithDefault(headers map[string]interface{}, name string, defl int) (int, error) {
 	value, ok := headers[name]
->>>>>>> e6928035
 	if !ok {
 		return defl, nil
 	}
@@ -103,9 +98,8 @@
 	return m, nil
 }
 
-<<<<<<< HEAD
-func checkInt(headers map[string]string, name string) (int, error) {
-	valueStr, err := checkNotEmpty(headers, name)
+func checkInt(headers map[string]interface{}, name string) (int, error) {
+	valueStr, err := checkNotEmptyString(headers, name)
 	if err != nil {
 		return -1, err
 	}
@@ -116,12 +110,8 @@
 	return value, nil
 }
 
-func checkRFC3339Date(headers map[string]string, name string) (time.Time, error) {
-	dateStr, err := checkNotEmpty(headers, name)
-=======
 func checkRFC3339Date(headers map[string]interface{}, name string) (time.Time, error) {
 	dateStr, err := checkNotEmptyString(headers, name)
->>>>>>> e6928035
 	if err != nil {
 		return time.Time{}, err
 	}
