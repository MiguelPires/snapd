--- conflicted
+++ resolved
@@ -72,21 +72,14 @@
 		return nil, err
 	}
 	// TODO:UC20: should we check these errors and try to do something?
-<<<<<<< HEAD
 	m := Modeenv{
 		read:          true,
 		originRootdir: rootdir,
 	}
 	unmarshalModeenvValueFromCfg(cfg, "recovery_system", &m.RecoverySystem)
+	unmarshalModeenvValueFromCfg(cfg, "current_recovery_systems", &m.CurrentRecoverySystems)
 	unmarshalModeenvValueFromCfg(cfg, "mode", &m.Mode)
 	if m.Mode == "" {
-=======
-	recoverySystem, _ := cfg.Get("", "recovery_system")
-	currentRecoverySystemsString, _ := cfg.Get("", "current_recovery_systems")
-	currentRecoverySystems := splitModeenvStringList(currentRecoverySystemsString)
-	mode, _ := cfg.Get("", "mode")
-	if mode == "" {
->>>>>>> f421b32e
 		return nil, fmt.Errorf("internal error: mode is unset")
 	}
 	unmarshalModeenvValueFromCfg(cfg, "base", &m.Base)
@@ -94,7 +87,6 @@
 	unmarshalModeenvValueFromCfg(cfg, "try_base", &m.TryBase)
 
 	// current_kernels is a comma-delimited list in a string
-<<<<<<< HEAD
 	unmarshalModeenvValueFromCfg(cfg, "current_kernels", &m.CurrentKernels)
 	var bm modeenvModel
 	unmarshalModeenvValueFromCfg(cfg, "model", &bm)
@@ -104,37 +96,6 @@
 	unmarshalModeenvValueFromCfg(cfg, "grade", &m.Grade)
 
 	return &m, nil
-=======
-	kernelsString, _ := cfg.Get("", "current_kernels")
-	kernels := splitModeenvStringList(kernelsString)
-	brand := ""
-	model := ""
-	brandSlashModel, _ := cfg.Get("", "model")
-	if bsmSplit := strings.SplitN(brandSlashModel, "/", 2); len(bsmSplit) == 2 {
-		if bsmSplit[0] != "" && bsmSplit[1] != "" {
-			brand = bsmSplit[0]
-			model = bsmSplit[1]
-		}
-	}
-	// expect the caller to validate the grade
-	grade, _ := cfg.Get("", "grade")
-
-	return &Modeenv{
-		Mode:                   mode,
-		RecoverySystem:         recoverySystem,
-		CurrentRecoverySystems: currentRecoverySystems,
-		// keep this comment to make gofmt 1.9 happy
-		Base:           base,
-		TryBase:        tryBase,
-		BaseStatus:     baseStatus,
-		CurrentKernels: kernels,
-		BrandID:        brand,
-		Grade:          grade,
-		Model:          model,
-		read:           true,
-		originRootdir:  rootdir,
-	}, nil
->>>>>>> f421b32e
 }
 
 // Write outputs the modeenv to the file where it was read, only valid on
@@ -157,36 +118,13 @@
 	if m.Mode == "" {
 		return fmt.Errorf("internal error: mode is unset")
 	}
-<<<<<<< HEAD
 	marshalNonEmptyForModeenvEntry(buf, "mode", m.Mode)
 	marshalNonEmptyForModeenvEntry(buf, "recovery_system", m.RecoverySystem)
+	marshalNonEmptyForModeenvEntry(buf, "current_recovery_systems", m.CurrentRecoverySystems)
 	marshalNonEmptyForModeenvEntry(buf, "base", m.Base)
 	marshalNonEmptyForModeenvEntry(buf, "try_base", m.TryBase)
 	marshalNonEmptyForModeenvEntry(buf, "base_status", m.BaseStatus)
 	marshalNonEmptyForModeenvEntry(buf, "current_kernels", strings.Join(m.CurrentKernels, ","))
-=======
-	fmt.Fprintf(buf, "mode=%s\n", m.Mode)
-
-	if m.RecoverySystem != "" {
-		fmt.Fprintf(buf, "recovery_system=%s\n", m.RecoverySystem)
-	}
-	if len(m.CurrentRecoverySystems) != 0 {
-		// recovery system label is composed of letters, numbers and dashes
-		fmt.Fprintf(buf, "current_recovery_systems=%s\n", asModeenvStringList(m.CurrentRecoverySystems))
-	}
-	if m.Base != "" {
-		fmt.Fprintf(buf, "base=%s\n", m.Base)
-	}
-	if m.TryBase != "" {
-		fmt.Fprintf(buf, "try_base=%s\n", m.TryBase)
-	}
-	if m.BaseStatus != "" {
-		fmt.Fprintf(buf, "base_status=%s\n", m.BaseStatus)
-	}
-	if len(m.CurrentKernels) != 0 {
-		fmt.Fprintf(buf, "current_kernels=%s\n", asModeenvStringList(m.CurrentKernels))
-	}
->>>>>>> f421b32e
 	if m.Model != "" || m.Grade != "" {
 		if m.Model == "" {
 			return fmt.Errorf("internal error: model is unset")
@@ -204,7 +142,6 @@
 	return nil
 }
 
-<<<<<<< HEAD
 type modeenvValueMarshaller interface {
 	MarshalModeenvValue() (string, error)
 }
@@ -264,8 +201,6 @@
 	return nil
 }
 
-=======
->>>>>>> f421b32e
 func splitModeenvStringList(v string) []string {
 	if v == "" {
 		return nil
@@ -286,7 +221,6 @@
 
 func asModeenvStringList(v []string) string {
 	return strings.Join(v, ",")
-<<<<<<< HEAD
 }
 
 type modeenvModel struct {
@@ -305,6 +239,4 @@
 		}
 	}
 	return nil
-=======
->>>>>>> f421b32e
 }