--- conflicted
+++ resolved
@@ -41,9 +41,6 @@
 
 var _ = Suite(&grubAssetsTestSuite{})
 
-<<<<<<< HEAD
-func (s *grubAssetsTestSuite) testGrubConfigContains(c *C, name string, edition int, keys ...string) {
-=======
 func (s *grubAssetsTestSuite) SetUpTest(c *C) {
 	s.BaseTest.SetUpTest(c)
 
@@ -57,8 +54,7 @@
 	s.AddCleanup(assets.MockSnippetsForEdition("grub-recovery.cfg:static-cmdline", snippets))
 }
 
-func (s *grubAssetsTestSuite) testGrubConfigContains(c *C, name string, keys ...string) {
->>>>>>> 809eded7
+func (s *grubAssetsTestSuite) testGrubConfigContains(c *C, name string, edition int, keys ...string) {
 	a := assets.Internal(name)
 	c.Assert(a, NotNil)
 	as := string(a)
