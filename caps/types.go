--- conflicted
+++ resolved
@@ -52,13 +52,8 @@
 	return t.Name
 }
 
-<<<<<<< HEAD
-// Validate if a capability is correct according to the given type
-func (t *Type) Validate(c *Capability) error {
-=======
 // Validate whether a capability is correct according to the given type.
 func (t Type) Validate(c *Capability) error {
->>>>>>> 57460a6f
 	if t != c.Type {
 		return fmt.Errorf("capability is not of type %q", t)
 	}
