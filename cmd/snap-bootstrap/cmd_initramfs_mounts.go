// -*- Mode: Go; indent-tabs-mode: t -*-

/*
 * Copyright (C) 2019-2020 Canonical Ltd
 *
 * This program is free software: you can redistribute it and/or modify
 * it under the terms of the GNU General Public License version 3 as
 * published by the Free Software Foundation.
 *
 * This program is distributed in the hope that it will be useful,
 * but WITHOUT ANY WARRANTY; without even the implied warranty of
 * MERCHANTABILITY or FITNESS FOR A PARTICULAR PURPOSE.  See the
 * GNU General Public License for more details.
 *
 * You should have received a copy of the GNU General Public License
 * along with this program.  If not, see <http://www.gnu.org/licenses/>.
 *
 */

package main

import (
	"encoding/json"
	"fmt"
	"io/ioutil"
	"os"
	"path/filepath"
	"strings"
	"syscall"

	"github.com/jessevdk/go-flags"

	"github.com/snapcore/snapd/asserts"
	"github.com/snapcore/snapd/boot"
	"github.com/snapcore/snapd/dirs"
	"github.com/snapcore/snapd/logger"
	"github.com/snapcore/snapd/osutil"
	"github.com/snapcore/snapd/osutil/disks"
	"github.com/snapcore/snapd/overlord/state"
	"github.com/snapcore/snapd/secboot"
	"github.com/snapcore/snapd/snap"
	"github.com/snapcore/snapd/snap/squashfs"
	"github.com/snapcore/snapd/sysconfig"

	// to set sysconfig.ApplyFilesystemOnlyDefaultsImpl
	_ "github.com/snapcore/snapd/overlord/configstate/configcore"
)

func init() {
	const (
		short = "Generate mounts for the initramfs"
		long  = "Generate and perform all mounts for the initramfs before transitioning to userspace"
	)

	addCommandBuilder(func(parser *flags.Parser) {
		if _, err := parser.AddCommand("initramfs-mounts", short, long, &cmdInitramfsMounts{}); err != nil {
			panic(err)
		}
	})

	snap.SanitizePlugsSlots = func(*snap.Info) {}
}

type cmdInitramfsMounts struct{}

func (c *cmdInitramfsMounts) Execute(args []string) error {
	return generateInitramfsMounts()
}

var (
	osutilIsMounted = osutil.IsMounted

	snapTypeToMountDir = map[snap.Type]string{
		snap.TypeBase:   "base",
		snap.TypeKernel: "kernel",
		snap.TypeSnapd:  "snapd",
	}

	secbootMeasureSnapSystemEpochWhenPossible    func() error
	secbootMeasureSnapModelWhenPossible          func(findModel func() (*asserts.Model, error)) error
	secbootUnlockVolumeUsingSealedKeyIfEncrypted func(disk disks.Disk, name string, encryptionKeyFile string, opts *secboot.UnlockVolumeUsingSealedKeyOptions) (string, bool, error)
	secbootUnlockEncryptedVolumeUsingKey         func(disk disks.Disk, name string, key []byte) (string, error)

	secbootLockTPMSealedKeys func() error

	bootFindPartitionUUIDForBootedKernelDisk = boot.FindPartitionUUIDForBootedKernelDisk
)

func stampedAction(stamp string, action func() error) error {
	stampFile := filepath.Join(dirs.SnapBootstrapRunDir, stamp)
	if osutil.FileExists(stampFile) {
		return nil
	}
	if err := os.MkdirAll(filepath.Dir(stampFile), 0755); err != nil {
		return err
	}
	if err := action(); err != nil {
		return err
	}
	return ioutil.WriteFile(stampFile, nil, 0644)
}

func generateInitramfsMounts() error {
	// Ensure there is a very early initial measurement
	err := stampedAction("secboot-epoch-measured", func() error {
		return secbootMeasureSnapSystemEpochWhenPossible()
	})
	if err != nil {
		return err
	}

	mode, recoverySystem, err := boot.ModeAndRecoverySystemFromKernelCommandLine()
	if err != nil {
		return err
	}

	mst := &initramfsMountsState{
		mode:           mode,
		recoverySystem: recoverySystem,
	}

	switch mode {
	case "recover":
		return generateMountsModeRecover(mst)
	case "install":
		return generateMountsModeInstall(mst)
	case "run":
		return generateMountsModeRun(mst)
	}
	// this should never be reached
	return fmt.Errorf("internal error: mode in generateInitramfsMounts not handled")
}

// generateMountsMode* is called multiple times from initramfs until it
// no longer generates more mount points and just returns an empty output.
func generateMountsModeInstall(mst *initramfsMountsState) error {
	// steps 1 and 2 are shared with recover mode
	if err := generateMountsCommonInstallRecover(mst); err != nil {
		return err
	}

	// 3. final step: write modeenv to tmpfs data dir and disable cloud-init in
	//   install mode
	modeEnv := &boot.Modeenv{
		Mode:           "install",
		RecoverySystem: mst.recoverySystem,
	}
	if err := modeEnv.WriteTo(boot.InitramfsWritableDir); err != nil {
		return err
	}

	// done, no output, no error indicates to initramfs we are done with
	// mounting stuff
	return nil
}

// copyNetworkConfig copies the network configuration to the target
// directory. This is used to copy the network configuration
// data from a real uc20 ubuntu-data partition into a ephemeral one.
func copyNetworkConfig(src, dst string) error {
	for _, globEx := range []string{
		// for network configuration setup by console-conf, etc.
		// TODO:UC20: we want some way to "try" or "verify" the network
		//            configuration or to only use known-to-be-good network
		//            configuration i.e. from ubuntu-save before installing it
		//            onto recover mode, because the network configuration could
		//            have been what was broken so we don't want to break
		//            network configuration for recover mode as well, but for
		//            now this is fine
		"system-data/etc/netplan/*",
		// etc/machine-id is part of what systemd-networkd uses to generate a
		// DHCP clientid (the other part being the interface name), so to have
		// the same IP addresses across run mode and recover mode, we need to
		// also copy the machine-id across
		"system-data/etc/machine-id",
	} {
		if err := copyFromGlobHelper(src, dst, globEx); err != nil {
			return err
		}
	}
	return nil
}

// copyUbuntuDataMisc copies miscellaneous other files from the run mode system
// to the recover system such as:
//  - timesync clock to keep the same time setting in recover as in run mode
func copyUbuntuDataMisc(src, dst string) error {
	for _, globEx := range []string{
		// systemd's timesync clock file so that the time in recover mode moves
		// forward to what it was in run mode
		// NOTE: we don't sync back the time movement from recover mode to run
		// mode currently, unclear how/when we could do this, but recover mode
		// isn't meant to be long lasting and as such it's probably not a big
		// problem to "lose" the time spent in recover mode
		"system-data/var/lib/systemd/timesync/clock",
	} {
		if err := copyFromGlobHelper(src, dst, globEx); err != nil {
			return err
		}
	}

	return nil
}

// copyUbuntuDataAuth copies the authentication files like
//  - extrausers passwd,shadow etc
//  - sshd host configuration
//  - user .ssh dir
// to the target directory. This is used to copy the authentication
// data from a real uc20 ubuntu-data partition into a ephemeral one.
func copyUbuntuDataAuth(src, dst string) error {
	for _, globEx := range []string{
		"system-data/var/lib/extrausers/*",
		"system-data/etc/ssh/*",
		"user-data/*/.ssh/*",
		// this ensures we get proper authentication to snapd from "snap"
		// commands in recover mode
		"user-data/*/.snap/auth.json",
		// this ensures we also get non-ssh enabled accounts copied
		"user-data/*/.profile",
		// so that users have proper perms, i.e. console-conf added users are
		// sudoers
		"system-data/etc/sudoers.d/*",
	} {
		if err := copyFromGlobHelper(src, dst, globEx); err != nil {
			return err
		}
	}

	// ensure the user state is transferred as well
	srcState := filepath.Join(src, "system-data/var/lib/snapd/state.json")
	dstState := filepath.Join(dst, "system-data/var/lib/snapd/state.json")
	err := state.CopyState(srcState, dstState, []string{"auth.users", "auth.macaroon-key", "auth.last-id"})
	if err != nil && err != state.ErrNoState {
		return fmt.Errorf("cannot copy user state: %v", err)
	}

	return nil
}

// copySafeDefaultData will copy to the destination a "safe" set of data for
// a blank recover mode, i.e. one where we cannot copy authentication, etc. from
// the actual host ubuntu-data. Currently this is just a file to disable
// console-conf from running.
func copySafeDefaultData(dst string) error {
	consoleConfCompleteFile := filepath.Join(dst, "system-data/var/lib/console-conf/complete")
	if err := os.MkdirAll(filepath.Dir(consoleConfCompleteFile), 0755); err != nil {
		return err
	}
	return ioutil.WriteFile(consoleConfCompleteFile, nil, 0644)
}

func copyFromGlobHelper(src, dst, globEx string) error {
	matches, err := filepath.Glob(filepath.Join(src, globEx))
	if err != nil {
		return err
	}
	for _, p := range matches {
		comps := strings.Split(strings.TrimPrefix(p, src), "/")
		for i := range comps {
			part := filepath.Join(comps[0 : i+1]...)
			fi, err := os.Stat(filepath.Join(src, part))
			if err != nil {
				return err
			}
			if fi.IsDir() {
				if err := os.Mkdir(filepath.Join(dst, part), fi.Mode()); err != nil && !os.IsExist(err) {
					return err
				}
				st, ok := fi.Sys().(*syscall.Stat_t)
				if !ok {
					return fmt.Errorf("cannot get stat data: %v", err)
				}
				if err := os.Chown(filepath.Join(dst, part), int(st.Uid), int(st.Gid)); err != nil {
					return err
				}
			} else {
				if err := osutil.CopyFile(p, filepath.Join(dst, part), osutil.CopyFlagPreserveAll); err != nil {
					return err
				}
			}
		}
	}

	return nil
}

type recoverDegradedState struct {
	// TODO: make these values enums?
	// DataKey is which key was used to unlock ubuntu-data (if any). Valid
	// values are:
	// - "run" for the normal run mode key object
	// - "fallback" for the fallback recover mode specific key object
	// - "" for either unencrypted case, or if we were unable to unlock it
	//   (in the case we failed to unlock it, but we know it is there,
	//   the DataState field provides more information)
	DataKey string `json:"data-key"`
	// TODO: make these values enums?
	// DataState is the state of the ubuntu-data mountpoint, it can be:
	// - "mounted" for mounted and available
	// - "enc-not-found" for state where we found an ubuntu-data-enc
	//   partition and tried to unlock it, but failed _before mounting it_.
	//   Errors mounting are identified differently.
	// TODO:UC20: "other" is a really bad term here replace with something better
	// - "other" for some other error where we couldn't identify if there's an
	//    ubuntu-data (or ubuntu-data-enc) partition at all
	DataState string `json:"data-state"`
	// SaveKey is which key was used to unlock ubuntu-save (if any). Same values
	// as DataKey.
	SaveKey string `json:"save-key"`
	// SaveState is the state of the ubuntu-save mountpoint, it can be in any of
	// the states documented for DataState, with the additional state of:
	// - "not-found" for state when we don't have ubuntu-save, but it is
	//   optional (unencrypted only)
	SaveState string `json:"save-state"`
	// HostLocation is the location where the host's ubuntu-data is mounted
	// and available. If this is the empty string, then the host's
	// ubuntu-data is not available anywhere.
	HostLocation string `json:"host-location"`
	// ErrorLog holds the log of errors that led to the degraded recovery mode.
	ErrorLog []string `json:"error-log"`
}

func (r *recoverDegradedState) LogErrorf(format string, v ...interface{}) {
	msg := fmt.Sprintf(format, v...)
	r.ErrorLog = append(r.ErrorLog, msg)
	logger.Noticef(msg)
}

type recoverContext struct {
	// the disk we have all our partitions on
	disk disks.Disk
	// options for finding partitions on the disk we have all our partitions on
	diskOpts *disks.Options
	// the device for ubuntu-data that is to be mounted - either an unencrypted
	// volume, or a decrypted mapper volume if ubuntu-data is really encrypted
	// on the physical disk
	dataDevice string
	// the device for ubuntu-save that is to be mounted
	saveDevice string

	// XXX: would be nice to get rid of tracking this here
	isEncryptedDev bool

	// state for tracking what happens
	degradedState recoverDegradedState
}

// TODO: should this be a method on *context ?
func verifyMountPointCtx(ctx *recoverContext, dir, name string) error {
	matches, err := ctx.disk.MountPointIsFromDisk(dir, ctx.diskOpts)
	if err != nil {
		return err
	}
	if !matches {
		return fmt.Errorf("cannot validate boot: %s mountpoint is expected to be from disk %s but is not", name, ctx.disk.Dev())
	}
	return nil
}

<<<<<<< HEAD
// stateFunc is a function which executes a state action, returns the next
// function (for the next) state or nil if it is the final state.
type stateFunc func(ctx *recoverContext) (stateFunc, error)

// stateMachine is a state machine implementing the logic for degraded recover
// mode. the following state diagram shows the logic for the various states and
// transitions:
/**

     fail or       +-------------------+  fail,     +-----------+fail,       +-------------+
     not needed    |    locate save    |  unencrypt |unlock data|encrypted   | unlock data |
    +--------------+    unencrypted    +<-----------+w/ run key +----------->+ w/ fallback +------+
    |              |                   |            |           |            | key         |      |
    |              +--------+----------+            +-----+-----+            +-----+-------+      |
    |                       |                             |                        |              |
    |                       |success                      |success                 |              |
    |                       |                             |                        |success       |
    v                       v                             v                        |              |
+---+---+           +-------+----+                +-------+----+                   |              |
|       |           | mount      |       success  | mount data |                   |              |
| done  +<----------+ save       |      +---------+            +<------------------+              |
|       |           |            |      |         |            |                                  |
+--+----+           +----+-------+      |         +----------+-+                                  |
   ^                     ^              |                    |                                    |
   |                     |success       v                    |                                    |
   |                     |     +--------+----+   fail        |fail                       unlock   |
   |                     |     | unlock save +--------+      |                           failed   |
   |                     +-----+ w/ run key  |        v      v                                    |
   |                     ^     +-------------+   +----+------+-----+                              |
   |                     |                       | unlock save     |                              |
   |                     |                       | w/ fallback key +<-----------------------------+
   |                     +-----------------------+                 |
   |                             success         +-------+---------+
   |                                                     |
   |                                                     |
   |                                                     |
   +-----------------------------------------------------+
                         fail

*/
type stateMachine struct {
	current stateFunc
}

func newStateMachine() *stateMachine {
	m := &stateMachine{}
	m.current = m.unlockDataRunKey
	return m
}

func (m *stateMachine) execute(ctx *recoverContext) (finished bool, err error) {
	next, err := m.current(ctx)
	m.current = next
	return next == nil, err
}

// stateUnlockDataRunKey will try to unlock ubuntu-data with the normal run-mode
// key, and if it fails, progresses to the next state, which is either:
// - failed to unlock data, but we know it's an encrypted device -> try to unlock with fallback key
// - failed to find data at all -> try to unlock save
// - unlocked data with run key -> mount data
func (m *stateMachine) unlockDataRunKey(ctx *recoverContext) (stateFunc, error) {
	runModeKey := filepath.Join(boot.InitramfsEncryptionKeyDir, "ubuntu-data.sealed-key")
	dataDevice, isEncryptedDev, err := secbootUnlockVolumeUsingSealedKeyIfEncrypted(ctx.disk, "ubuntu-data", runModeKey, false)
	if isEncryptedDev {
		ctx.diskOpts = &disks.Options{
			IsDecryptedDevice: true,
		}
		ctx.isEncryptedDev = true
	}
=======
	// 2.X mount ubuntu-boot for access to the run mode key to unseal
	//     ubuntu-data
	// use the disk we mounted ubuntu-seed from as a reference to find
	// ubuntu-seed and mount it
	// TODO: w/ degraded mode we need to be robust against not being able to
	// find/mount ubuntu-boot and fallback to using keys from ubuntu-seed in
	// that case
	partUUID, err := disk.FindMatchingPartitionUUID("ubuntu-boot")
	if err != nil {
		return err
	}

	// should we fsck ubuntu-boot? probably yes because on some platforms
	// (u-boot for example) ubuntu-boot is vfat and it could have been unmounted
	// dirtily, and we need to fsck it to ensure it is mounted safely before
	// reading keys from it
	fsckSystemdOpts := &systemdMountOptions{
		NeedsFsck: true,
	}
	if err := doSystemdMount(fmt.Sprintf("/dev/disk/by-partuuid/%s", partUUID), boot.InitramfsUbuntuBootDir, fsckSystemdOpts); err != nil {
		return err
	}

	// 2.X+1, verify ubuntu-boot comes from same disk as ubuntu-seed
	matches, err := disk.MountPointIsFromDisk(boot.InitramfsUbuntuBootDir, nil)
	if err != nil {
		return err
	}
	if !matches {
		return fmt.Errorf("cannot validate boot: ubuntu-boot mountpoint is expected to be from disk %s but is not", disk.Dev())
	}

	// 3. mount ubuntu-data for recovery using run mode key
	runModeKey := filepath.Join(boot.InitramfsBootEncryptionKeyDir, "ubuntu-data.sealed-key")
	opts := &secboot.UnlockVolumeUsingSealedKeyOptions{
		LockKeysOnFinish: true,
		AllowRecoveryKey: true,
	}
	device, isDecryptDev, err := secbootUnlockVolumeUsingSealedKeyIfEncrypted(disk, "ubuntu-data", runModeKey, opts)
>>>>>>> 5a68a5dd
	if err != nil {
		// we couldn't unlock ubuntu-data with the primary key, or we didn't
		// find it in the unencrypted case
		if isEncryptedDev {
			ctx.degradedState.LogErrorf("cannot unlock encrypted ubuntu-data with sealed run key: %v", err)
			// we know the device is encrypted, so the next state is to try
			// unlocking with the fallback key
			return m.unlockDataFallbackKey, nil
		}

		// not an encrypted device, so nothing to fall back to try and unlock
		// data, so just mark it as not found and continue on to try and mount
		// an unencrypted ubuntu-save directly
		// TODO:UC20: should we save the specific error in degradedState
		//            somewhere in addition to logging it?
		ctx.degradedState.LogErrorf("failed to find ubuntu-data partition for mounting host data: %v", err)
		ctx.degradedState.DataState = "other"
		return m.locateUnencryptedSave, nil
	}

	// otherwise successfully unlocked it (if it was encrypted)
	ctx.dataDevice = dataDevice

	// successfully unlocked it with the run key, so just mark that in the
	// state and move on to trying to mount it
	if isEncryptedDev {
		ctx.degradedState.DataKey = "run"
	}

	return m.mountData, nil
}

func (m *stateMachine) unlockDataFallbackKey(ctx *recoverContext) (stateFunc, error) {
	dataFallbackKey := filepath.Join(boot.InitramfsEncryptionKeyDir, "ubuntu-data.recovery.sealed-key")
	// XXX: we don't check isDecryptDev here, if we are here then the previous
	// call trying to unlock ubuntu-data already said it was encrypted
	dataDevice, _, err := secbootUnlockVolumeUsingSealedKeyIfEncrypted(ctx.disk, "ubuntu-data", dataFallbackKey, false)
	if err != nil {
		// TODO: should we introspect err here to get a more detailed
		//       response in degradedState and in the log message?
		// we failed to decrypt the device again with the fallback key,
		// so we are for sure in degraded mode
		ctx.degradedState.LogErrorf("cannot find or unlock encrypted ubuntu-data partition with sealed fallback key: %v", err)
		ctx.degradedState.DataState = "enc-not-found"

		// skip trying to mount data, since we did not data we cannot
		// open save with with the run key, so try the fallback one
		return m.unlockSaveFallbackKey, nil
	}

	// we unlocked data with the fallback key, we are not in
	// "fully" degraded mode, but we do need to track that we had to
	// use the fallback key
	ctx.degradedState.DataKey = "fallback"
	ctx.dataDevice = dataDevice

	return m.mountData, nil
}

func (m *stateMachine) mountData(ctx *recoverContext) (stateFunc, error) {
	// don't do fsck on the data partition, it could be corrupted
	if err := doSystemdMount(ctx.dataDevice, boot.InitramfsHostUbuntuDataDir, nil); err != nil {
		ctx.degradedState.LogErrorf("cannot mount ubuntu-data: %v", err)
		// we failed to mount it, proceed with degraded mode
		ctx.degradedState.DataState = "not-mounted"

		// no point trying to unlock save with the run key, we need data to be
		// mounted for that and we failed to mount it
		return m.unlockSaveFallbackKey, nil
	}
	// we mounted it successfully, verify it comes from the right disk
	if err := verifyMountPointCtx(ctx, boot.InitramfsHostUbuntuDataDir, "ubuntu-data"); err != nil {
		ctx.degradedState.LogErrorf("cannot verify ubuntu-data mount point at %v: %v",
			boot.InitramfsHostUbuntuDataDir, err)
		return nil, err
	}

	ctx.degradedState.DataState = "mounted"
	ctx.degradedState.HostLocation = boot.InitramfsHostUbuntuDataDir

	// next step: try to unlock with run save key
	return m.unlockSaveRunKey, nil
}

func (m *stateMachine) locateUnencryptedSave(ctx *recoverContext) (stateFunc, error) {
	partUUID, err := ctx.disk.FindMatchingPartitionUUID("ubuntu-save")
	if err != nil {
		// error locating ubuntu-save
		if _, ok := err.(disks.FilesystemLabelNotFoundError); ok {
			// this is ok, ubuntu-save may not exist for
			// non-encrypted device
			ctx.degradedState.SaveState = "not-found"
		} else {
			// the error is not "not-found", so we have a real error
			// identifying whether save exists or not
			ctx.degradedState.LogErrorf("error identifying ubuntu-save partition: %v", err)
			ctx.degradedState.SaveState = "other"
		}

		// all done, nothing left to try and mount, even if errors
		// occurred
		return nil, nil
	}

	// we found the unencrypted device, now mount it
	ctx.saveDevice = filepath.Join("/dev/disk/by-partuuid", partUUID)
	return m.mountSave, nil
}

func (m *stateMachine) unlockSaveRunKey(ctx *recoverContext) (stateFunc, error) {
	// XXX: would be nice to not need this redirect here
	if !ctx.isEncryptedDev {
		return m.locateUnencryptedSave, nil
	}

<<<<<<< HEAD
	// to get to this state, we needed to have mounted ubuntu-data on host, so
	// if encrypted, we can try to read the run key from host ubuntu-data
	saveKey := filepath.Join(dirs.SnapFDEDirUnder(boot.InitramfsHostWritableDir), "ubuntu-save.key")
	key, err := ioutil.ReadFile(saveKey)
=======
	matches, err = disk.MountPointIsFromDisk(boot.InitramfsHostUbuntuDataDir, diskOpts)
>>>>>>> 5a68a5dd
	if err != nil {
		// log the error and skip to trying the fallback key
		ctx.degradedState.LogErrorf("cannot access run ubuntu-save key: %v", err)
		return m.unlockSaveFallbackKey, nil
	}

	saveDevice, err := secbootUnlockEncryptedVolumeUsingKey(ctx.disk, "ubuntu-save", key)
	if err != nil {
		ctx.degradedState.LogErrorf("cannot unlock encrypted ubuntu-save with run key: %v", err)
		// failed to unlock with run key, try fallback key
		return m.unlockSaveFallbackKey, nil
	}

	// unlocked it properly, go mount it
	ctx.degradedState.SaveKey = "run"
	ctx.saveDevice = saveDevice
	return m.mountSave, nil
}

func (m *stateMachine) unlockSaveFallbackKey(ctx *recoverContext) (stateFunc, error) {
	// we don't have ubuntu-data host to get the unsealed "bare" key, so
	// we have to unlock with the sealed one from ubuntu-seed
	saveFallbackKey := filepath.Join(boot.InitramfsEncryptionKeyDir, "ubuntu-save.recovery.sealed-key")
	saveDevice, isEncryptedDev, err := secbootUnlockVolumeUsingSealedKeyIfEncrypted(ctx.disk, "ubuntu-save", saveFallbackKey, true)
	if err != nil {
		if isEncryptedDev {
			ctx.degradedState.LogErrorf("cannot find or unlock encrypted ubuntu-save partition with recovery key: %v", err)
			ctx.degradedState.SaveState = "enc-not-found"
		} else {
			// either catastrophic error or inconsistent disk, if
			// ubuntu-data was an encrypted device, then ubuntu-save
			// must be also
			ctx.degradedState.LogErrorf("cannot unlock ubuntu-save: %v", err)
			ctx.degradedState.SaveState = "other"
		}

		// all done, nothing left to try and mount, everything failed
		return nil, nil
	}

	ctx.degradedState.SaveKey = "fallback"
	ctx.saveDevice = saveDevice

	return m.mountSave, nil
}

func (m *stateMachine) mountSave(ctx *recoverContext) (stateFunc, error) {
	// TODO: should we fsck ubuntu-save ?
	if err := doSystemdMount(ctx.saveDevice, boot.InitramfsUbuntuSaveDir, nil); err != nil {
		ctx.degradedState.LogErrorf("error mounting ubuntu-save from partition %s: %v", ctx.saveDevice, err)
		ctx.degradedState.SaveState = "not-mounted"
	} else {
		// if we couldn't verify whether the mounted save is valid, bail out of
		// the state machine and exit snap-bootstrap
		if err := verifyMountPointCtx(ctx, boot.InitramfsUbuntuSaveDir, "ubuntu-save"); err != nil {
			ctx.degradedState.LogErrorf("cannot verify ubuntu-save mount at %v: %v",
				boot.InitramfsUbuntuSaveDir, err)

			// we are done, even if errors occurred
			return nil, err
		}

		ctx.degradedState.SaveState = "mounted"
	}

	// all done, nothing left to try and mount
	return nil, nil
}

func generateMountsModeRecover(mst *initramfsMountsState) error {
	// steps 1 and 2 are shared with install mode
	if err := generateMountsCommonInstallRecover(mst); err != nil {
		return err
	}

	// get the disk that we mounted the ubuntu-seed partition from as a
	// reference point for future mounts
	disk, err := disks.DiskFromMountPoint(boot.InitramfsUbuntuSeedDir, nil)
	if err != nil {
		return err
	}

	// 3. run the state machine logic for mounting partitions, this involves
	//    trying to unlock then mount ubuntu-data, and then unlocking and
	//    mounting ubuntu-save
	//    see the state* functions for details of what each step does and
	//    possible transition points

	// TODO: should we just put a diagram here explaining the states too?

	ctx := &recoverContext{
		disk:          disk,
		degradedState: recoverDegradedState{},
	}

	// ensure that the last thing we do after mounting everything is to lock
	// access to sealed keys
	defer func() {
		if err := secbootLockTPMSealedKeys(); err != nil {
			logger.Noticef("error locking access to sealed keys: %v", err)
		}
	}()

	// first state to execute is to unlock ubuntu-data with the run key
	machine := newStateMachine()
	for {
		final, err := machine.execute(ctx)
		// TODO: consider whether certain errors are fatal or not
		if err != nil {
			return err
		}
		if final {
			break
		}
	}

	// 3.1 write out degraded.json
	b, err := json.Marshal(ctx.degradedState)
	if err != nil {
		return err
	}

	// needed?
	err = os.MkdirAll(boot.InitramfsHostUbuntuDataDir, 0755)
	if err != nil {
		return err
	}

	err = ioutil.WriteFile(filepath.Join(boot.InitramfsHostUbuntuDataDir, "degraded.json"), b, 0644)
	if err != nil {
		return err
	}

	// 4. final step: copy the auth data and network config from
	//    the real ubuntu-data dir to the ephemeral ubuntu-data
	//    dir, write the modeenv to the tmpfs data, and disable
	//    cloud-init in recover mode

	// if we have the host location, then we were able to successfully mount
	// ubuntu-data, and as such we can proceed with copying files from there
	// onto the tmpfs
	if ctx.degradedState.HostLocation != "" {
		if err := copyUbuntuDataAuth(boot.InitramfsHostUbuntuDataDir, boot.InitramfsDataDir); err != nil {
			return err
		}
		if err := copyNetworkConfig(boot.InitramfsHostUbuntuDataDir, boot.InitramfsDataDir); err != nil {
			return err
		}
		if err := copyUbuntuDataMisc(boot.InitramfsHostUbuntuDataDir, boot.InitramfsDataDir); err != nil {
			return err
		}
	} else {
		// we don't have ubuntu-data host mountpoint, so we should setup safe
		// defaults for i.e. console-conf in the running image to block
		// attackers from accessing the system - just because we can't access
		// ubuntu-data doesn't mean that attackers wouldn't be able to if they
		// could login

		if err := copySafeDefaultData(boot.InitramfsHostUbuntuDataDir); err != nil {
			return err
		}
	}

	modeEnv := &boot.Modeenv{
		Mode:           "recover",
		RecoverySystem: mst.recoverySystem,
	}
	if err := modeEnv.WriteTo(boot.InitramfsWritableDir); err != nil {
		return err
	}

	// finally we need to modify the bootenv to mark the system as successful,
	// this ensures that when you reboot from recover mode without doing
	// anything else, you are auto-transitioned back to run mode
	// TODO:UC20: as discussed unclear we need to pass the recovery system here
	if err := boot.EnsureNextBootToRunMode(mst.recoverySystem); err != nil {
		return err
	}

	// done, no output, no error indicates to initramfs we are done with
	// mounting stuff
	return nil
}

// mountPartitionMatchingKernelDisk will select the partition to mount at dir,
// using the boot package function FindPartitionUUIDForBootedKernelDisk to
// determine what partition the booted kernel came from. If which disk the
// kernel came from cannot be determined, then it will fallback to mounting via
// the specified disk label.
func mountPartitionMatchingKernelDisk(dir, fallbacklabel string) error {
	partuuid, err := bootFindPartitionUUIDForBootedKernelDisk()
	// TODO: the by-partuuid is only available on gpt disks, on mbr we need
	//       to use by-uuid or by-id
	partSrc := filepath.Join("/dev/disk/by-partuuid", partuuid)
	if err != nil {
		// no luck, try mounting by label instead
		partSrc = filepath.Join("/dev/disk/by-label", fallbacklabel)
	}

	opts := &systemdMountOptions{
		// always fsck the partition when we are mounting it, as this is the
		// first partition we will be mounting, we can't know if anything is
		// corrupted yet
		NeedsFsck: true,
	}
	return doSystemdMount(partSrc, dir, opts)
}

func generateMountsCommonInstallRecover(mst *initramfsMountsState) error {
	// 1. always ensure seed partition is mounted first before the others,
	//      since the seed partition is needed to mount the snap files there
	if err := mountPartitionMatchingKernelDisk(boot.InitramfsUbuntuSeedDir, "ubuntu-seed"); err != nil {
		return err
	}

	// load model and verified essential snaps metadata
	typs := []snap.Type{snap.TypeBase, snap.TypeKernel, snap.TypeSnapd, snap.TypeGadget}
	model, essSnaps, err := mst.ReadEssential("", typs)
	if err != nil {
		return fmt.Errorf("cannot load metadata and verify essential bootstrap snaps %v: %v", typs, err)
	}

	// 2.1. measure model
	err = stampedAction(fmt.Sprintf("%s-model-measured", mst.recoverySystem), func() error {
		return secbootMeasureSnapModelWhenPossible(func() (*asserts.Model, error) {
			return model, nil
		})
	})
	if err != nil {
		return err
	}

	// 2.2. (auto) select recovery system and mount seed snaps
	// TODO:UC20: do we need more cross checks here?
	for _, essentialSnap := range essSnaps {
		if essentialSnap.EssentialType == snap.TypeGadget {
			// don't need to mount the gadget anywhere, but we use the snap
			// later hence it is loaded
			continue
		}
		dir := snapTypeToMountDir[essentialSnap.EssentialType]
		// TODO:UC20: we need to cross-check the kernel path with snapd_recovery_kernel used by grub
		if err := doSystemdMount(essentialSnap.Path, filepath.Join(boot.InitramfsRunMntDir, dir), nil); err != nil {
			return err
		}
	}

	// TODO:UC20: after we have the kernel and base snaps mounted, we should do
	//            the bind mounts from the kernel modules on top of the base
	//            mount and delete the corresponding systemd units from the
	//            initramfs layout

	// TODO:UC20: after the kernel and base snaps are mounted, we should setup
	//            writable here as well to take over from "the-modeenv" script
	//            in the initrd too

	// TODO:UC20: after the kernel and base snaps are mounted and writable is
	//            mounted, we should also implement writable-paths here too as
	//            writing it in Go instead of shellscript is desirable

	// 2.3. mount "ubuntu-data" on a tmpfs
	mntOpts := &systemdMountOptions{
		Tmpfs: true,
	}
	err = doSystemdMount("tmpfs", boot.InitramfsDataDir, mntOpts)
	if err != nil {
		return err
	}

	// finally get the gadget snap from the essential snaps and use it to
	// configure the ephemeral system
	// should only be one seed snap
	gadgetPath := ""
	for _, essentialSnap := range essSnaps {
		if essentialSnap.EssentialType == snap.TypeGadget {
			gadgetPath = essentialSnap.Path
		}
	}
	gadgetSnap := squashfs.New(gadgetPath)

	// we need to configure the ephemeral system with defaults and such using
	// from the seed gadget
	configOpts := &sysconfig.Options{
		// never allow cloud-init to run inside the ephemeral system, in the
		// install case we don't want it to ever run, and in the recover case
		// cloud-init will already have run in run mode, so things like network
		// config and users should already be setup and we will copy those
		// further down in the setup for recover mode
		AllowCloudInit: false,
		TargetRootDir:  boot.InitramfsWritableDir,
		GadgetSnap:     gadgetSnap,
	}
	return sysconfig.ConfigureTargetSystem(configOpts)
}

func maybeMountSave(disk disks.Disk, rootdir string, encrypted bool, mountOpts *systemdMountOptions) (haveSave bool, err error) {
	var saveDevice string
	if encrypted {
		saveKey := filepath.Join(dirs.SnapFDEDirUnder(rootdir), "ubuntu-save.key")
		// if ubuntu-save exists and is encrypted, the key has been created during install
		if !osutil.FileExists(saveKey) {
			// ubuntu-data is encrypted, but we appear to be missing
			// a key to open ubuntu-save
			return false, fmt.Errorf("cannot find ubuntu-save encryption key at %v", saveKey)
		}
		// we have save.key, volume exists and is encrypted
		key, err := ioutil.ReadFile(saveKey)
		if err != nil {
			return true, err
		}
		saveDevice, err = secbootUnlockEncryptedVolumeUsingKey(disk, "ubuntu-save", key)
		if err != nil {
			return true, fmt.Errorf("cannot unlock ubuntu-save volume: %v", err)
		}
	} else {
		partUUID, err := disk.FindMatchingPartitionUUID("ubuntu-save")
		if err != nil {
			if _, ok := err.(disks.FilesystemLabelNotFoundError); ok {
				// this is ok, ubuntu-save may not exist for
				// non-encrypted device
				return false, nil
			}
			return false, err
		}
		saveDevice = filepath.Join("/dev/disk/by-partuuid", partUUID)
	}
	if err := doSystemdMount(saveDevice, boot.InitramfsUbuntuSaveDir, mountOpts); err != nil {
		return true, err
	}
	return true, nil
}

func generateMountsModeRun(mst *initramfsMountsState) error {
	// 1. mount ubuntu-boot
	if err := mountPartitionMatchingKernelDisk(boot.InitramfsUbuntuBootDir, "ubuntu-boot"); err != nil {
		return err
	}

	// get the disk that we mounted the ubuntu-boot partition from as a
	// reference point for future mounts
	disk, err := disks.DiskFromMountPoint(boot.InitramfsUbuntuBootDir, nil)
	if err != nil {
		return err
	}

	// 2. mount ubuntu-seed
	// use the disk we mounted ubuntu-boot from as a reference to find
	// ubuntu-seed and mount it
	partUUID, err := disk.FindMatchingPartitionUUID("ubuntu-seed")
	if err != nil {
		return err
	}

	// fsck is safe to run on ubuntu-seed as per the manpage, it should not
	// meaningfully contribute to corruption if we fsck it every time we boot,
	// and it is important to fsck it because it is vfat and mounted writable
	// TODO:UC20: mount it as read-only here and remount as writable when we
	//            need it to be writable for i.e. transitioning to recover mode
	fsckSystemdOpts := &systemdMountOptions{
		NeedsFsck: true,
	}
	if err := doSystemdMount(fmt.Sprintf("/dev/disk/by-partuuid/%s", partUUID), boot.InitramfsUbuntuSeedDir, fsckSystemdOpts); err != nil {
		return err
	}

	// 3.1. measure model
	err = stampedAction("run-model-measured", func() error {
		return secbootMeasureSnapModelWhenPossible(mst.UnverifiedBootModel)
	})
	if err != nil {
		return err
	}
	// TODO:UC20: cross check the model we read from ubuntu-boot/model with
	// one recorded in ubuntu-data modeenv during install

	// 3.2. mount Data
	runModeKey := filepath.Join(boot.InitramfsBootEncryptionKeyDir, "ubuntu-data.sealed-key")
	opts := &secboot.UnlockVolumeUsingSealedKeyOptions{
		LockKeysOnFinish: true,
		AllowRecoveryKey: true,
	}
	device, isDecryptDev, err := secbootUnlockVolumeUsingSealedKeyIfEncrypted(disk, "ubuntu-data", runModeKey, opts)
	if err != nil {
		return err
	}

	// TODO: do we actually need fsck if we are mounting a mapper device?
	// probably not?
	if err := doSystemdMount(device, boot.InitramfsDataDir, fsckSystemdOpts); err != nil {
		return err
	}

	// 3.3. mount ubuntu-save (if present)
	haveSave, err := maybeMountSave(disk, boot.InitramfsWritableDir, isDecryptDev, fsckSystemdOpts)
	if err != nil {
		return err
	}

	// 4.1 verify that ubuntu-data comes from where we expect it to
	diskOpts := &disks.Options{}
	if isDecryptDev {
		// then we need to specify that the data mountpoint is expected to be a
		// decrypted device, applies to both ubuntu-data and ubuntu-save
		diskOpts.IsDecryptedDevice = true
	}

	matches, err := disk.MountPointIsFromDisk(boot.InitramfsDataDir, diskOpts)
	if err != nil {
		return err
	}
	if !matches {
		// failed to verify that ubuntu-data mountpoint comes from the same disk
		// as ubuntu-boot
		return fmt.Errorf("cannot validate boot: ubuntu-data mountpoint is expected to be from disk %s but is not", disk.Dev())
	}
	if haveSave {
		// 4.1a we have ubuntu-save, verify it as well
		matches, err = disk.MountPointIsFromDisk(boot.InitramfsUbuntuSaveDir, diskOpts)
		if err != nil {
			return err
		}
		if !matches {
			return fmt.Errorf("cannot validate boot: ubuntu-save mountpoint is expected to be from disk %s but is not", disk.Dev())
		}
	}

	// 4.2. read modeenv
	modeEnv, err := boot.ReadModeenv(boot.InitramfsWritableDir)
	if err != nil {
		return err
	}

	typs := []snap.Type{snap.TypeBase, snap.TypeKernel}

	// 4.2 choose base and kernel snaps (this includes updating modeenv if
	//     needed to try the base snap)
	mounts, err := boot.InitramfsRunModeSelectSnapsToMount(typs, modeEnv)
	if err != nil {
		return err
	}

	// TODO:UC20: with grade > dangerous, verify the kernel snap hash against
	//            what we booted using the tpm log, this may need to be passed
	//            to the function above to make decisions there, or perhaps this
	//            code actually belongs in the bootloader implementation itself

	// 4.3 mount base and kernel snaps
	// make sure this is a deterministic order
	for _, typ := range []snap.Type{snap.TypeBase, snap.TypeKernel} {
		if sn, ok := mounts[typ]; ok {
			dir := snapTypeToMountDir[typ]
			snapPath := filepath.Join(dirs.SnapBlobDirUnder(boot.InitramfsWritableDir), sn.Filename())
			if err := doSystemdMount(snapPath, filepath.Join(boot.InitramfsRunMntDir, dir), nil); err != nil {
				return err
			}
		}
	}

	// 4.4 mount snapd snap only on first boot
	if modeEnv.RecoverySystem != "" {
		// load the recovery system and generate mount for snapd
		_, essSnaps, err := mst.ReadEssential(modeEnv.RecoverySystem, []snap.Type{snap.TypeSnapd})
		if err != nil {
			return fmt.Errorf("cannot load metadata and verify snapd snap: %v", err)
		}

		return doSystemdMount(essSnaps[0].Path, filepath.Join(boot.InitramfsRunMntDir, "snapd"), nil)
	}

	return nil
}<|MERGE_RESOLUTION|>--- conflicted
+++ resolved
@@ -358,7 +358,6 @@
 	return nil
 }
 
-<<<<<<< HEAD
 // stateFunc is a function which executes a state action, returns the next
 // function (for the next) state or nil if it is the final state.
 type stateFunc func(ctx *recoverContext) (stateFunc, error)
@@ -405,7 +404,9 @@
 
 func newStateMachine() *stateMachine {
 	m := &stateMachine{}
-	m.current = m.unlockDataRunKey
+	// first step is to mount ubuntu-boot to check for run mode keys to unlock
+	// ubuntu-data
+	m.current = m.mountBoot
 	return m
 }
 
@@ -413,6 +414,51 @@
 	next, err := m.current(ctx)
 	m.current = next
 	return next == nil, err
+}
+
+// mountBoot is the first state to execute in the state machine, it can
+// transition to the following states:
+// - if ubuntu-boot is mounted successfully, execute unlockDataRunKey
+// - if ubuntu-boot can't be mounted, execute unlockDataFallbackKey
+// - if we mounted the wrong ubuntu-boot (or otherwise can't verify which one we
+//   mounted), return fatal error
+func (m *stateMachine) mountBoot(ctx *recoverContext) (stateFunc, error) {
+	// use the disk we mounted ubuntu-seed from as a reference to find
+	// ubuntu-seed and mount it
+	partUUID, err := ctx.disk.FindMatchingPartitionUUID("ubuntu-boot")
+	if err != nil {
+		// if we didn't find ubuntu-boot, we can't try to unlock data with the
+		// run key, and should instead just jump straight to attempting to
+		// unlock with the fallback key
+		if _, ok := err.(disks.FilesystemLabelNotFoundError); !ok {
+			ctx.degradedState.LogErrorf("cannot find ubuntu-boot partition on disk %s", ctx.disk.Dev())
+		} else {
+			ctx.degradedState.LogErrorf("error locating ubuntu-boot partition on disk %s: %v", ctx.disk.Dev(), err)
+		}
+
+		return m.unlockDataFallbackKey, nil
+	}
+
+	// should we fsck ubuntu-boot? probably yes because on some platforms
+	// (u-boot for example) ubuntu-boot is vfat and it could have been unmounted
+	// dirtily, and we need to fsck it to ensure it is mounted safely before
+	// reading keys from it
+	fsckSystemdOpts := &systemdMountOptions{
+		NeedsFsck: true,
+	}
+	if err := doSystemdMount(fmt.Sprintf("/dev/disk/by-partuuid/%s", partUUID), boot.InitramfsUbuntuBootDir, fsckSystemdOpts); err != nil {
+		// didn't manage to mount boot, so try to use fallback key for data
+		ctx.degradedState.LogErrorf("failed to mount ubuntu-boot: %v", err)
+		return m.unlockDataFallbackKey, nil
+	}
+
+	// verify ubuntu-boot comes from same disk as ubuntu-seed
+	if err := verifyMountPointCtx(ctx, boot.InitramfsUbuntuBootDir, "ubuntu-boot"); err != nil {
+		return nil, err
+	}
+
+	// next step try to unlock data with run object
+	return m.unlockDataRunKey, nil
 }
 
 // stateUnlockDataRunKey will try to unlock ubuntu-data with the normal run-mode
@@ -421,55 +467,24 @@
 // - failed to find data at all -> try to unlock save
 // - unlocked data with run key -> mount data
 func (m *stateMachine) unlockDataRunKey(ctx *recoverContext) (stateFunc, error) {
-	runModeKey := filepath.Join(boot.InitramfsEncryptionKeyDir, "ubuntu-data.sealed-key")
-	dataDevice, isEncryptedDev, err := secbootUnlockVolumeUsingSealedKeyIfEncrypted(ctx.disk, "ubuntu-data", runModeKey, false)
+	// TODO: don't allow recovery key at all for this invocation, we only allow
+	// recovery key to be used after we try the fallback key
+	runModeKey := filepath.Join(boot.InitramfsBootEncryptionKeyDir, "ubuntu-data.sealed-key")
+	unlockOpts := &secboot.UnlockVolumeUsingSealedKeyOptions{
+		// don't allow using the recovery key to unlock, we only try using the
+		// recovery key after we first try the fallback object
+		AllowRecoveryKey: false,
+		// don't lock keys, we manually do that at the end always, we don't know
+		// if this call to unlock a volume will be the last one or not
+		LockKeysOnFinish: false,
+	}
+	dataDevice, isEncryptedDev, err := secbootUnlockVolumeUsingSealedKeyIfEncrypted(ctx.disk, "ubuntu-data", runModeKey, unlockOpts)
 	if isEncryptedDev {
 		ctx.diskOpts = &disks.Options{
 			IsDecryptedDevice: true,
 		}
 		ctx.isEncryptedDev = true
 	}
-=======
-	// 2.X mount ubuntu-boot for access to the run mode key to unseal
-	//     ubuntu-data
-	// use the disk we mounted ubuntu-seed from as a reference to find
-	// ubuntu-seed and mount it
-	// TODO: w/ degraded mode we need to be robust against not being able to
-	// find/mount ubuntu-boot and fallback to using keys from ubuntu-seed in
-	// that case
-	partUUID, err := disk.FindMatchingPartitionUUID("ubuntu-boot")
-	if err != nil {
-		return err
-	}
-
-	// should we fsck ubuntu-boot? probably yes because on some platforms
-	// (u-boot for example) ubuntu-boot is vfat and it could have been unmounted
-	// dirtily, and we need to fsck it to ensure it is mounted safely before
-	// reading keys from it
-	fsckSystemdOpts := &systemdMountOptions{
-		NeedsFsck: true,
-	}
-	if err := doSystemdMount(fmt.Sprintf("/dev/disk/by-partuuid/%s", partUUID), boot.InitramfsUbuntuBootDir, fsckSystemdOpts); err != nil {
-		return err
-	}
-
-	// 2.X+1, verify ubuntu-boot comes from same disk as ubuntu-seed
-	matches, err := disk.MountPointIsFromDisk(boot.InitramfsUbuntuBootDir, nil)
-	if err != nil {
-		return err
-	}
-	if !matches {
-		return fmt.Errorf("cannot validate boot: ubuntu-boot mountpoint is expected to be from disk %s but is not", disk.Dev())
-	}
-
-	// 3. mount ubuntu-data for recovery using run mode key
-	runModeKey := filepath.Join(boot.InitramfsBootEncryptionKeyDir, "ubuntu-data.sealed-key")
-	opts := &secboot.UnlockVolumeUsingSealedKeyOptions{
-		LockKeysOnFinish: true,
-		AllowRecoveryKey: true,
-	}
-	device, isDecryptDev, err := secbootUnlockVolumeUsingSealedKeyIfEncrypted(disk, "ubuntu-data", runModeKey, opts)
->>>>>>> 5a68a5dd
 	if err != nil {
 		// we couldn't unlock ubuntu-data with the primary key, or we didn't
 		// find it in the unencrypted case
@@ -503,22 +518,54 @@
 }
 
 func (m *stateMachine) unlockDataFallbackKey(ctx *recoverContext) (stateFunc, error) {
-	dataFallbackKey := filepath.Join(boot.InitramfsEncryptionKeyDir, "ubuntu-data.recovery.sealed-key")
-	// XXX: we don't check isDecryptDev here, if we are here then the previous
-	// call trying to unlock ubuntu-data already said it was encrypted
-	dataDevice, _, err := secbootUnlockVolumeUsingSealedKeyIfEncrypted(ctx.disk, "ubuntu-data", dataFallbackKey, false)
-	if err != nil {
-		// TODO: should we introspect err here to get a more detailed
-		//       response in degradedState and in the log message?
+	// try to unlock data with the fallback key on ubuntu-seed, which must have
+	// been mounted at this point
+	unlockOpts := &secboot.UnlockVolumeUsingSealedKeyOptions{
+		// we want to allow using the recovery key if the fallback key fails as
+		// using the fallback object is the last chance before we give up trying
+		// to unlock data
+		AllowRecoveryKey: true,
+		// don't lock keys, we manually do that at the end always, we don't know
+		// if this call to unlock a volume will be the last one or not
+		LockKeysOnFinish: false,
+	}
+	dataFallbackKey := filepath.Join(boot.InitramfsSeedEncryptionKeyDir, "ubuntu-data.recovery.sealed-key")
+	dataDevice, isEncryptedDev, err := secbootUnlockVolumeUsingSealedKeyIfEncrypted(ctx.disk, "ubuntu-data", dataFallbackKey, unlockOpts)
+
+	// ensure consistency between encrypted state of the device/disk and what we
+	// may have seen previously
+	if ctx.isEncryptedDev && !isEncryptedDev {
+		// then we previously were able to positively identifiy an
+		// ubuntu-data-enc but can't anymore, so we have inconsistent results
+		// from inspecting the disk which is suspicious and we should fail
+		return nil, fmt.Errorf("inconsistent disk encryption status: previous access resulted in encrypted, but now is unencrypted: %v", err)
+	}
+
+	// if isEncryptedDev hasn't been set on ctx yet, then set that on ctx before
+	// continuing - this is okay because we might not have been able to do
+	// anything with ubuntu-data if we couldn't mount ubuntu-boot, so this might
+	// be the first time we tried to unlock ubuntu-data and ctx.isEncryptedDev
+	// may have the default value of false
+	if !ctx.isEncryptedDev && isEncryptedDev {
+		ctx.isEncryptedDev = isEncryptedDev
+		ctx.diskOpts = &disks.Options{
+			IsDecryptedDevice: true,
+		}
+	}
+
+	if err != nil {
 		// we failed to decrypt the device again with the fallback key,
 		// so we are for sure in degraded mode
 		ctx.degradedState.LogErrorf("cannot find or unlock encrypted ubuntu-data partition with sealed fallback key: %v", err)
 		ctx.degradedState.DataState = "enc-not-found"
 
-		// skip trying to mount data, since we did not data we cannot
+		// skip trying to mount data, since we did not unlock data we cannot
 		// open save with with the run key, so try the fallback one
 		return m.unlockSaveFallbackKey, nil
 	}
+
+	// TODO: inspect the unlock result to see if we used the fallback sealed key
+	//       or if we ended up relying on the recovery key entered by the user
 
 	// we unlocked data with the fallback key, we are not in
 	// "fully" degraded mode, but we do need to track that we had to
@@ -585,14 +632,10 @@
 		return m.locateUnencryptedSave, nil
 	}
 
-<<<<<<< HEAD
 	// to get to this state, we needed to have mounted ubuntu-data on host, so
 	// if encrypted, we can try to read the run key from host ubuntu-data
 	saveKey := filepath.Join(dirs.SnapFDEDirUnder(boot.InitramfsHostWritableDir), "ubuntu-save.key")
 	key, err := ioutil.ReadFile(saveKey)
-=======
-	matches, err = disk.MountPointIsFromDisk(boot.InitramfsHostUbuntuDataDir, diskOpts)
->>>>>>> 5a68a5dd
 	if err != nil {
 		// log the error and skip to trying the fallback key
 		ctx.degradedState.LogErrorf("cannot access run ubuntu-save key: %v", err)
@@ -613,10 +656,20 @@
 }
 
 func (m *stateMachine) unlockSaveFallbackKey(ctx *recoverContext) (stateFunc, error) {
-	// we don't have ubuntu-data host to get the unsealed "bare" key, so
-	// we have to unlock with the sealed one from ubuntu-seed
-	saveFallbackKey := filepath.Join(boot.InitramfsEncryptionKeyDir, "ubuntu-save.recovery.sealed-key")
-	saveDevice, isEncryptedDev, err := secbootUnlockVolumeUsingSealedKeyIfEncrypted(ctx.disk, "ubuntu-save", saveFallbackKey, true)
+	// try to unlock save with the fallback key on ubuntu-seed, which must have
+	// been mounted at this point
+	unlockOpts := &secboot.UnlockVolumeUsingSealedKeyOptions{
+		// we want to allow using the recovery key if the fallback key fails as
+		// using the fallback object is the last chance before we give up trying
+		// to unlock save
+		AllowRecoveryKey: true,
+		// while this is technically always the last call to unlock the volume
+		// if we get here, to keep things simple we just always lock after
+		// running the state machine so don't lock keys here
+		LockKeysOnFinish: false,
+	}
+	saveFallbackKey := filepath.Join(boot.InitramfsSeedEncryptionKeyDir, "ubuntu-save.recovery.sealed-key")
+	saveDevice, isEncryptedDev, err := secbootUnlockVolumeUsingSealedKeyIfEncrypted(ctx.disk, "ubuntu-save", saveFallbackKey, unlockOpts)
 	if err != nil {
 		if isEncryptedDev {
 			ctx.degradedState.LogErrorf("cannot find or unlock encrypted ubuntu-save partition with recovery key: %v", err)
@@ -632,6 +685,9 @@
 		// all done, nothing left to try and mount, everything failed
 		return nil, nil
 	}
+
+	// TODO: inspect the unlock result to see if we used the fallback sealed key
+	//       or if we ended up relying on the recovery key entered by the user
 
 	ctx.degradedState.SaveKey = "fallback"
 	ctx.saveDevice = saveDevice
