// -*- Mode: Go; indent-tabs-mode: t -*-

/*
 * Copyright (C) 2017 Canonical Ltd
 *
 * This program is free software: you can redistribute it and/or modify
 * it under the terms of the GNU General Public License version 3 as
 * published by the Free Software Foundation.
 *
 * This program is distributed in the hope that it will be useful,
 * but WITHOUT ANY WARRANTY; without even the implied warranty of
 * MERCHANTABILITY or FITNESS FOR A PARTICULAR PURPOSE.  See the
 * GNU General Public License for more details.
 *
 * You should have received a copy of the GNU General Public License
 * along with this program.  If not, see <http://www.gnu.org/licenses/>.
 *
 */

package main

import (
	"sort"

	. "gopkg.in/check.v1"

	"github.com/snapcore/snapd/osutil"
)

type sortSuite struct{}

var _ = Suite(&sortSuite{})

func (s *sortSuite) TestTrailingSlashesComparison(c *C) {
	// Naively sorted entries.
	entries := []osutil.MountEntry{
		{Dir: "/a/b"},
		{Dir: "/a/b-1"},
		{Dir: "/a/b-1/3"},
		{Dir: "/a/b/c"},
	}
	sort.Sort(byOriginAndMagicDir(entries))
	// Entries sorted as if they had a trailing slash.
	c.Assert(entries, DeepEquals, []osutil.MountEntry{
		{Dir: "/a/b-1"},
		{Dir: "/a/b-1/3"},
		{Dir: "/a/b"},
		{Dir: "/a/b/c"},
	})
}

func (s *sortSuite) TestParallelInstancesAndSimple(c *C) {
	// Naively sorted entries.
	entries := []osutil.MountEntry{
		{Dir: "/a/b-1"},
		{Dir: "/a/b", Options: []string{osutil.XSnapdOriginLayout()}},
		{Dir: "/snap/bar/baz", Options: []string{osutil.XSnapdOriginLayout()}},
		{Dir: "/snap/bar", Options: []string{osutil.XSnapdOriginOvername()}},
		{Dir: "/a/b-1/3"},
		{Dir: "/var/snap/bar", Options: []string{osutil.XSnapdOriginOvername()}},
		{Dir: "/a/b/c"},
	}
	sort.Sort(byOriginAndMagicDir(entries))
	// Entries sorted as if they had a trailing slash.
	c.Assert(entries, DeepEquals, []osutil.MountEntry{
		{Dir: "/snap/bar", Options: []string{osutil.XSnapdOriginOvername()}},
		{Dir: "/var/snap/bar", Options: []string{osutil.XSnapdOriginOvername()}},
		{Dir: "/a/b-1"},
		{Dir: "/a/b-1/3"},
		{Dir: "/a/b", Options: []string{osutil.XSnapdOriginLayout()}},
		{Dir: "/a/b/c"},
		{Dir: "/snap/bar/baz", Options: []string{osutil.XSnapdOriginLayout()}},
	})
}

<<<<<<< HEAD
=======
func (s *sortSuite) TestOvernameOrder(c *C) {
	expected := []osutil.MountEntry{
		{Dir: "/a/b/2", Options: []string{osutil.XSnapdOriginOvername()}},
		{Dir: "/a/b"},
	}
	entries := []osutil.MountEntry{
		{Dir: "/a/b"},
		{Dir: "/a/b/2", Options: []string{osutil.XSnapdOriginOvername()}},
	}
	entriesRev := []osutil.MountEntry{
		{Dir: "/a/b/2", Options: []string{osutil.XSnapdOriginOvername()}},
		{Dir: "/a/b"},
	}
	sort.Sort(byOriginAndMagicDir(entries))
	c.Assert(entries, DeepEquals, expected)
	sort.Sort(byOriginAndMagicDir(entriesRev))
	c.Assert(entriesRev, DeepEquals, expected)
}

>>>>>>> 3a4d16a6
func (s *sortSuite) TestParallelInstancesAlmostSorted(c *C) {
	// use a mount profile that was seen to be broken in the wild
	entries := []osutil.MountEntry{
		{Dir: "/snap/foo", Options: []string{osutil.XSnapdOriginOvername()}},
		{Dir: "/var/snap/foo", Options: []string{osutil.XSnapdOriginOvername()}},
		{Dir: "/snap/foo/44/foo/certs", Options: []string{osutil.XSnapdOriginLayout()}},
		{Dir: "/snap/foo/44/foo/config", Options: []string{osutil.XSnapdOriginLayout()}},
		{Dir: "/snap/foo/44/usr/bin/python", Options: []string{osutil.XSnapdOriginLayout()}},
		{Dir: "/snap/foo/44/usr/bin/python3", Options: []string{osutil.XSnapdOriginLayout()}},
		{Dir: "/usr/bin/java", Options: []string{osutil.XSnapdOriginLayout()}},
		{Dir: "/usr/bin/java8", Options: []string{osutil.XSnapdOriginLayout()}},
		{Dir: "/usr/bin/node", Options: []string{osutil.XSnapdOriginLayout()}},
		{Dir: "/usr/bin/nodejs12x", Options: []string{osutil.XSnapdOriginLayout()}},
		{Dir: "/usr/bin/python2.7", Options: []string{osutil.XSnapdOriginLayout()}},
		{Dir: "/usr/bin/python3.7", Options: []string{osutil.XSnapdOriginLayout()}},
		{Dir: "/usr/bin/python3.8", Options: []string{osutil.XSnapdOriginLayout()}},
	}
	sort.Sort(byOriginAndMagicDir(entries))
	// overname entries are always first
	c.Assert(entries, DeepEquals, []osutil.MountEntry{
		{Dir: "/snap/foo", Options: []string{osutil.XSnapdOriginOvername()}},
		{Dir: "/var/snap/foo", Options: []string{osutil.XSnapdOriginOvername()}},
		{Dir: "/snap/foo/44/foo/certs", Options: []string{osutil.XSnapdOriginLayout()}},
		{Dir: "/snap/foo/44/foo/config", Options: []string{osutil.XSnapdOriginLayout()}},
		{Dir: "/snap/foo/44/usr/bin/python", Options: []string{osutil.XSnapdOriginLayout()}},
		{Dir: "/snap/foo/44/usr/bin/python3", Options: []string{osutil.XSnapdOriginLayout()}},
		{Dir: "/usr/bin/java", Options: []string{osutil.XSnapdOriginLayout()}},
		{Dir: "/usr/bin/java8", Options: []string{osutil.XSnapdOriginLayout()}},
		{Dir: "/usr/bin/node", Options: []string{osutil.XSnapdOriginLayout()}},
		{Dir: "/usr/bin/nodejs12x", Options: []string{osutil.XSnapdOriginLayout()}},
		{Dir: "/usr/bin/python2.7", Options: []string{osutil.XSnapdOriginLayout()}},
		{Dir: "/usr/bin/python3.7", Options: []string{osutil.XSnapdOriginLayout()}},
		{Dir: "/usr/bin/python3.8", Options: []string{osutil.XSnapdOriginLayout()}},
	})
}<|MERGE_RESOLUTION|>--- conflicted
+++ resolved
@@ -73,8 +73,6 @@
 	})
 }
 
-<<<<<<< HEAD
-=======
 func (s *sortSuite) TestOvernameOrder(c *C) {
 	expected := []osutil.MountEntry{
 		{Dir: "/a/b/2", Options: []string{osutil.XSnapdOriginOvername()}},
@@ -94,7 +92,6 @@
 	c.Assert(entriesRev, DeepEquals, expected)
 }
 
->>>>>>> 3a4d16a6
 func (s *sortSuite) TestParallelInstancesAlmostSorted(c *C) {
 	// use a mount profile that was seen to be broken in the wild
 	entries := []osutil.MountEntry{
