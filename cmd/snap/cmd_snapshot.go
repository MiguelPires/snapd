--- conflicted
+++ resolved
@@ -21,7 +21,6 @@
 
 import (
 	"fmt"
-	"strings"
 	"strconv"
 	"strings"
 
@@ -148,11 +147,7 @@
 				notes = append(notes, "auto")
 			}
 			if sh.Broken != "" {
-<<<<<<< HEAD
-				notes = append(notes, "broken: " + sh.Broken)
-=======
 				notes = append(notes, "broken: "+sh.Broken)
->>>>>>> 428d4ea5
 			}
 			note := "-"
 			if len(notes) > 0 {
