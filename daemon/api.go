--- conflicted
+++ resolved
@@ -197,29 +197,18 @@
 	defer lock.Unlock()
 
 	repo := newRemoteRepo()
-<<<<<<< HEAD
-	var part snappy.Part
+	var remoteSnap snappy.Part
 	if parts, _ := repo.Details(name, developer, ""); len(parts) > 0 {
-		part = parts[0]
-	}
-
-	bag := lightweight.PartBagByName(name, developer)
-	if bag == nil && part == nil {
+		remoteSnap = parts[0]
+	}
+
+	localSnaps, err := snappy.NewLocalSnapRepository().Snaps(name, developer)
+	if err != nil {
+		return InternalError("cannot load snaps: %v", err)
+	}
+
+	if len(localSnaps) == 0 && remoteSnap == nil {
 		return NotFound("unable to find snap with name %q and developer %q", name, developer)
-=======
-	var remoteSnap snappy.Part
-	if parts, _ := repo.Details(name, origin, ""); len(parts) > 0 {
-		remoteSnap = parts[0]
-	}
-
-	localSnaps, err := snappy.NewLocalSnapRepository().Snaps(name, origin)
-	if err != nil {
-		return InternalError("cannot load snaps: %v", err)
-	}
-
-	if len(localSnaps) == 0 && remoteSnap == nil {
-		return NotFound("unable to find snap with name %q and origin %q", name, origin)
->>>>>>> b9c31821
 	}
 
 	route := c.d.router.Get(c.Path)
@@ -311,32 +300,7 @@
 
 	if includeLocal {
 		sources = append(sources, "local")
-<<<<<<< HEAD
-		bags = lightweight.AllPartBags()
-
-		for _, v := range bags {
-			m := v.Map(nil)
-			name, _ := m["name"].(string)
-			developer, _ := m["developer"].(string)
-
-			resource := "no resource URL for this resource"
-			url, err := route.URL("name", name, "developer", developer)
-			if err == nil {
-				resource = url.String()
-			}
-
-			fullname := name + "." + developer
-
-			// strings.Contains(fullname, "") is true
-			if !strings.Contains(fullname, searchTerm) {
-				continue
-			}
-
-			results[fullname] = webify(m, resource)
-		}
-=======
 		localSnapsMap, _ = allSnaps()
->>>>>>> b9c31821
 	}
 
 	if includeStore {
@@ -353,19 +317,6 @@
 		sources = append(sources, "store")
 
 		for _, part := range found {
-<<<<<<< HEAD
-			name := part.Name()
-			developer := part.Developer()
-
-			url, err := route.URL("name", name, "developer", developer)
-			if err != nil {
-				return InternalError("can't get route to details for %s.%s: %v", name, developer, err)
-			}
-
-			fullname := name + "." + developer
-			qn := snappy.QualifiedName(part)
-			results[fullname] = webify(bags[qn].Map(part), url.String())
-=======
 			remoteSnapMap[snappy.FullName(part)] = part
 		}
 	}
@@ -378,13 +329,12 @@
 
 		m := mapSnap(localSnaps, remoteSnapMap[fullname])
 		name, _ := m["name"].(string)
-		origin, _ := m["origin"].(string)
+		developer, _ := m["developer"].(string)
 
 		resource := "no resource URL for this resource"
-		url, err := route.URL("name", name, "origin", origin)
+		url, err := route.URL("name", name, "developer", developer)
 		if err == nil {
 			resource = url.String()
->>>>>>> b9c31821
 		}
 
 		results[fullname] = webify(m, resource)
@@ -399,7 +349,7 @@
 		m := mapSnap(nil, remoteSnap)
 
 		resource := "no resource URL for this resource"
-		url, err := route.URL("name", remoteSnap.Name(), "origin", remoteSnap.Origin())
+		url, err := route.URL("name", remoteSnap.Name(), "developer", remoteSnap.Developer())
 		if err == nil {
 			resource = url.String()
 		}
@@ -493,17 +443,10 @@
 		return BadRequest("unknown action %s", action)
 	}
 
-<<<<<<< HEAD
-	bag := lightweight.PartBagByName(name, developer)
-	idx := bag.ActiveIndex()
-	if idx < 0 {
-		return NotFound("unable to find snap with name %q and developer %q", name, developer)
-=======
-	snaps, err := snappy.NewLocalSnapRepository().Snaps(name, origin)
+	snaps, err := snappy.NewLocalSnapRepository().Snaps(name, developer)
 	_, snap := bestSnap(snaps)
 	if err != nil || snap == nil || !snap.IsActive() {
-		return NotFound("unable to find snap with name %q and origin %q", name, origin)
->>>>>>> b9c31821
+		return NotFound("unable to find snap with name %q and developer %q", name, developer)
 	}
 
 	apps := snap.Apps()
@@ -607,16 +550,10 @@
 	}
 	defer lock.Unlock()
 
-<<<<<<< HEAD
-	bag := lightweight.PartBagByName(name, developer)
-	if bag == nil {
-		return NotFound("no snap found with name %q and developer %q", name, developer)
-=======
-	snaps, err := snappy.NewLocalSnapRepository().Snaps(name, origin)
+	snaps, err := snappy.NewLocalSnapRepository().Snaps(name, developer)
 	_, part := bestSnap(snaps)
 	if err != nil || part == nil {
-		return NotFound("no snap found with name %q and origin %q", name, origin)
->>>>>>> b9c31821
+		return NotFound("no snap found with name %q and developer %q", name, developer)
 	}
 
 	if !part.IsActive() {
@@ -952,27 +889,13 @@
 	}
 	defer lock.Unlock()
 
-<<<<<<< HEAD
-	bag := lightweight.PartBagByName(name, developer)
-	if bag == nil || len(bag.Versions) == 0 {
-		return NotFound("unable to find snap with name %q and developer %q", name, developer)
-	}
-
-	part := bag.LoadBest()
-	if part == nil {
-		return NotFound("unable to load snap with name %q and developer %q", name, developer)
-	}
-
-	path := filepath.Clean(part.Icon())
-=======
-	snaps, err := snappy.NewLocalSnapRepository().Snaps(name, origin)
+	snaps, err := snappy.NewLocalSnapRepository().Snaps(name, developer)
 	_, snap := bestSnap(snaps)
 	if err != nil || snap == nil {
-		return NotFound("unable to find snap with name %q and origin %q", name, origin)
+		return NotFound("unable to find snap with name %q and developer %q", name, developer)
 	}
 
 	path := filepath.Clean(snap.Icon())
->>>>>>> b9c31821
 	if !strings.HasPrefix(path, dirs.SnapSnapsDir) {
 		// XXX: how could this happen?
 		return BadRequest("requested icon is not in snap path")
