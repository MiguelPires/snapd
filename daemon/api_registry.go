--- conflicted
+++ resolved
@@ -60,12 +60,7 @@
 		fields = strutil.CommaSeparatedList(fieldStr)
 	}
 
-<<<<<<< HEAD
-	// TODO: replace access w/ GetTransaction
-	results, err := registrystateGetViaView(st, account, registryName, view, fields)
-=======
 	results, err := registrystateGet(st, account, registryName, view, fields)
->>>>>>> 0d30934b
 	if err != nil {
 		return toAPIError(err)
 	}
@@ -91,12 +86,8 @@
 		return BadRequest("cannot decode registry request body: %v", err)
 	}
 
-<<<<<<< HEAD
 	// TODO: replace w/ GetTransaction + call ctx.Done() then return changeID
-	err := registrystateSetViaView(st, account, registryName, view, values)
-=======
 	err := registrystateSet(st, account, registryName, view, values)
->>>>>>> 0d30934b
 	if err != nil {
 		return toAPIError(err)
 	}
