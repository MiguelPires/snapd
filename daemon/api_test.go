// -*- Mode: Go; indent-tabs-mode: t -*-

/*
 * Copyright (C) 2014-2016 Canonical Ltd
 *
 * This program is free software: you can redistribute it and/or modify
 * it under the terms of the GNU General Public License version 3 as
 * published by the Free Software Foundation.
 *
 * This program is distributed in the hope that it will be useful,
 * but WITHOUT ANY WARRANTY; without even the implied warranty of
 * MERCHANTABILITY or FITNESS FOR A PARTICULAR PURPOSE.  See the
 * GNU General Public License for more details.
 *
 * You should have received a copy of the GNU General Public License
 * along with this program.  If not, see <http://www.gnu.org/licenses/>.
 *
 */

package daemon

import (
	"bytes"
	"encoding/json"
	"errors"
	"fmt"
	"go/ast"
	"go/parser"
	"go/token"
	"io"
	"io/ioutil"
	"net/http"
	"net/http/httptest"
	"os"
	"path/filepath"
	"time"

	"gopkg.in/check.v1"

	"github.com/ubuntu-core/snappy/asserts"
	"github.com/ubuntu-core/snappy/dirs"
	"github.com/ubuntu-core/snappy/interfaces"
	"github.com/ubuntu-core/snappy/overlord/auth"
	"github.com/ubuntu-core/snappy/overlord/ifacestate"
	"github.com/ubuntu-core/snappy/overlord/snapstate"
	"github.com/ubuntu-core/snappy/overlord/state"
	"github.com/ubuntu-core/snappy/release"
	"github.com/ubuntu-core/snappy/snap"
	"github.com/ubuntu-core/snappy/snappy"
	"github.com/ubuntu-core/snappy/store"
	"github.com/ubuntu-core/snappy/testutil"
)

type apiSuite struct {
	rsnaps            []*snap.Info
	err               error
	vars              map[string]string
	searchTerm        string
	channel           string
	suggestedCurrency string
	overlord          *fakeOverlord
	d                 *Daemon
	auther            store.Authenticator
	restoreBackends   func()
}

var _ = check.Suite(&apiSuite{})

func (s *apiSuite) Snap(name, channel string, auther store.Authenticator) (*snap.Info, error) {
	s.auther = auther
	if len(s.rsnaps) > 0 {
		return s.rsnaps[0], s.err
	}
	return nil, s.err
}

func (s *apiSuite) FindSnaps(searchTerm, channel string, auther store.Authenticator) ([]*snap.Info, error) {
	s.searchTerm = searchTerm
	s.channel = channel
	s.auther = auther

	return s.rsnaps, s.err
}

func (s *apiSuite) SuggestedCurrency() string {
	return s.suggestedCurrency
}

func (s *apiSuite) muxVars(*http.Request) map[string]string {
	return s.vars
}

func (s *apiSuite) SetUpSuite(c *check.C) {
	newRemoteRepo = func() metarepo {
		return s
	}
	muxVars = s.muxVars
}

func (s *apiSuite) TearDownSuite(c *check.C) {
	newRemoteRepo = nil
	muxVars = nil
	snapstateInstall = snapstate.Install
	snapstateGet = snapstate.Get
}

func (s *apiSuite) SetUpTest(c *check.C) {
	dirs.SetRootDir(c.MkDir())
	err := os.MkdirAll(filepath.Dir(dirs.SnapStateFile), 0755)
	c.Assert(err, check.IsNil)
	c.Assert(os.MkdirAll(filepath.Dir(dirs.SnapLockFile), 0755), check.IsNil)
	c.Assert(os.MkdirAll(dirs.SnapSnapsDir, 0755), check.IsNil)

	s.rsnaps = nil
	s.suggestedCurrency = ""
	s.err = nil
	s.vars = nil
	s.overlord = &fakeOverlord{
		configs: map[string]string{},
	}
	s.auther = nil
	s.d = nil
	// Disable real security backends for all API tests
	s.restoreBackends = ifacestate.MockSecurityBackends(nil)
}

func (s *apiSuite) TearDownTest(c *check.C) {
	s.d = nil
	s.restoreBackends()
}

func (s *apiSuite) daemon(c *check.C) *Daemon {
	if s.d != nil {
		panic("called daemon() twice")
	}
	d, err := New()
	c.Assert(err, check.IsNil)
	d.addRoutes()
	s.d = d
	return d
}

func (s *apiSuite) mkManifest(c *check.C, pkgType snap.Type) {
	// creating the part to get its manifest path is cheating, a little
	sideInfo := snap.SideInfo{
		OfficialName:      "foo",
		Developer:         "bar",
		Revision:          2147483647,
		EditedDescription: " bla bla bla",
	}

	c.Assert(snappy.SaveManifest(&snap.Info{
		Type:     pkgType,
		Version:  "1",
		SideInfo: sideInfo,
	}), check.IsNil)
}

func (s *apiSuite) mkInstalled(c *check.C, name, developer, version string, revno int, active bool, extraYaml string) *snap.Info {
	return s.mkInstalledInState(c, nil, name, developer, version, revno, active, extraYaml)
}

func (s *apiSuite) mkInstalledInState(c *check.C, daemon *Daemon, name, developer, version string, revno int, active bool, extraYaml string) *snap.Info {
	skelInfo := &snap.Info{
		SideInfo: snap.SideInfo{
			OfficialName: name,
			Developer:    developer,
			Revision:     revno,
			Channel:      "stable",
		},
		Version: version,
	}

	c.Assert(os.MkdirAll(skelInfo.DataDir(), 0755), check.IsNil)

	metadir := filepath.Join(skelInfo.MountDir(), "meta")
	c.Assert(os.MkdirAll(metadir, 0755), check.IsNil)

	guidir := filepath.Join(metadir, "gui")
	c.Assert(os.MkdirAll(guidir, 0755), check.IsNil)

	c.Check(ioutil.WriteFile(filepath.Join(guidir, "icon.svg"), []byte("yadda icon"), 0644), check.IsNil)

	yamlPath := filepath.Join(metadir, "snap.yaml")
	content := fmt.Sprintf(`
name: %s
version: %s
%s`, name, version, extraYaml)
	c.Check(ioutil.WriteFile(yamlPath, []byte(content), 0644), check.IsNil)
	c.Check(ioutil.WriteFile(filepath.Join(metadir, "hashes.yaml"), []byte(nil), 0644), check.IsNil)

	err := snappy.SaveManifest(skelInfo)
	c.Assert(err, check.IsNil)

	if daemon != nil {
		st := daemon.overlord.State()
		st.Lock()
		defer st.Unlock()

		var snapst snapstate.SnapState
		snapstate.Get(st, name, &snapst)
		snapst.Active = active
		snapst.Sequence = append(snapst.Sequence, &skelInfo.SideInfo)

		snapstate.Set(st, name, &snapst)
	}

	info, err := snap.ReadInfo(name, &skelInfo.SideInfo)
	c.Assert(err, check.IsNil)

	if active {
		err := snappy.UpdateCurrentSymlink(info, nil)
		c.Assert(err, check.IsNil)
	}

	return info
}

func (s *apiSuite) mkGadget(c *check.C, store string) {
	content := []byte(fmt.Sprintf(`name: test
version: 1
type: gadget
gadget: {store: {id: %q}}
`, store))

	d := filepath.Join(dirs.SnapSnapsDir, "test")
	m := filepath.Join(d, "1", "meta")
	c.Assert(os.MkdirAll(m, 0755), check.IsNil)
	c.Assert(os.Symlink("1", filepath.Join(d, "current")), check.IsNil)
	c.Assert(ioutil.WriteFile(filepath.Join(m, "snap.yaml"), content, 0644), check.IsNil)
	c.Assert(ioutil.WriteFile(filepath.Join(m, "hashes.yaml"), []byte(nil), 0644), check.IsNil)
}

func (s *apiSuite) TestSnapInfoOneIntegration(c *check.C) {
	d := s.daemon(c)
	s.vars = map[string]string{"name": "foo"}

	// the store tells us about v2
	s.rsnaps = []*snap.Info{{
		Type:    snap.TypeApp,
		Version: "v2",
		SideInfo: snap.SideInfo{
			OfficialName:      "foo",
			EditedSummary:     "summary",
			EditedDescription: "description",
			Developer:         "bar",
			Size:              2,
			IconURL:           "meta/gui/icon.svg",
			Revision:          20,
			Prices: map[string]float64{
				"GBP": 1.23,
				"EUR": 2.34,
			},
		},
	}}
	s.suggestedCurrency = "GBP"

	// we have v0 [r5] installed
	s.mkInstalledInState(c, d, "foo", "bar", "v0", 5, false, "")
	// and v1 [r10] is current
	s.mkInstalledInState(c, d, "foo", "bar", "v1", 10, true, "")

	req, err := http.NewRequest("GET", "/v2/snap/foo", nil)
	c.Assert(err, check.IsNil)
	rsp, ok := getSnapInfo(snapCmd, req).(*resp)
	c.Assert(ok, check.Equals, true)

	c.Assert(rsp, check.NotNil)
	c.Assert(rsp.Result, check.FitsTypeOf, map[string]interface{}{})
	m := rsp.Result.(map[string]interface{})

	// installed-size depends on vagaries of the filesystem, just check type
	c.Check(m["installed-size"], check.FitsTypeOf, int64(0))
	delete(m, "installed-size")
	// ditto install-date
	c.Check(m["install-date"], check.FitsTypeOf, time.Time{})
	delete(m, "install-date")

	meta := &Meta{
		SuggestedCurrency: "GBP",
	}
	expected := &resp{
		Type:   ResponseTypeSync,
		Status: http.StatusOK,
		Result: map[string]interface{}{
			"name":             "foo",
			"revision":         10,
			"version":          "v1",
			"summary":          "summary",
			"description":      "description",
			"developer":        "bar",
			"status":           "active",
			"icon":             "/v2/icons/foo/icon",
			"type":             string(snap.TypeApp),
			"vendor":           "",
			"download-size":    int64(2),
			"resource":         "/v2/snaps/foo",
			"update-available": 20,
			// XXX: fix this later "rollback-available": 5,
			"channel": "stable",
			"prices": map[string]float64{
				"GBP": 1.23,
				"EUR": 2.34,
			},
		},
		Meta: meta,
	}

	c.Check(rsp, check.DeepEquals, expected)
}

func (s *apiSuite) TestSnapInfoWithAuth(c *check.C) {
	state := snapCmd.d.overlord.State()
	state.Lock()
	user, err := auth.NewUser(state, "username", "macaroon", []string{"discharge"})
	state.Unlock()
	c.Check(err, check.IsNil)

	req, err := http.NewRequest("GET", "/v2/snap/foo", nil)
	c.Assert(err, check.IsNil)
	req.Header.Set("Authorization", `Macaroon root="macaroon", discharge="discharge"`)

	c.Assert(s.auther, check.IsNil)

	_, ok := getSnapInfo(snapCmd, req).(*resp)
	c.Assert(ok, check.Equals, true)
	// ensure authenticator was set
	c.Assert(s.auther, check.DeepEquals, user.Authenticator())
}

func (s *apiSuite) TestSnapInfoNotFound(c *check.C) {
	s.vars = map[string]string{"name": "foo"}
	s.err = snappy.ErrPackageNotFound

	req, err := http.NewRequest("GET", "/v2/snap/foo", nil)
	c.Assert(err, check.IsNil)
	c.Check(getSnapInfo(snapCmd, req).Self(nil, nil).(*resp).Status, check.Equals, http.StatusNotFound)
}

func (s *apiSuite) TestSnapInfoNoneFound(c *check.C) {
	s.vars = map[string]string{"name": "foo"}

	req, err := http.NewRequest("GET", "/v2/snap/foo", nil)
	c.Assert(err, check.IsNil)
	c.Check(getSnapInfo(snapCmd, req).Self(nil, nil).(*resp).Status, check.Equals, http.StatusNotFound)
}

func (s *apiSuite) TestSnapInfoIgnoresRemoteErrors(c *check.C) {
	s.vars = map[string]string{"name": "foo"}
	s.err = errors.New("weird")

	req, err := http.NewRequest("GET", "/v2/snap/foo", nil)
	c.Assert(err, check.IsNil)
	rsp := getSnapInfo(snapCmd, req).Self(nil, nil).(*resp)

	c.Check(rsp.Type, check.Equals, ResponseTypeError)
	c.Check(rsp.Status, check.Equals, http.StatusNotFound)
	c.Check(rsp.Result, check.NotNil)
}

func (s *apiSuite) TestSnapInfoWeirdRoute(c *check.C) {
	// can't really happen

	d := s.daemon(c)

	// use the wrong command to force the issue
	wrongCmd := &Command{Path: "/{what}", d: d}
	s.vars = map[string]string{"name": "foo"}
	s.rsnaps = []*snap.Info{{
		SideInfo: snap.SideInfo{
			OfficialName: "foo",
		},
	}}
	req, err := http.NewRequest("GET", "/v2/snap/foo", nil)
	c.Assert(err, check.IsNil)
	c.Check(getSnapInfo(wrongCmd, req).Self(nil, nil).(*resp).Status, check.Equals, http.StatusInternalServerError)
}

func (s *apiSuite) TestSnapInfoBadRoute(c *check.C) {
	// can't really happen, v2

	d := s.daemon(c)

	// get the route and break it
	route := d.router.Get(snapCmd.Path)
	c.Assert(route.Name("foo").GetError(), check.NotNil)

	s.vars = map[string]string{"name": "foo"}
	s.rsnaps = []*snap.Info{{
		SideInfo: snap.SideInfo{
			OfficialName: "foo",
		},
	}}

	req, err := http.NewRequest("GET", "/v2/snap/foo", nil)
	c.Assert(err, check.IsNil)
	rsp := getSnapInfo(snapCmd, req).Self(nil, nil).(*resp)

	c.Check(rsp.Type, check.Equals, ResponseTypeError)
	c.Check(rsp.Status, check.Equals, http.StatusInternalServerError)
	c.Check(rsp.Result.(*errorResult).Message, check.Matches, `route can't build URL .*`)
}

func (s *apiSuite) TestListIncludesAll(c *check.C) {
	// Very basic check to help stop us from not adding all the
	// commands to the command list.
	//
	// It could get fancier, looking deeper into the AST to see
	// exactly what's being defined, but it's probably not worth
	// it; this gives us most of the benefits of that, with a
	// fraction of the work.
	//
	// NOTE: there's probably a
	// better/easier way of doing this (patches welcome)

	fset := token.NewFileSet()
	f, err := parser.ParseFile(fset, "api.go", nil, 0)
	if err != nil {
		panic(err)
	}

	found := 0

	ast.Inspect(f, func(n ast.Node) bool {
		switch v := n.(type) {
		case *ast.ValueSpec:
			found += len(v.Values)
			return false
		}
		return true
	})

	exceptions := []string{ // keep sorted, for scanning ease
		"apiCompatLevel",
		"api",
		"maxReadBuflen",
		"muxVars",
		"newRemoteRepo",
		"pkgActionDispatch",
		// snapInstruction vars:
		"snapstateInstall",
		"snapstateInstallPath",
		"snapstateGet",
	}
	c.Check(found, check.Equals, len(api)+len(exceptions),
		check.Commentf(`At a glance it looks like you've not added all the Commands defined in api to the api list. If that is not the case, please add the exception to the "exceptions" list in this test.`))
}

func (s *apiSuite) TestRootCmd(c *check.C) {
	// check it only does GET
	c.Check(rootCmd.PUT, check.IsNil)
	c.Check(rootCmd.POST, check.IsNil)
	c.Check(rootCmd.DELETE, check.IsNil)
	c.Assert(rootCmd.GET, check.NotNil)

	rec := httptest.NewRecorder()
	c.Check(rootCmd.Path, check.Equals, "/")

	rootCmd.GET(rootCmd, nil).ServeHTTP(rec, nil)
	c.Check(rec.Code, check.Equals, 200)
	c.Check(rec.HeaderMap.Get("Content-Type"), check.Equals, "application/json")

	expected := []interface{}{"TBD"}
	var rsp resp
	c.Assert(json.Unmarshal(rec.Body.Bytes(), &rsp), check.IsNil)
	c.Check(rsp.Status, check.Equals, 200)
	c.Check(rsp.Result, check.DeepEquals, expected)
}

func (s *apiSuite) mkrelease() {
	// set up release
	release.Override(release.Release{
		Flavor:  "flavor",
		Series:  "release",
		Channel: "channel",
	})
}

func (s *apiSuite) TestSysInfo(c *check.C) {
	// check it only does GET
	c.Check(sysInfoCmd.PUT, check.IsNil)
	c.Check(sysInfoCmd.POST, check.IsNil)
	c.Check(sysInfoCmd.DELETE, check.IsNil)
	c.Assert(sysInfoCmd.GET, check.NotNil)

	rec := httptest.NewRecorder()
	c.Check(sysInfoCmd.Path, check.Equals, "/v2/system-info")

	s.mkrelease()

	sysInfoCmd.GET(sysInfoCmd, nil).ServeHTTP(rec, nil)
	c.Check(rec.Code, check.Equals, 200)
	c.Check(rec.HeaderMap.Get("Content-Type"), check.Equals, "application/json")

	expected := map[string]interface{}{
		"flavor":          "flavor",
		"release":         "release",
		"default-channel": "channel",
		"api-compat":      apiCompatLevel,
	}
	var rsp resp
	c.Assert(json.Unmarshal(rec.Body.Bytes(), &rsp), check.IsNil)
	c.Check(rsp.Status, check.Equals, 200)
	c.Check(rsp.Type, check.Equals, ResponseTypeSync)
	c.Check(rsp.Result, check.DeepEquals, expected)
}

func (s *apiSuite) TestSysInfoStore(c *check.C) {
	rec := httptest.NewRecorder()
	c.Check(sysInfoCmd.Path, check.Equals, "/v2/system-info")

	s.mkrelease()
	s.mkGadget(c, "some-store")

	sysInfoCmd.GET(sysInfoCmd, nil).ServeHTTP(rec, nil)
	c.Check(rec.Code, check.Equals, 200)

	expected := map[string]interface{}{
		"flavor":          "flavor",
		"release":         "release",
		"default-channel": "channel",
		"api-compat":      apiCompatLevel,
		"store":           "some-store",
	}
	var rsp resp
	c.Assert(json.Unmarshal(rec.Body.Bytes(), &rsp), check.IsNil)
	c.Check(rsp.Status, check.Equals, 200)
	c.Check(rsp.Type, check.Equals, ResponseTypeSync)
	c.Check(rsp.Result, check.DeepEquals, expected)
}

func (s *apiSuite) makeMyAppsServer(statusCode int, data string) *httptest.Server {
	mockMyAppsServer := httptest.NewServer(http.HandlerFunc(func(w http.ResponseWriter, r *http.Request) {
		w.WriteHeader(statusCode)
		io.WriteString(w, data)
	}))
	store.MyAppsPackageAccessAPI = mockMyAppsServer.URL + "/acl/package_access/"
	return mockMyAppsServer
}

func (s *apiSuite) makeSSOServer(statusCode int, data string) *httptest.Server {
	mockSSOServer := httptest.NewServer(http.HandlerFunc(func(w http.ResponseWriter, r *http.Request) {
		w.WriteHeader(statusCode)
		io.WriteString(w, data)
	}))
	store.UbuntuoneDischargeAPI = mockSSOServer.URL + "/tokens/discharge"
	return mockSSOServer
}

func (s *apiSuite) TestLoginUser(c *check.C) {
	macaroon := `{"macaroon": "the-macaroon-serialized-data"}`
	mockMyAppsServer := s.makeMyAppsServer(200, macaroon)
	defer mockMyAppsServer.Close()

	discharge := `{"discharge_macaroon": "the-discharge-macaroon-serialized-data"}`
	mockSSOServer := s.makeSSOServer(200, discharge)
	defer mockSSOServer.Close()

	buf := bytes.NewBufferString(`{"username": "username", "password": "password"}`)
	req, err := http.NewRequest("POST", "/v2/login", buf)
	c.Assert(err, check.IsNil)

	rsp := loginUser(snapCmd, req).(*resp)

	expected := loginResponseData{
		Macaroon:   "the-macaroon-serialized-data",
		Discharges: []string{"the-discharge-macaroon-serialized-data"},
	}
	c.Check(rsp.Status, check.Equals, 200)
	c.Check(rsp.Type, check.Equals, ResponseTypeSync)
	c.Check(rsp.Result, check.DeepEquals, expected)

	expectedUser := auth.UserState{
		ID:         1,
		Username:   "username",
		Macaroon:   "the-macaroon-serialized-data",
		Discharges: []string{"the-discharge-macaroon-serialized-data"},
	}
	expectedUser.StoreMacaroon = expectedUser.Macaroon
	expectedUser.StoreDischarges = expectedUser.Discharges

	state := snapCmd.d.overlord.State()
	state.Lock()
	user, err := auth.User(state, 1)
	state.Unlock()
	c.Check(err, check.IsNil)
	c.Check(*user, check.DeepEquals, expectedUser)
}

func (s *apiSuite) TestLoginUserBadRequest(c *check.C) {
	buf := bytes.NewBufferString(`hello`)
	req, err := http.NewRequest("POST", "/v2/login", buf)
	c.Assert(err, check.IsNil)

	rsp := loginUser(snapCmd, req).(*resp)

	c.Check(rsp.Type, check.Equals, ResponseTypeError)
	c.Check(rsp.Status, check.Equals, http.StatusBadRequest)
	c.Check(rsp.Result, check.NotNil)
}

func (s *apiSuite) TestLoginUserMyAppsError(c *check.C) {
	mockMyAppsServer := s.makeMyAppsServer(200, "{}")
	defer mockMyAppsServer.Close()

	buf := bytes.NewBufferString(`{"username": "username", "password": "password"}`)
	req, err := http.NewRequest("POST", "/v2/login", buf)
	c.Assert(err, check.IsNil)

	rsp := loginUser(snapCmd, req).(*resp)

	c.Check(rsp.Type, check.Equals, ResponseTypeError)
	c.Check(rsp.Status, check.Equals, http.StatusInternalServerError)
	c.Check(rsp.Result.(*errorResult).Message, testutil.Contains, "cannot get package access macaroon")
}

func (s *apiSuite) TestLoginUserTwoFactorRequiredError(c *check.C) {
	macaroon := `{"macaroon": "the-macaroon-serialized-data"}`
	mockMyAppsServer := s.makeMyAppsServer(200, macaroon)
	defer mockMyAppsServer.Close()

	discharge := `{"code": "TWOFACTOR_REQUIRED"}`
	mockSSOServer := s.makeSSOServer(401, discharge)
	defer mockSSOServer.Close()

	buf := bytes.NewBufferString(`{"username": "username", "password": "password"}`)
	req, err := http.NewRequest("POST", "/v2/login", buf)
	c.Assert(err, check.IsNil)

	rsp := loginUser(snapCmd, req).(*resp)

	c.Check(rsp.Type, check.Equals, ResponseTypeError)
	c.Check(rsp.Status, check.Equals, http.StatusUnauthorized)
	c.Check(rsp.Result.(*errorResult).Kind, check.Equals, errorKindTwoFactorRequired)
}

func (s *apiSuite) TestLoginUserInvalidCredentialsError(c *check.C) {
	macaroon := `{"macaroon": "the-macaroon-serialized-data"}`
	mockMyAppsServer := s.makeMyAppsServer(200, macaroon)
	defer mockMyAppsServer.Close()

	discharge := `{"code": "INVALID_CREDENTIALS"}`
	mockSSOServer := s.makeSSOServer(401, discharge)
	defer mockSSOServer.Close()

	buf := bytes.NewBufferString(`{"username": "username", "password": "password"}`)
	req, err := http.NewRequest("POST", "/v2/login", buf)
	c.Assert(err, check.IsNil)

	rsp := loginUser(snapCmd, req).(*resp)

	c.Check(rsp.Type, check.Equals, ResponseTypeError)
	c.Check(rsp.Status, check.Equals, http.StatusUnauthorized)
	c.Check(rsp.Result.(*errorResult).Message, testutil.Contains, "cannot get discharge macaroon")
}

func (s *apiSuite) TestUserFromRequestNoHeader(c *check.C) {
	req, _ := http.NewRequest("GET", "http://example.com", nil)

	state := snapCmd.d.overlord.State()
	state.Lock()
	user, err := UserFromRequest(state, req)
	state.Unlock()

	c.Check(err, check.Equals, errNoAuth)
	c.Check(user, check.IsNil)
}

func (s *apiSuite) TestUserFromRequestHeaderNoMacaroons(c *check.C) {
	req, _ := http.NewRequest("GET", "http://example.com", nil)
	req.Header.Set("Authorization", "Invalid")

	state := snapCmd.d.overlord.State()
	state.Lock()
	user, err := UserFromRequest(state, req)
	state.Unlock()

	c.Check(err, check.ErrorMatches, "authorization header misses Macaroon prefix")
	c.Check(user, check.IsNil)
}

func (s *apiSuite) TestUserFromRequestHeaderIncomplete(c *check.C) {
	req, _ := http.NewRequest("GET", "http://example.com", nil)
	req.Header.Set("Authorization", `Macaroon root="macaroon"`)

	state := snapCmd.d.overlord.State()
	state.Lock()
	user, err := UserFromRequest(state, req)
	state.Unlock()

	c.Check(err, check.ErrorMatches, "invalid authorization header")
	c.Check(user, check.IsNil)
}

func (s *apiSuite) TestUserFromRequestHeaderCorrectMissingUser(c *check.C) {
	req, _ := http.NewRequest("GET", "http://example.com", nil)
	req.Header.Set("Authorization", `Macaroon root="macaroon", discharge="discharge"`)

	state := snapCmd.d.overlord.State()
	state.Lock()
	user, err := UserFromRequest(state, req)
	state.Unlock()

	c.Check(err, check.IsNil)
	c.Check(user, check.IsNil)
}

func (s *apiSuite) TestUserFromRequestHeaderValidUser(c *check.C) {
	state := snapCmd.d.overlord.State()
	state.Lock()
	expectedUser, err := auth.NewUser(state, "username", "macaroon", []string{"discharge"})
	state.Unlock()
	c.Check(err, check.IsNil)

	req, _ := http.NewRequest("GET", "http://example.com", nil)
	req.Header.Set("Authorization", `Macaroon root="macaroon", discharge="discharge"`)

	state.Lock()
	user, err := UserFromRequest(state, req)
	state.Unlock()

	c.Check(err, check.IsNil)
	c.Check(user, check.DeepEquals, expectedUser)
}

func (s *apiSuite) TestUserFromRequestHeaderValidUserMultipleDischarges(c *check.C) {
	state := snapCmd.d.overlord.State()
	state.Lock()
	expectedUser, err := auth.NewUser(state, "username", "macaroon", []string{"discharge2", "discharge1"})
	state.Unlock()
	c.Check(err, check.IsNil)

	req, _ := http.NewRequest("GET", "http://example.com", nil)
	req.Header.Set("Authorization", `Macaroon root="macaroon", discharge="discharge1", discharge="discharge2"`)

	state.Lock()
	user, err := UserFromRequest(state, req)
	state.Unlock()

	c.Check(err, check.IsNil)
	c.Check(user, check.DeepEquals, expectedUser)
}

func (s *apiSuite) TestSnapsInfoOnePerIntegration(c *check.C) {
	d := s.daemon(c)

	req, err := http.NewRequest("GET", "/v2/snaps", nil)
	c.Assert(err, check.IsNil)

	type tsnap struct {
		name string
		dev  string
		ver  string
		rev  int
	}

	tsnaps := []tsnap{
		{"foo", "bar", "v1", 5},
		{"bar", "baz", "v2", 10},
		{"baz", "qux", "v3", 15},
		{"qux", "mip", "v4", 20},
	}

	for _, snp := range tsnaps {
		s.mkInstalledInState(c, d, snp.name, snp.dev, snp.ver, snp.rev, false, "")
	}

	rsp, ok := getSnapsInfo(snapsCmd, req).(*resp)
	c.Assert(ok, check.Equals, true)

	c.Check(rsp.Type, check.Equals, ResponseTypeSync)
	c.Check(rsp.Status, check.Equals, http.StatusOK)
	c.Check(rsp.Result, check.NotNil)

	c.Check(rsp.Meta.Paging, check.DeepEquals, &Paging{Page: 1, Pages: 1})

	snaps := snapList(rsp.Result)
	c.Check(snaps, check.HasLen, len(tsnaps))

	for _, s := range tsnaps {
		var got map[string]interface{}
		for _, got = range snaps {
			if got["name"].(string) == s.name {
				break
			}
		}
		c.Check(got["name"], check.Equals, s.name)
		c.Check(got["version"], check.Equals, s.ver)
		c.Check(got["revision"], check.Equals, float64(s.rev))
		c.Check(got["developer"], check.Equals, s.dev)
	}
}

func (s *apiSuite) TestSnapsInfoOnlyLocal(c *check.C) {
	d := s.daemon(c)

	s.rsnaps = []*snap.Info{{
		SideInfo: snap.SideInfo{
			OfficialName: "store",
			Developer:    "foo",
		},
	}}
	s.mkInstalledInState(c, d, "local", "foo", "v1", 10, true, "")

	req, err := http.NewRequest("GET", "/v2/snaps?sources=local", nil)
	c.Assert(err, check.IsNil)

	rsp := getSnapsInfo(snapsCmd, req).(*resp)

	c.Assert(rsp.Sources, check.DeepEquals, []string{"local"})

	snaps := snapList(rsp.Result)
	c.Assert(snaps, check.HasLen, 1)
	c.Assert(snaps[0]["name"], check.Equals, "local")
}

func (s *apiSuite) TestSnapsInfoOnlyStore(c *check.C) {
	d := s.daemon(c)

	s.suggestedCurrency = "EUR"

	s.rsnaps = []*snap.Info{{
		SideInfo: snap.SideInfo{
			OfficialName: "store",
			Developer:    "foo",
		},
	}}
	s.mkInstalledInState(c, d, "local", "foo", "v1", 10, true, "")

	req, err := http.NewRequest("GET", "/v2/snaps?sources=store", nil)
	c.Assert(err, check.IsNil)

	rsp := getSnapsInfo(snapsCmd, req).(*resp)

	c.Assert(rsp.Sources, check.DeepEquals, []string{"store"})

	snaps := snapList(rsp.Result)
	c.Assert(snaps, check.HasLen, 1)
	c.Assert(snaps[0]["name"], check.Equals, "store")
	c.Check(snaps[0]["prices"], check.IsNil)

	c.Check(rsp.SuggestedCurrency, check.Equals, "EUR")
}

func (s *apiSuite) TestSnapsInfoStoreWithAuth(c *check.C) {
	state := snapCmd.d.overlord.State()
	state.Lock()
	user, err := auth.NewUser(state, "username", "macaroon", []string{"discharge"})
	state.Unlock()
	c.Check(err, check.IsNil)

	req, err := http.NewRequest("GET", "/v2/snaps?sources=store", nil)
	c.Assert(err, check.IsNil)
	req.Header.Set("Authorization", `Macaroon root="macaroon", discharge="discharge"`)

	c.Assert(s.auther, check.IsNil)

	_ = getSnapsInfo(snapsCmd, req).(*resp)

	// ensure authenticator was set
	c.Assert(s.auther, check.DeepEquals, user.Authenticator())
}

func (s *apiSuite) TestSnapsInfoLocalAndStore(c *check.C) {
	d := s.daemon(c)

	s.rsnaps = []*snap.Info{{
		SideInfo: snap.SideInfo{
			OfficialName: "remote",
			Developer:    "foo",
		},
	}}
	s.mkInstalledInState(c, d, "local", "foo", "v1", 10, true, "")

	req, err := http.NewRequest("GET", "/v2/snaps?sources=local,store", nil)
	c.Assert(err, check.IsNil)

	rsp := getSnapsInfo(snapsCmd, req).(*resp)

	c.Assert(rsp.Sources, check.DeepEquals, []string{"local", "store"})

	snaps := snapList(rsp.Result)
	c.Assert(snaps, check.HasLen, 2)
}

func (s *apiSuite) TestSnapsInfoDefaultSources(c *check.C) {
	d := s.daemon(c)

	s.rsnaps = []*snap.Info{{
		SideInfo: snap.SideInfo{
			OfficialName: "remote",
			Developer:    "foo",
		},
	}}
	s.mkInstalledInState(c, d, "local", "foo", "v1", 10, true, "")

	req, err := http.NewRequest("GET", "/v2/snaps", nil)
	c.Assert(err, check.IsNil)

	rsp := getSnapsInfo(snapsCmd, req).(*resp)

	c.Assert(rsp.Sources, check.DeepEquals, []string{"local", "store"})
}

func (s *apiSuite) TestSnapsInfoUnknownSource(c *check.C) {
	s.rsnaps = []*snap.Info{{
		SideInfo: snap.SideInfo{
			OfficialName: "remote",
			Developer:    "foo",
		},
	}}
	s.mkInstalled(c, "local", "foo", "v1", 10, true, "")

	req, err := http.NewRequest("GET", "/v2/snaps?sources=unknown", nil)
	c.Assert(err, check.IsNil)

	rsp := getSnapsInfo(snapsCmd, req).(*resp)

	c.Assert(rsp.Sources, check.HasLen, 0)

	snaps := snapList(rsp.Result)
	c.Assert(snaps, check.HasLen, 0)
}

func (s *apiSuite) TestSnapsInfoFilterLocal(c *check.C) {
	d := s.daemon(c)

	s.rsnaps = nil
	s.mkInstalledInState(c, d, "foo", "foo", "v1", 10, true, "")
	s.mkInstalledInState(c, d, "bar", "bar", "v1", 10, true, "")

	req, err := http.NewRequest("GET", "/v2/snaps?q=foo", nil)
	c.Assert(err, check.IsNil)

	rsp := getSnapsInfo(snapsCmd, req).(*resp)

	snaps := snapList(rsp.Result)
	c.Assert(snaps, check.HasLen, 1)
	c.Assert(snaps[0]["name"], check.Equals, "foo")
}

func (s *apiSuite) TestSnapsInfoFilterRemote(c *check.C) {
	s.rsnaps = nil

	req, err := http.NewRequest("GET", "/v2/snaps?q=foo", nil)
	c.Assert(err, check.IsNil)

	rsp := getSnapsInfo(snapsCmd, req).(*resp)

	c.Check(s.searchTerm, check.Equals, "foo")

	c.Assert(rsp.Result, check.NotNil)
}

func (s *apiSuite) TestSnapsInfoAppsOnly(c *check.C) {
	s.mkInstalled(c, "app", "foo", "v1", 10, true, "type: app")
	s.mkInstalled(c, "framework", "foo", "v1", 10, true, "type: framework")

	req, err := http.NewRequest("GET", "/v2/snaps?types=app", nil)
	c.Assert(err, check.IsNil)

	rsp := getSnapsInfo(snapsCmd, req).(*resp)

	snaps := snapList(rsp.Result)
	c.Assert(snaps, check.HasLen, 1)
	c.Assert(snaps[0]["name"], check.Equals, "app")
}

func (s *apiSuite) TestSnapsInfoFrameworksOnly(c *check.C) {
	d := s.daemon(c)

	s.mkInstalledInState(c, d, "app", "foo", "v1", 10, true, "type: app")
	s.mkInstalledInState(c, d, "framework", "foo", "v1", 10, true, "type: framework")

	req, err := http.NewRequest("GET", "/v2/snaps?types=framework", nil)
	c.Assert(err, check.IsNil)

	rsp := getSnapsInfo(snapsCmd, req).(*resp)

	snaps := snapList(rsp.Result)
	c.Assert(snaps, check.HasLen, 1)
	c.Assert(snaps[0]["name"], check.Equals, "framework")
}

func (s *apiSuite) TestSnapsInfoAppsAndFrameworks(c *check.C) {
	d := s.daemon(c)

	s.mkInstalledInState(c, d, "app", "foo", "v1", 10, true, "type: app")
	s.mkInstalledInState(c, d, "framework", "foo", "v1", 10, true, "type: framework")

	req, err := http.NewRequest("GET", "/v2/snaps?types=app,framework", nil)
	c.Assert(err, check.IsNil)

	rsp := getSnapsInfo(snapsCmd, req).(*resp)

	snaps := snapList(rsp.Result)
	c.Assert(snaps, check.HasLen, 2)
}

func (s *apiSuite) TestPostSnapBadRequest(c *check.C) {
	buf := bytes.NewBufferString(`hello`)
	req, err := http.NewRequest("POST", "/v2/snaps/hello-world", buf)
	c.Assert(err, check.IsNil)

	rsp := postSnap(snapCmd, req).(*resp)

	c.Check(rsp.Type, check.Equals, ResponseTypeError)
	c.Check(rsp.Status, check.Equals, http.StatusBadRequest)
	c.Check(rsp.Result, check.NotNil)
}

func (s *apiSuite) TestPostSnapBadAction(c *check.C) {
	buf := bytes.NewBufferString(`{"action": "potato"}`)
	req, err := http.NewRequest("POST", "/v2/snaps/hello-world", buf)
	c.Assert(err, check.IsNil)

	rsp := postSnap(snapCmd, req).(*resp)

	c.Check(rsp.Type, check.Equals, ResponseTypeError)
	c.Check(rsp.Status, check.Equals, http.StatusBadRequest)
	c.Check(rsp.Result, check.NotNil)
}

func (s *apiSuite) TestPostSnap(c *check.C) {
	d := s.daemon(c)

	pkgActionDispatch = func(*snapInstruction) func() (*state.Change, error) {
		return func() (*state.Change, error) {
			state := d.overlord.State()
			state.Lock()
			chg := state.NewChange("foo", "foooo")
			state.Unlock()

			return chg, nil
		}
	}
	defer func() {
		pkgActionDispatch = pkgActionDispatchImpl
	}()

	buf := bytes.NewBufferString(`{"action": "install"}`)
	req, err := http.NewRequest("POST", "/v2/snaps/hello-world", buf)
	c.Assert(err, check.IsNil)

	rsp := postSnap(snapCmd, req).(*resp)

	c.Check(rsp.Type, check.Equals, ResponseTypeAsync)

	st := d.overlord.State()
	st.Lock()
	chg := st.Change(rsp.Change)
	c.Assert(chg, check.NotNil)
	c.Check(chg.Summary(), check.Equals, "foooo")
	st.Unlock()
}

func (s *apiSuite) TestPostSnapDispatch(c *check.C) {
	inst := &snapInstruction{}

	type T struct {
		s string
		m func() (*state.Change, error)
	}

	actions := []T{
		{"install", inst.install},
		{"refresh", inst.update},
		{"remove", inst.remove},
		{"rollback", inst.rollback},
		{"xyzzy", nil},
	}

	for _, action := range actions {
		inst.Action = action.s
		// do you feel dirty yet?
		c.Check(fmt.Sprintf("%p", action.m), check.Equals, fmt.Sprintf("%p", inst.dispatch()))
	}
}

type fakeOverlord struct {
	configs map[string]string
}

func (o *fakeOverlord) Configure(s *snappy.Snap, c []byte) ([]byte, error) {
	if len(c) > 0 {
		o.configs[s.Name()] = string(c)
	}
	config, ok := o.configs[s.Name()]
	if !ok {
		return nil, fmt.Errorf("no config for %q", s.Name())
	}
	return []byte(config), nil
}

func (s *apiSuite) TestSideloadSnap(c *check.C) {
	// try a multipart/form-data upload
	s.sideloadCheck(c, "----hello--\r\nContent-Disposition: form-data; name=\"x\"; filename=\"x\"\r\n\r\nxyzzy\r\n----hello----\r\n", map[string]string{"Content-Type": "multipart/thing; boundary=--hello--"})
}

func (s *apiSuite) sideloadCheck(c *check.C, content string, head map[string]string) {
	d := newTestDaemon(c)
	d.overlord.Loop()
	defer d.overlord.Stop()

	tmpfile, err := ioutil.TempFile("", "test-")
	c.Assert(err, check.IsNil)
	_, err = tmpfile.WriteString(content)
	c.Check(err, check.IsNil)
	_, err = tmpfile.Seek(0, 0)
	c.Check(err, check.IsNil)

	// setup done
	var expectedFlags snappy.InstallFlags
<<<<<<< HEAD
=======
	if unsignedExpected {
		expectedFlags |= snappy.AllowUnauthenticated
	}

	installQueue := []string{}
	snapstateGet = func(s *state.State, name string, snapst *snapstate.SnapState) error {
		// pretend we do not have a state for ubuntu-core
		return state.ErrNoState
	}
	snapstateInstall = func(s *state.State, name, channel string, flags snappy.InstallFlags) (*state.TaskSet, error) {
		installQueue = append(installQueue, name)

		t := s.NewTask("fake-install-snap", "Doing a fake install")
		return state.NewTaskSet(t), nil
	}

>>>>>>> 60aebb82
	snapstateInstallPath = func(s *state.State, name, channel string, flags snappy.InstallFlags) (*state.TaskSet, error) {
		c.Check(flags, check.Equals, expectedFlags)

		bs, err := ioutil.ReadFile(name)
		c.Check(err, check.IsNil)
		c.Check(string(bs), check.Equals, "xyzzy")

		installQueue = append(installQueue, name)
		t := s.NewTask("fake-install-snap", "Doing a fake install")
		return state.NewTaskSet(t), nil
	}

	req, err := http.NewRequest("POST", "/v2/snaps", tmpfile)
	c.Assert(err, check.IsNil)
	for k, v := range head {
		req.Header.Set(k, v)
	}

	rsp := sideloadSnap(snapsCmd, req).(*resp)
	c.Check(rsp.Type, check.Equals, ResponseTypeAsync)
	c.Check(installQueue, check.HasLen, 2)
	c.Assert(installQueue[0], check.Equals, "ubuntu-core")
	c.Assert(installQueue[1], check.Matches, ".*/snapd-sideload-pkg-.*")
}

func (s *apiSuite) TestAppIconGet(c *check.C) {
	d := s.daemon(c)

	// have an active foo in the system
	info := s.mkInstalledInState(c, d, "foo", "bar", "v1", 10, true, "")

	// have an icon for it in the package itself
	iconfile := filepath.Join(info.MountDir(), "meta", "gui", "icon.ick")
	c.Assert(os.MkdirAll(filepath.Dir(iconfile), 0755), check.IsNil)
	c.Check(ioutil.WriteFile(iconfile, []byte("ick"), 0644), check.IsNil)

	s.vars = map[string]string{"name": "foo"}
	req, err := http.NewRequest("GET", "/v2/icons/foo/icon", nil)
	c.Assert(err, check.IsNil)

	rec := httptest.NewRecorder()

	appIconCmd.GET(appIconCmd, req).ServeHTTP(rec, req)
	c.Check(rec.Code, check.Equals, 200)
	c.Check(rec.Body.String(), check.Equals, "ick")
}

func (s *apiSuite) TestAppIconGetInactive(c *check.C) {
	d := s.daemon(c)

	// have an *in*active foo in the system
	info := s.mkInstalledInState(c, d, "foo", "bar", "v1", 10, false, "")

	// have an icon for it in the package itself
	iconfile := filepath.Join(info.MountDir(), "meta", "gui", "icon.ick")
	c.Assert(os.MkdirAll(filepath.Dir(iconfile), 0755), check.IsNil)
	c.Check(ioutil.WriteFile(iconfile, []byte("ick"), 0644), check.IsNil)

	s.vars = map[string]string{"name": "foo"}
	req, err := http.NewRequest("GET", "/v2/icons/foo/icon", nil)
	c.Assert(err, check.IsNil)

	rec := httptest.NewRecorder()

	appIconCmd.GET(appIconCmd, req).ServeHTTP(rec, req)
	c.Check(rec.Code, check.Equals, 200)
	c.Check(rec.Body.String(), check.Equals, "ick")
}

func (s *apiSuite) TestAppIconGetNoIcon(c *check.C) {
	d := s.daemon(c)

	// have an *in*active foo in the system
	info := s.mkInstalledInState(c, d, "foo", "bar", "v1", 10, true, "")

	// NO ICON!
	err := os.RemoveAll(filepath.Join(info.MountDir(), "meta", "gui", "icon.svg"))
	c.Assert(err, check.IsNil)

	s.vars = map[string]string{"name": "foo"}
	req, err := http.NewRequest("GET", "/v2/icons/foo/icon", nil)
	c.Assert(err, check.IsNil)

	rec := httptest.NewRecorder()

	appIconCmd.GET(appIconCmd, req).ServeHTTP(rec, req)
	c.Check(rec.Code/100, check.Equals, 4)
}

func (s *apiSuite) TestAppIconGetNoApp(c *check.C) {
	s.daemon(c)

	s.vars = map[string]string{"name": "foo"}
	req, err := http.NewRequest("GET", "/v2/icons/foo/icon", nil)
	c.Assert(err, check.IsNil)

	rec := httptest.NewRecorder()

	appIconCmd.GET(appIconCmd, req).ServeHTTP(rec, req)
	c.Check(rec.Code, check.Equals, 404)
}

func (s *apiSuite) TestPkgInstructionAgreedOK(c *check.C) {
	lic := &licenseData{
		Intro:   "hi",
		License: "Void where empty",
		Agreed:  true,
	}

	inst := &snapInstruction{License: lic}

	c.Check(inst.Agreed(lic.Intro, lic.License), check.Equals, true)
}

func (s *apiSuite) TestPkgInstructionAgreedNOK(c *check.C) {
	lic := &licenseData{
		Intro:   "hi",
		License: "Void where empty",
		Agreed:  false,
	}

	inst := &snapInstruction{License: lic}

	c.Check(inst.Agreed(lic.Intro, lic.License), check.Equals, false)
}

func (s *apiSuite) TestPkgInstructionMismatch(c *check.C) {
	lic := &licenseData{
		Intro:   "hi",
		License: "Void where empty",
		Agreed:  true,
	}

	inst := &snapInstruction{License: lic}

	c.Check(inst.Agreed("blah", "yak yak"), check.Equals, false)
}

func (s *apiSuite) TestInstall(c *check.C) {
	calledFlags := snappy.InstallFlags(42)
	installQueue := []string{}

	snapstateGet = func(s *state.State, name string, snapst *snapstate.SnapState) error {
		// we have ubuntu-core
		return nil
	}
	snapstateInstall = func(s *state.State, name, channel string, flags snappy.InstallFlags) (*state.TaskSet, error) {
		calledFlags = flags
		installQueue = append(installQueue, name)

		t := s.NewTask("fake-install-snap", "Doing a fake install")
		return state.NewTaskSet(t), nil
	}

	d := s.daemon(c)
	inst := &snapInstruction{
		overlord: d.overlord,
		Action:   "install",
		pkg:      "some-snap",
	}

	d.overlord.Loop()
	defer d.overlord.Stop()
	_, err := inst.dispatch()()

	c.Check(calledFlags, check.Equals, snappy.DoInstallGC)
	c.Check(err, check.IsNil)
	c.Check(installQueue, check.DeepEquals, []string{"some-snap"})
}

func (s *apiSuite) TestInstallMissingUbuntuCore(c *check.C) {
	installQueue := []*state.Task{}

	snapstateGet = func(s *state.State, name string, snapst *snapstate.SnapState) error {
		// pretend we do not have a state for ubuntu-core
		return state.ErrNoState
	}
	snapstateInstall = func(s *state.State, name, channel string, flags snappy.InstallFlags) (*state.TaskSet, error) {
		t1 := s.NewTask("fake-install-snap", name)
		t2 := s.NewTask("fake-install-snap", "second task is just here so that we can check that the wait is correctly added to all tasks")
		installQueue = append(installQueue, t1, t2)
		return state.NewTaskSet(t1, t2), nil
	}

	d := s.daemon(c)
	inst := &snapInstruction{
		overlord: d.overlord,
		Action:   "install",
		pkg:      "some-snap",
	}

	d.overlord.Loop()
	defer d.overlord.Stop()
	_, err := inst.dispatch()()
	c.Check(err, check.IsNil)

	d.overlord.State().Lock()
	defer d.overlord.State().Unlock()
	c.Check(installQueue, check.HasLen, 4)
	// the two "ubuntu-core" install tasks
	c.Check(installQueue[0].Summary(), check.Equals, "ubuntu-core")
	c.Check(installQueue[0].WaitTasks(), check.HasLen, 0)
	c.Check(installQueue[1].WaitTasks(), check.HasLen, 0)
	// the two "some-snap" install tasks
	c.Check(installQueue[2].Summary(), check.Equals, "some-snap")
	c.Check(installQueue[2].WaitTasks(), check.HasLen, 2)
	c.Check(installQueue[3].WaitTasks(), check.HasLen, 2)
}

func (s *apiSuite) TestInstallFails(c *check.C) {
	snapstateInstall = func(s *state.State, name, channel string, flags snappy.InstallFlags) (*state.TaskSet, error) {
		t := s.NewTask("fake-install-snap-error", "Install task")
		return state.NewTaskSet(t), nil
	}

	d := s.daemon(c)
	inst := &snapInstruction{
		overlord: d.overlord,
		Action:   "install",
	}

	d.overlord.Loop()
	defer d.overlord.Stop()
	chg, err := inst.dispatch()()
	c.Assert(err, check.IsNil)

	<-chg.Ready()

	st := d.overlord.State()
	st.Lock()
	c.Check(chg.Err(), check.ErrorMatches, `(?sm).*Install task \(fake-install-snap-error errored\)`)
	st.Unlock()
}

func (s *apiSuite) TestInstallLeaveOld(c *check.C) {
	calledFlags := snappy.InstallFlags(42)

	snapstateInstall = func(s *state.State, name, channel string, flags snappy.InstallFlags) (*state.TaskSet, error) {
		calledFlags = flags

		t := s.NewTask("fake-install-snap", "Doing a fake install")
		return state.NewTaskSet(t), nil
	}

	d := s.daemon(c)
	inst := &snapInstruction{
		overlord: d.overlord,
		Action:   "install",
		LeaveOld: true,
	}

	d.overlord.Loop()
	defer d.overlord.Stop()
	_, err := inst.dispatch()()

	c.Check(calledFlags, check.Equals, snappy.InstallFlags(0))
	c.Check(err, check.IsNil)
}

func snapList(rawSnaps interface{}) []map[string]interface{} {
	snaps := make([]map[string]interface{}, len(rawSnaps.([]*json.RawMessage)))
	for i, raw := range rawSnaps.([]*json.RawMessage) {
		err := json.Unmarshal([]byte(*raw), &snaps[i])
		if err != nil {
			panic(err)
		}
	}
	return snaps
}

// FIXME: license prompt broken for now
/*
func (s *apiSuite) TestInstallLicensed(c *check.C) {
	snapstateInstall = func(s *state.State, name, channel string, flags snappy.InstallFlags) (state.TaskSet, error) {
		if meter.Agreed("hi", "yak yak") {
			return nil, nil
		}

		return nil, snappy.ErrLicenseNotAccepted
	}

	d := s.daemon(c)
	inst := &snapInstruction{
		overlord: d.overlord,
		Action:   "install",
	}

	d.overlord.Loop()
	defer d.overlord.Stop()
	lic, ok := inst.dispatch()().(*licenseData)

	c.Assert(ok, check.Equals, true)
	c.Check(lic, check.ErrorMatches, "license agreement required")
	c.Check(lic.Intro, check.Equals, "hi")
	c.Check(lic.License, check.Equals, "yak yak")
	c.Check(lic.Agreed, check.Equals, false)

	// now, pass it in
	inst.License = lic
	inst.License.Agreed = true

	err := inst.dispatch()()
	c.Check(err, check.IsNil)
}

func (s *apiSuite) TestInstallLicensedIntegration(c *check.C) {
	d := s.daemon(c)

	snapstateInstall = func(s *state.State, name, channel string, flags snappy.InstallFlags) (state.TaskSet, error) {
		if meter.Agreed("hi", "yak yak") {
			return nil, nil
		}

		return nil, snappy.ErrLicenseNotAccepted
	}

	req, err := http.NewRequest("POST", "/v2/snaps/foo", strings.NewReader(`{"action": "install"}`))
	c.Assert(err, check.IsNil)
	s.vars = map[string]string{"name": "foo"}

	res := postSnap(snapCmd, req).(*resp).Result.(map[string]interface{})
	task := d.tasks[res["resource"].(string)[16:]]
	c.Check(task, check.NotNil)

	task.tomb.Wait()
	c.Check(task.State(), check.Equals, TaskFailed)
	errRes := task.output.(errorResult)
	c.Check(errRes.Message, check.Equals, "license agreement required")
	c.Check(errRes.Kind, check.Equals, errorKindLicenseRequired)
	c.Check(errRes.Value, check.DeepEquals, &licenseData{
		Intro:   "hi",
		License: "yak yak",
	})

	req, err = http.NewRequest("POST", "/v2/snaps/foo", strings.NewReader(`{"action": "install", "license": {"intro": "hi", "license": "yak yak", "agreed": true}}`))
	c.Assert(err, check.IsNil)

	res = postSnap(snapCmd, req).(*resp).Result.(map[string]interface{})
	task = d.tasks[res["resource"].(string)[16:]]
	c.Check(task, check.NotNil)

	task.tomb.Wait()
	c.Check(task.State(), check.Equals, TaskSucceeded)
}
*/

// Tests for GET /v2/interfaces

func (s *apiSuite) TestInterfaces(c *check.C) {
	d := s.daemon(c)

	s.mockIface(c, &interfaces.TestInterface{InterfaceName: "test"})
	s.mockSnap(c, consumerYaml)
	s.mockSnap(c, producerYaml)

	repo := d.overlord.InterfaceManager().Repository()
	repo.Connect("consumer", "plug", "producer", "slot")

	req, err := http.NewRequest("GET", "/v2/interfaces", nil)
	c.Assert(err, check.IsNil)
	rec := httptest.NewRecorder()
	interfacesCmd.GET(interfacesCmd, req).ServeHTTP(rec, req)
	c.Check(rec.Code, check.Equals, 200)
	var body map[string]interface{}
	err = json.Unmarshal(rec.Body.Bytes(), &body)
	c.Check(err, check.IsNil)
	c.Check(body, check.DeepEquals, map[string]interface{}{
		"result": map[string]interface{}{
			"plugs": []interface{}{
				map[string]interface{}{
					"snap":      "consumer",
					"plug":      "plug",
					"interface": "test",
					"attrs":     map[string]interface{}{"key": "value"},
					"apps":      []interface{}{"app"},
					"label":     "label",
					"connections": []interface{}{
						map[string]interface{}{"snap": "producer", "slot": "slot"},
					},
				},
			},
			"slots": []interface{}{
				map[string]interface{}{
					"snap":      "producer",
					"slot":      "slot",
					"interface": "test",
					"attrs":     map[string]interface{}{"key": "value"},
					"apps":      []interface{}{"app"},
					"label":     "label",
					"connections": []interface{}{
						map[string]interface{}{"snap": "consumer", "plug": "plug"},
					},
				},
			},
		},
		"status":      "OK",
		"status-code": 200.0,
		"type":        "sync",
	})
}

// Test for POST /v2/interfaces

func (s *apiSuite) TestConnectPlugSuccess(c *check.C) {
	d := s.daemon(c)

	s.mockIface(c, &interfaces.TestInterface{InterfaceName: "test"})
	s.mockSnap(c, consumerYaml)
	s.mockSnap(c, producerYaml)

	d.overlord.Loop()
	defer d.overlord.Stop()

	action := &interfaceAction{
		Action: "connect",
		Plugs:  []plugJSON{{Snap: "consumer", Name: "plug"}},
		Slots:  []slotJSON{{Snap: "producer", Name: "slot"}},
	}
	text, err := json.Marshal(action)
	c.Assert(err, check.IsNil)
	buf := bytes.NewBuffer(text)
	req, err := http.NewRequest("POST", "/v2/interfaces", buf)
	c.Assert(err, check.IsNil)
	rec := httptest.NewRecorder()
	interfacesCmd.POST(interfacesCmd, req).ServeHTTP(rec, req)
	c.Check(rec.Code, check.Equals, 202)
	var body map[string]interface{}
	err = json.Unmarshal(rec.Body.Bytes(), &body)
	c.Check(err, check.IsNil)
	id := body["change"].(string)

	st := d.overlord.State()
	st.Lock()
	chg := st.Change(id)
	st.Unlock()
	c.Assert(chg, check.NotNil)

	<-chg.Ready()

	st.Lock()
	err = chg.Err()
	st.Unlock()
	c.Assert(err, check.IsNil)

	repo := d.overlord.InterfaceManager().Repository()
	plug := repo.Plug("consumer", "plug")
	slot := repo.Slot("producer", "slot")
	c.Assert(plug.Connections, check.HasLen, 1)
	c.Assert(slot.Connections, check.HasLen, 1)
	c.Check(plug.Connections[0], check.DeepEquals, interfaces.SlotRef{Snap: "producer", Name: "slot"})
	c.Check(slot.Connections[0], check.DeepEquals, interfaces.PlugRef{Snap: "consumer", Name: "plug"})
}

func (s *apiSuite) TestConnectPlugFailureInterfaceMismatch(c *check.C) {
	d := s.daemon(c)

	s.mockIface(c, &interfaces.TestInterface{InterfaceName: "test"})
	s.mockIface(c, &interfaces.TestInterface{InterfaceName: "different"})
	s.mockSnap(c, consumerYaml)
	s.mockSnap(c, differentProducerYaml)

	d.overlord.Loop()
	defer d.overlord.Stop()

	action := &interfaceAction{
		Action: "connect",
		Plugs:  []plugJSON{{Snap: "consumer", Name: "plug"}},
		Slots:  []slotJSON{{Snap: "producer", Name: "slot"}},
	}
	text, err := json.Marshal(action)
	c.Assert(err, check.IsNil)
	buf := bytes.NewBuffer(text)
	req, err := http.NewRequest("POST", "/v2/interfaces", buf)
	c.Assert(err, check.IsNil)
	rec := httptest.NewRecorder()
	interfacesCmd.POST(interfacesCmd, req).ServeHTTP(rec, req)
	c.Check(rec.Code, check.Equals, 202)
	var body map[string]interface{}
	err = json.Unmarshal(rec.Body.Bytes(), &body)
	c.Check(err, check.IsNil)
	id := body["change"].(string)

	st := d.overlord.State()
	st.Lock()
	chg := st.Change(id)
	st.Unlock()
	c.Assert(chg, check.NotNil)

	<-chg.Ready()

	st.Lock()
	err = chg.Err()
	st.Unlock()
	c.Assert(err, check.NotNil)
	c.Check(err.Error(), check.Equals, `cannot perform the following tasks:
- Connect consumer:plug to producer:slot (cannot connect plug "consumer:plug" (interface "test") to "producer:slot" (interface "different"))`)

	repo := d.overlord.InterfaceManager().Repository()
	plug := repo.Plug("consumer", "plug")
	slot := repo.Slot("producer", "slot")
	c.Assert(plug.Connections, check.HasLen, 0)
	c.Assert(slot.Connections, check.HasLen, 0)
}

func (s *apiSuite) TestConnectPlugFailureNoSuchPlug(c *check.C) {
	d := s.daemon(c)

	s.mockIface(c, &interfaces.TestInterface{InterfaceName: "test"})
	// there is no consumer, no plug defined
	s.mockSnap(c, producerYaml)

	d.overlord.Loop()
	defer d.overlord.Stop()

	action := &interfaceAction{
		Action: "connect",
		Plugs:  []plugJSON{{Snap: "consumer", Name: "plug"}},
		Slots:  []slotJSON{{Snap: "producer", Name: "slot"}},
	}
	text, err := json.Marshal(action)
	c.Assert(err, check.IsNil)
	buf := bytes.NewBuffer(text)
	req, err := http.NewRequest("POST", "/v2/interfaces", buf)
	c.Assert(err, check.IsNil)
	rec := httptest.NewRecorder()
	interfacesCmd.POST(interfacesCmd, req).ServeHTTP(rec, req)
	c.Check(rec.Code, check.Equals, 202)
	var body map[string]interface{}
	err = json.Unmarshal(rec.Body.Bytes(), &body)
	c.Check(err, check.IsNil)
	id := body["change"].(string)

	st := d.overlord.State()
	st.Lock()
	chg := st.Change(id)
	st.Unlock()
	c.Assert(chg, check.NotNil)

	<-chg.Ready()

	st.Lock()
	err = chg.Err()
	st.Unlock()
	c.Assert(err, check.NotNil)
	c.Check(err.Error(), check.Equals, `cannot perform the following tasks:
- Connect consumer:plug to producer:slot (cannot connect plug "plug" from snap "consumer", no such plug)`)

	repo := d.overlord.InterfaceManager().Repository()
	slot := repo.Slot("producer", "slot")
	c.Assert(slot.Connections, check.HasLen, 0)
}

func (s *apiSuite) TestConnectPlugFailureNoSuchSlot(c *check.C) {
	d := s.daemon(c)

	s.mockIface(c, &interfaces.TestInterface{InterfaceName: "test"})
	s.mockSnap(c, consumerYaml)
	// there is no producer, no slot defined

	d.overlord.Loop()
	defer d.overlord.Stop()

	action := &interfaceAction{
		Action: "connect",
		Plugs:  []plugJSON{{Snap: "consumer", Name: "plug"}},
		Slots:  []slotJSON{{Snap: "producer", Name: "slot"}},
	}
	text, err := json.Marshal(action)
	c.Assert(err, check.IsNil)
	buf := bytes.NewBuffer(text)
	req, err := http.NewRequest("POST", "/v2/interfaces", buf)
	c.Assert(err, check.IsNil)
	rec := httptest.NewRecorder()
	interfacesCmd.POST(interfacesCmd, req).ServeHTTP(rec, req)
	c.Check(rec.Code, check.Equals, 202)
	var body map[string]interface{}
	err = json.Unmarshal(rec.Body.Bytes(), &body)
	c.Check(err, check.IsNil)
	id := body["change"].(string)

	st := d.overlord.State()
	st.Lock()
	chg := st.Change(id)
	st.Unlock()
	c.Assert(chg, check.NotNil)

	<-chg.Ready()

	st.Lock()
	err = chg.Err()
	st.Unlock()
	c.Assert(err, check.NotNil)
	c.Check(err.Error(), check.Equals, `cannot perform the following tasks:
- Connect consumer:plug to producer:slot (cannot connect plug to slot "slot" from snap "producer", no such slot)`)

	repo := d.overlord.InterfaceManager().Repository()
	plug := repo.Plug("consumer", "plug")
	c.Assert(plug.Connections, check.HasLen, 0)
}

func (s *apiSuite) TestDisconnectPlugSuccess(c *check.C) {
	d := s.daemon(c)

	s.mockIface(c, &interfaces.TestInterface{InterfaceName: "test"})
	s.mockSnap(c, consumerYaml)
	s.mockSnap(c, producerYaml)

	repo := d.overlord.InterfaceManager().Repository()
	repo.Connect("consumer", "plug", "producer", "slot")

	d.overlord.Loop()
	defer d.overlord.Stop()

	action := &interfaceAction{
		Action: "disconnect",
		Plugs:  []plugJSON{{Snap: "consumer", Name: "plug"}},
		Slots:  []slotJSON{{Snap: "producer", Name: "slot"}},
	}
	text, err := json.Marshal(action)
	c.Assert(err, check.IsNil)
	buf := bytes.NewBuffer(text)
	req, err := http.NewRequest("POST", "/v2/interfaces", buf)
	c.Assert(err, check.IsNil)
	rec := httptest.NewRecorder()
	interfacesCmd.POST(interfacesCmd, req).ServeHTTP(rec, req)
	c.Check(rec.Code, check.Equals, 202)
	var body map[string]interface{}
	err = json.Unmarshal(rec.Body.Bytes(), &body)
	c.Check(err, check.IsNil)
	id := body["change"].(string)

	st := d.overlord.State()
	st.Lock()
	chg := st.Change(id)
	st.Unlock()
	c.Assert(chg, check.NotNil)

	<-chg.Ready()

	st.Lock()
	err = chg.Err()
	st.Unlock()
	c.Assert(err, check.IsNil)

	plug := repo.Plug("consumer", "plug")
	slot := repo.Slot("producer", "slot")
	c.Assert(plug.Connections, check.HasLen, 0)
	c.Assert(slot.Connections, check.HasLen, 0)
}

func (s *apiSuite) TestDisconnectPlugFailureNoSuchPlug(c *check.C) {
	d := s.daemon(c)

	s.mockIface(c, &interfaces.TestInterface{InterfaceName: "test"})
	// there is no consumer, no plug defined
	s.mockSnap(c, producerYaml)

	d.overlord.Loop()
	defer d.overlord.Stop()

	action := &interfaceAction{
		Action: "disconnect",
		Plugs:  []plugJSON{{Snap: "consumer", Name: "plug"}},
		Slots:  []slotJSON{{Snap: "producer", Name: "slot"}},
	}
	text, err := json.Marshal(action)
	c.Assert(err, check.IsNil)
	buf := bytes.NewBuffer(text)
	req, err := http.NewRequest("POST", "/v2/interfaces", buf)
	c.Assert(err, check.IsNil)
	rec := httptest.NewRecorder()
	interfacesCmd.POST(interfacesCmd, req).ServeHTTP(rec, req)
	c.Check(rec.Code, check.Equals, 202)
	var body map[string]interface{}
	err = json.Unmarshal(rec.Body.Bytes(), &body)
	c.Check(err, check.IsNil)
	id := body["change"].(string)

	st := d.overlord.State()
	st.Lock()
	chg := st.Change(id)
	st.Unlock()
	c.Assert(chg, check.NotNil)

	<-chg.Ready()

	st.Lock()
	err = chg.Err()
	st.Unlock()
	c.Assert(err, check.NotNil)
	c.Check(err.Error(), check.Equals, `cannot perform the following tasks:
- Disconnect consumer:plug from producer:slot (cannot disconnect plug "plug" from snap "consumer", no such plug)`)

	repo := d.overlord.InterfaceManager().Repository()
	slot := repo.Slot("producer", "slot")
	c.Assert(slot.Connections, check.HasLen, 0)
}

func (s *apiSuite) TestDisconnectPlugFailureNoSuchSlot(c *check.C) {
	d := s.daemon(c)

	s.mockIface(c, &interfaces.TestInterface{InterfaceName: "test"})
	s.mockSnap(c, consumerYaml)
	// there is no producer, no slot defined

	d.overlord.Loop()
	defer d.overlord.Stop()

	action := &interfaceAction{
		Action: "disconnect",
		Plugs:  []plugJSON{{Snap: "consumer", Name: "plug"}},
		Slots:  []slotJSON{{Snap: "producer", Name: "slot"}},
	}
	text, err := json.Marshal(action)
	c.Assert(err, check.IsNil)
	buf := bytes.NewBuffer(text)
	req, err := http.NewRequest("POST", "/v2/interfaces", buf)
	c.Assert(err, check.IsNil)
	rec := httptest.NewRecorder()
	interfacesCmd.POST(interfacesCmd, req).ServeHTTP(rec, req)
	c.Check(rec.Code, check.Equals, 202)
	var body map[string]interface{}
	err = json.Unmarshal(rec.Body.Bytes(), &body)
	c.Check(err, check.IsNil)
	id := body["change"].(string)

	st := d.overlord.State()
	st.Lock()
	chg := st.Change(id)
	st.Unlock()
	c.Assert(chg, check.NotNil)

	<-chg.Ready()

	st.Lock()
	err = chg.Err()
	st.Unlock()
	c.Assert(err, check.NotNil)
	c.Check(err.Error(), check.Equals, `cannot perform the following tasks:
- Disconnect consumer:plug from producer:slot (cannot disconnect plug from slot "slot" from snap "producer", no such slot)`)

	repo := d.overlord.InterfaceManager().Repository()
	plug := repo.Plug("consumer", "plug")
	c.Assert(plug.Connections, check.HasLen, 0)
}

func (s *apiSuite) TestDisconnectPlugFailureNotConnected(c *check.C) {
	d := s.daemon(c)

	s.mockIface(c, &interfaces.TestInterface{InterfaceName: "test"})
	s.mockSnap(c, consumerYaml)
	s.mockSnap(c, producerYaml)

	d.overlord.Loop()
	defer d.overlord.Stop()

	action := &interfaceAction{
		Action: "disconnect",
		Plugs:  []plugJSON{{Snap: "consumer", Name: "plug"}},
		Slots:  []slotJSON{{Snap: "producer", Name: "slot"}},
	}
	text, err := json.Marshal(action)
	c.Assert(err, check.IsNil)
	buf := bytes.NewBuffer(text)
	req, err := http.NewRequest("POST", "/v2/interfaces", buf)
	c.Assert(err, check.IsNil)
	rec := httptest.NewRecorder()
	interfacesCmd.POST(interfacesCmd, req).ServeHTTP(rec, req)
	c.Check(rec.Code, check.Equals, 202)
	var body map[string]interface{}
	err = json.Unmarshal(rec.Body.Bytes(), &body)
	c.Check(err, check.IsNil)
	id := body["change"].(string)

	st := d.overlord.State()
	st.Lock()
	chg := st.Change(id)
	st.Unlock()
	c.Assert(chg, check.NotNil)

	<-chg.Ready()

	st.Lock()
	err = chg.Err()
	st.Unlock()
	c.Assert(err, check.NotNil)
	c.Check(err.Error(), check.Equals, `cannot perform the following tasks:
- Disconnect consumer:plug from producer:slot (cannot disconnect plug "plug" from snap "consumer" from slot "slot" from snap "producer", it is not connected)`)

	repo := d.overlord.InterfaceManager().Repository()
	plug := repo.Plug("consumer", "plug")
	slot := repo.Slot("producer", "slot")
	c.Assert(plug.Connections, check.HasLen, 0)
	c.Assert(slot.Connections, check.HasLen, 0)
}

func (s *apiSuite) TestUnsupportedInterfaceRequest(c *check.C) {
	buf := bytes.NewBuffer([]byte(`garbage`))
	req, err := http.NewRequest("POST", "/v2/interfaces", buf)
	c.Assert(err, check.IsNil)
	rec := httptest.NewRecorder()
	interfacesCmd.POST(interfacesCmd, req).ServeHTTP(rec, req)
	c.Check(rec.Code, check.Equals, 400)
	var body map[string]interface{}
	err = json.Unmarshal(rec.Body.Bytes(), &body)
	c.Check(err, check.IsNil)
	c.Check(body, check.DeepEquals, map[string]interface{}{
		"result": map[string]interface{}{
			"message": "cannot decode request body into an interface action: invalid character 'g' looking for beginning of value",
		},
		"status":      "Bad Request",
		"status-code": 400.0,
		"type":        "error",
	})
}

func (s *apiSuite) TestMissingInterfaceAction(c *check.C) {
	action := &interfaceAction{}
	text, err := json.Marshal(action)
	c.Assert(err, check.IsNil)
	buf := bytes.NewBuffer(text)
	req, err := http.NewRequest("POST", "/v2/interfaces", buf)
	c.Assert(err, check.IsNil)
	rec := httptest.NewRecorder()
	interfacesCmd.POST(interfacesCmd, req).ServeHTTP(rec, req)
	c.Check(rec.Code, check.Equals, 400)
	var body map[string]interface{}
	err = json.Unmarshal(rec.Body.Bytes(), &body)
	c.Check(err, check.IsNil)
	c.Check(body, check.DeepEquals, map[string]interface{}{
		"result": map[string]interface{}{
			"message": "interface action not specified",
		},
		"status":      "Bad Request",
		"status-code": 400.0,
		"type":        "error",
	})
}

func (s *apiSuite) TestUnsupportedInterfaceAction(c *check.C) {
	s.daemon(c)
	action := &interfaceAction{Action: "foo"}
	text, err := json.Marshal(action)
	c.Assert(err, check.IsNil)
	buf := bytes.NewBuffer(text)
	req, err := http.NewRequest("POST", "/v2/interfaces", buf)
	c.Assert(err, check.IsNil)
	rec := httptest.NewRecorder()
	interfacesCmd.POST(interfacesCmd, req).ServeHTTP(rec, req)
	c.Check(rec.Code, check.Equals, 400)
	var body map[string]interface{}
	err = json.Unmarshal(rec.Body.Bytes(), &body)
	c.Check(err, check.IsNil)
	c.Check(body, check.DeepEquals, map[string]interface{}{
		"result": map[string]interface{}{
			"message": "unsupported interface action: \"foo\"",
		},
		"status":      "Bad Request",
		"status-code": 400.0,
		"type":        "error",
	})
}

const (
	testTrustedKey = `type: account-key
authority-id: can0nical
account-id: can0nical
public-key-id: 844efa9730eec4be
public-key-fingerprint: 716ff3cec4b9364a2bd930dc844efa9730eec4be
since: 2016-01-14T15:00:00Z
until: 2023-01-14T15:00:00Z
body-length: 376

openpgp xsBNBFaXv40BCADIlqLKFZaPaoe4TNLQv77vh4JWTlt7Z3IN2ducNqfg50q5mnkyUD2D
SckvsMy1440+a0Z83m/A7aPaO1JkLpMGfLr23VLyKCaAe0k6hg69/6aEfXhfy0yYvEOgGcBiX+fN
T6tqdRCsd+08LtisjYez7iJvmVwQ/syeduoTU4EiSVO1zlgc3eeq3TFyvcN0E1EsZ/7l2A33amTo
mtAPVyQsa1B+lTeaUgwuPBWV0oTuYcUSfYsmmsXEKx/PnzkliicnrC9QZ5CcisskVve3QwPAuLUz
2nV7/6vSRF22T4cUPF4QntjZBB6xjopdDH6wQsKyzLTTRak74moWksx8MEmVABEBAAE=

openpgp wsBcBAABCAAQBQJWl8DiCRCETvqXMO7EvgAAhjkIAEoINWjQkujtx/TFYsKh0yYcQSpT
v8O83mLRP7Ty+mH99uQ0/DbeQ1hM5st8cFgzU8SzlDCh6BUMnAl/bR/hhibFD40CBLd13kDXl1aN
APybmSYoDVRQPAPop44UF0aCrTIw4Xds3E56d2Rsn+CkNML03kRc/i0Q53uYzZwxXVnzW/gVOXDL
u/IZtjeo3KsB645MVEUxJLQmjlgMOwMvCHJgWhSvZOuf7wC0soBCN9Ufa/0M/PZFXzzn8LpjKVrX
iDXhV7cY5PceG8ZV7Duo1JadOCzpkOHmai4DcrN7ZeY8bJnuNjOwvTLkrouw9xci4IxpPDRu0T/i
K9qaJtUo4cA=`
	testAccKey = `type: account-key
authority-id: can0nical
account-id: developer1
public-key-id: adea89b00094c337
public-key-fingerprint: 5fa7b16ad5e8c8810d5a0686adea89b00094c337
since: 2016-01-14T15:00:00Z
until: 2023-01-14T15:00:00Z
body-length: 376

openpgp xsBNBFaXv5MBCACkK//qNb3UwRtDviGcCSEi8Z6d5OXok3yilQmEh0LuW6DyP9sVpm08
Vb1LGewOa5dThWGX4XKRBI/jCUnjCJQ6v15lLwHe1N7MJQ58DUxKqWFMV9yn4RcDPk6LqoFpPGdR
rbp9Ivo3PqJRMyD0wuJk9RhbaGZmILcL//BLgomE9NgQdAfZbiEnGxtkqAjeVtBtcJIj5TnCC658
ZCqwugQeO9iJuIn3GosYvvTB6tReq6GP6b4dqvoi7SqxHVhtt2zD4Y6FUZIVmvZK0qwkV0gua2az
LzPOeoVcU1AEl7HVeBk7G6GiT5jx+CjjoGa0j22LdJB9S3JXHtGYk5p9CAwhABEBAAE=

openpgp wsBcBAABCAAQBQJWl8HNCRCETvqXMO7EvgAAeuAIABn/1i8qGyaIhxOWE2cHIPYW3hq2
PWpq7qrPN5Dbp/00xrTvc6tvMQWsXlMrAsYuq3sBCxUp3JRp9XhGiQeJtb8ft10g3+3J7e8OGHjl
CfXJ3A5el8Xxp5qkFywCsLdJgNtF6+uSQ4dO8SrAwzkM7c3JzntxdiFOjDLUSyZ+rXL42jdRagTY
8bcZfb47vd68Hyz3EvSvJuHSDbcNSTd3B832cimpfq5vJ7FoDrchVn3sg+3IwekuPhG3LQn5BVtc
0ontHd+V1GaandhqBaDA01cGZN0gnqv2Haogt0P/h3nZZZJ1nTW5PLC6hs8TZdBdl3Lel8yAHD5L
ZF5jSvRDLgI=`
)

func (s *apiSuite) TestAssertOK(c *check.C) {
	// Setup
	os.MkdirAll(filepath.Dir(dirs.SnapTrustedAccountKey), 0755)
	err := ioutil.WriteFile(dirs.SnapTrustedAccountKey, []byte(testTrustedKey), 0640)
	c.Assert(err, check.IsNil)
	d := s.daemon(c)
	buf := bytes.NewBufferString(testAccKey)
	// Execute
	req, err := http.NewRequest("POST", "/v2/assertions", buf)
	c.Assert(err, check.IsNil)
	rsp := doAssert(assertsCmd, req).Self(nil, nil).(*resp)
	// Verify (external)
	c.Check(rsp.Type, check.Equals, ResponseTypeSync)
	c.Check(rsp.Status, check.Equals, http.StatusOK)
	// Verify (internal)
	_, err = d.overlord.AssertManager().DB().Find(asserts.AccountKeyType, map[string]string{
		"account-id":    "developer1",
		"public-key-id": "adea89b00094c337",
	})
	c.Check(err, check.IsNil)
}

func (s *apiSuite) TestAssertInvalid(c *check.C) {
	// Setup
	buf := bytes.NewBufferString("blargh")
	req, err := http.NewRequest("POST", "/v2/assertions", buf)
	c.Assert(err, check.IsNil)
	rec := httptest.NewRecorder()
	// Execute
	assertsCmd.POST(assertsCmd, req).ServeHTTP(rec, req)
	// Verify (external)
	c.Check(rec.Code, check.Equals, 400)
	c.Check(rec.Body.String(), testutil.Contains,
		"can't decode request body into an assertion")
}

func (s *apiSuite) TestAssertError(c *check.C) {
	s.daemon(c)
	// Setup
	buf := bytes.NewBufferString(testAccKey)
	req, err := http.NewRequest("POST", "/v2/assertions", buf)
	c.Assert(err, check.IsNil)
	rec := httptest.NewRecorder()
	// Execute
	assertsCmd.POST(assertsCmd, req).ServeHTTP(rec, req)
	// Verify (external)
	c.Check(rec.Code, check.Equals, 400)
	c.Check(rec.Body.String(), testutil.Contains, "assert failed")
}

func (s *apiSuite) TestAssertsFindManyAll(c *check.C) {
	// Setup
	os.MkdirAll(filepath.Dir(dirs.SnapTrustedAccountKey), 0755)
	err := ioutil.WriteFile(dirs.SnapTrustedAccountKey, []byte(testTrustedKey), 0640)
	c.Assert(err, check.IsNil)
	d := s.daemon(c)
	a, err := asserts.Decode([]byte(testAccKey))
	c.Assert(err, check.IsNil)
	err = d.overlord.AssertManager().DB().Add(a)
	c.Assert(err, check.IsNil)
	// Execute
	req, err := http.NewRequest("POST", "/v2/assertions/account-key", nil)
	c.Assert(err, check.IsNil)
	s.vars = map[string]string{"assertType": "account-key"}
	rec := httptest.NewRecorder()
	assertsFindManyCmd.GET(assertsFindManyCmd, req).ServeHTTP(rec, req)
	// Verify
	c.Check(rec.Code, check.Equals, http.StatusOK, check.Commentf("body %q", rec.Body))
	c.Check(rec.HeaderMap.Get("Content-Type"), check.Equals, "application/x.ubuntu.assertion; bundle=y")
	c.Check(rec.HeaderMap.Get("X-Ubuntu-Assertions-Count"), check.Equals, "2")
	dec := asserts.NewDecoder(rec.Body)
	a1, err := dec.Decode()
	c.Assert(err, check.IsNil)
	c.Check(a1.Type(), check.Equals, asserts.AccountKeyType)

	a2, err := dec.Decode()
	c.Assert(err, check.IsNil)

	_, err = dec.Decode()
	c.Assert(err, check.Equals, io.EOF)

	ids := []string{a1.(*asserts.AccountKey).AccountID(), a2.(*asserts.AccountKey).AccountID()}
	c.Check(ids, check.DeepEquals, []string{"can0nical", "developer1"})
}

func (s *apiSuite) TestAssertsFindManyFilter(c *check.C) {
	// Setup
	os.MkdirAll(filepath.Dir(dirs.SnapTrustedAccountKey), 0755)
	err := ioutil.WriteFile(dirs.SnapTrustedAccountKey, []byte(testTrustedKey), 0640)
	c.Assert(err, check.IsNil)
	d := s.daemon(c)
	a, err := asserts.Decode([]byte(testAccKey))
	c.Assert(err, check.IsNil)
	err = d.overlord.AssertManager().DB().Add(a)
	c.Assert(err, check.IsNil)
	// Execute
	req, err := http.NewRequest("POST", "/v2/assertions/account-key?account-id=developer1", nil)
	c.Assert(err, check.IsNil)
	s.vars = map[string]string{"assertType": "account-key"}
	rec := httptest.NewRecorder()
	assertsFindManyCmd.GET(assertsFindManyCmd, req).ServeHTTP(rec, req)
	// Verify
	c.Check(rec.Code, check.Equals, http.StatusOK, check.Commentf("body %q", rec.Body))
	c.Check(rec.HeaderMap.Get("X-Ubuntu-Assertions-Count"), check.Equals, "1")
	dec := asserts.NewDecoder(rec.Body)
	a1, err := dec.Decode()
	c.Assert(err, check.IsNil)
	c.Check(a1.Type(), check.Equals, asserts.AccountKeyType)
	c.Check(a1.(*asserts.AccountKey).AccountID(), check.Equals, "developer1")
	_, err = dec.Decode()
	c.Check(err, check.Equals, io.EOF)
}

func (s *apiSuite) TestAssertsFindManyNoResults(c *check.C) {
	// Setup
	os.MkdirAll(filepath.Dir(dirs.SnapTrustedAccountKey), 0755)
	err := ioutil.WriteFile(dirs.SnapTrustedAccountKey, []byte(testTrustedKey), 0640)
	c.Assert(err, check.IsNil)
	d := s.daemon(c)
	a, err := asserts.Decode([]byte(testAccKey))
	c.Assert(err, check.IsNil)
	err = d.overlord.AssertManager().DB().Add(a)
	c.Assert(err, check.IsNil)
	// Execute
	req, err := http.NewRequest("POST", "/v2/assertions/account-key?account-id=xyzzyx", nil)
	c.Assert(err, check.IsNil)
	s.vars = map[string]string{"assertType": "account-key"}
	rec := httptest.NewRecorder()
	assertsFindManyCmd.GET(assertsFindManyCmd, req).ServeHTTP(rec, req)
	// Verify
	c.Check(rec.Code, check.Equals, http.StatusOK, check.Commentf("body %q", rec.Body))
	c.Check(rec.HeaderMap.Get("X-Ubuntu-Assertions-Count"), check.Equals, "0")
	dec := asserts.NewDecoder(rec.Body)
	_, err = dec.Decode()
	c.Check(err, check.Equals, io.EOF)
}

func (s *apiSuite) TestAssertsInvalidType(c *check.C) {
	// Execute
	req, err := http.NewRequest("POST", "/v2/assertions/foo", nil)
	c.Assert(err, check.IsNil)
	s.vars = map[string]string{"assertType": "foo"}
	rec := httptest.NewRecorder()
	assertsFindManyCmd.GET(assertsFindManyCmd, req).ServeHTTP(rec, req)
	// Verify
	c.Check(rec.Code, check.Equals, 400)
	c.Check(rec.Body.String(), testutil.Contains, "invalid assert type")
}

func (s *apiSuite) TestGetEvents(c *check.C) {
	d := s.daemon(c)
	eventsCmd.d = d
	c.Assert(d.hub.SubscriberCount(), check.Equals, 0)

	ts := httptest.NewServer(http.HandlerFunc(eventsCmd.GET(eventsCmd, nil).ServeHTTP))

	req, err := http.NewRequest("GET", ts.URL, nil)
	c.Assert(err, check.IsNil)
	req.Header.Add("Upgrade", "websocket")
	req.Header.Add("Connection", "Upgrade")
	req.Header.Add("Sec-WebSocket-Key", "xxx")
	req.Header.Add("Sec-WebSocket-Version", "13")

	client := &http.Client{}
	resp, err := client.Do(req)
	c.Assert(err, check.IsNil)
	// upgrades request
	c.Assert(resp.Header["Upgrade"], check.DeepEquals, []string{"websocket"})
	// adds subscriber - this happens at the end of the response so close the
	// server first to prevent problems with sequence ordering
	ts.Close()
	c.Assert(d.hub.SubscriberCount(), check.Equals, 1)
}

func setupChanges(st *state.State) []string {
	chg1 := st.NewChange("install", "install...")
	t1 := st.NewTask("download", "1...")
	t2 := st.NewTask("activate", "2...")
	chg1.AddAll(state.NewTaskSet(t1, t2))
	t1.Logf("l11")
	t1.Logf("l12")
	chg2 := st.NewChange("remove", "remove..")
	t3 := st.NewTask("unlink", "1...")
	chg2.AddTask(t3)
	t3.SetStatus(state.ErrorStatus)
	t3.Errorf("rm failed")

	return []string{chg1.ID(), chg2.ID(), t1.ID(), t2.ID(), t3.ID()}
}

func (s *apiSuite) TestStateChangesDefaultToInProgress(c *check.C) {
	// Setup
	d := newTestDaemon(c)
	st := d.overlord.State()
	st.Lock()
	setupChanges(st)
	st.Unlock()

	// Execute
	req, err := http.NewRequest("GET", "/v2/changes", nil)
	c.Assert(err, check.IsNil)
	rsp := getChanges(stateChangesCmd, req).(*resp)

	// Verify
	c.Check(rsp.Type, check.Equals, ResponseTypeSync)
	c.Check(rsp.Status, check.Equals, http.StatusOK)
	c.Assert(rsp.Result, check.HasLen, 1)

	res, err := rsp.MarshalJSON()
	c.Assert(err, check.IsNil)

	c.Check(string(res), check.Matches, `.*{"id":"\w+","kind":"install","summary":"install...","status":"Do","tasks":\[{"id":"\w+","kind":"download","summary":"1...","status":"Do","log":\["INFO: l11","INFO: l12"],"progress":{"done":0,"total":1}}.*`)
}

func (s *apiSuite) TestStateChangesInProgress(c *check.C) {
	// Setup
	d := newTestDaemon(c)
	st := d.overlord.State()
	st.Lock()
	setupChanges(st)
	st.Unlock()

	// Execute
	req, err := http.NewRequest("GET", "/v2/changes?select=in-progress", nil)
	c.Assert(err, check.IsNil)
	rsp := getChanges(stateChangesCmd, req).(*resp)

	// Verify
	c.Check(rsp.Type, check.Equals, ResponseTypeSync)
	c.Check(rsp.Status, check.Equals, http.StatusOK)
	c.Assert(rsp.Result, check.HasLen, 1)

	res, err := rsp.MarshalJSON()
	c.Assert(err, check.IsNil)

	c.Check(string(res), check.Matches, `.*{"id":"\w+","kind":"install","summary":"install...","status":"Do","tasks":\[{"id":"\w+","kind":"download","summary":"1...","status":"Do","log":\["INFO: l11","INFO: l12"],"progress":{"done":0,"total":1}}.*],"ready":false}.*`)
}

func (s *apiSuite) TestStateChangesAll(c *check.C) {
	// Setup
	d := newTestDaemon(c)
	st := d.overlord.State()
	st.Lock()
	setupChanges(st)
	st.Unlock()

	// Execute
	req, err := http.NewRequest("GET", "/v2/changes?select=all", nil)
	c.Assert(err, check.IsNil)
	rsp := getChanges(stateChangesCmd, req).(*resp)

	// Verify
	c.Check(rsp.Status, check.Equals, http.StatusOK)
	c.Assert(rsp.Result, check.HasLen, 2)

	res, err := rsp.MarshalJSON()
	c.Assert(err, check.IsNil)

	c.Check(string(res), check.Matches, `.*{"id":"\w+","kind":"install","summary":"install...","status":"Do","tasks":\[{"id":"\w+","kind":"download","summary":"1...","status":"Do","log":\["INFO: l11","INFO: l12"],"progress":{"done":0,"total":1}}.*],"ready":false}.*`)
	c.Check(string(res), check.Matches, `.*{"id":"\w+","kind":"remove","summary":"remove..","status":"Error","tasks":\[{"id":"\w+","kind":"unlink","summary":"1...","status":"Error","log":\["ERROR: rm failed"],"progress":{"done":1,"total":1}}.*],"ready":true,"err":"[^"]+".*`)
}

func (s *apiSuite) TestStateChangesReady(c *check.C) {
	// Setup
	d := newTestDaemon(c)
	st := d.overlord.State()
	st.Lock()
	setupChanges(st)
	st.Unlock()

	// Execute
	req, err := http.NewRequest("GET", "/v2/changes?select=ready", nil)
	c.Assert(err, check.IsNil)
	rsp := getChanges(stateChangesCmd, req).(*resp)

	// Verify
	c.Check(rsp.Status, check.Equals, http.StatusOK)
	c.Assert(rsp.Result, check.HasLen, 1)

	res, err := rsp.MarshalJSON()
	c.Assert(err, check.IsNil)

	c.Check(string(res), check.Matches, `.*{"id":"\w+","kind":"remove","summary":"remove..","status":"Error","tasks":\[{"id":"\w+","kind":"unlink","summary":"1...","status":"Error","log":\["ERROR: rm failed"],"progress":{"done":1,"total":1}}.*],"ready":true,"err":"[^"]+".*`)
}

func (s *apiSuite) TestStateChange(c *check.C) {
	// Setup
	d := newTestDaemon(c)
	st := d.overlord.State()
	st.Lock()
	ids := setupChanges(st)
	st.Unlock()
	s.vars = map[string]string{"id": ids[0]}

	// Execute
	req, err := http.NewRequest("POST", "/v2/change/"+ids[0], nil)
	c.Assert(err, check.IsNil)
	rsp := getChange(stateChangeCmd, req).(*resp)
	rec := httptest.NewRecorder()
	rsp.ServeHTTP(rec, req)

	// Verify
	c.Check(rec.Code, check.Equals, 200)
	c.Check(rsp.Status, check.Equals, http.StatusOK)
	c.Check(rsp.Type, check.Equals, ResponseTypeSync)
	c.Check(rsp.Result, check.NotNil)

	var body map[string]interface{}
	err = json.Unmarshal(rec.Body.Bytes(), &body)
	c.Check(err, check.IsNil)
	c.Check(body["result"], check.DeepEquals, map[string]interface{}{
		"id":      ids[0],
		"kind":    "install",
		"summary": "install...",
		"status":  "Do",
		"ready":   false,
		"tasks": []interface{}{
			map[string]interface{}{
				"id":       ids[2],
				"kind":     "download",
				"summary":  "1...",
				"status":   "Do",
				"log":      []interface{}{"INFO: l11", "INFO: l12"},
				"progress": map[string]interface{}{"done": 0., "total": 1.},
			},
			map[string]interface{}{
				"id":       ids[3],
				"kind":     "activate",
				"summary":  "2...",
				"status":   "Do",
				"progress": map[string]interface{}{"done": 0., "total": 1.},
			},
		},
	})
}<|MERGE_RESOLUTION|>--- conflicted
+++ resolved
@@ -1111,11 +1111,6 @@
 
 	// setup done
 	var expectedFlags snappy.InstallFlags
-<<<<<<< HEAD
-=======
-	if unsignedExpected {
-		expectedFlags |= snappy.AllowUnauthenticated
-	}
 
 	installQueue := []string{}
 	snapstateGet = func(s *state.State, name string, snapst *snapstate.SnapState) error {
@@ -1129,7 +1124,6 @@
 		return state.NewTaskSet(t), nil
 	}
 
->>>>>>> 60aebb82
 	snapstateInstallPath = func(s *state.State, name, channel string, flags snappy.InstallFlags) (*state.TaskSet, error) {
 		c.Check(flags, check.Equals, expectedFlags)
 
