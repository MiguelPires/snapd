// -*- Mode: Go; indent-tabs-mode: t -*-

/*
 * Copyright (C) 2014-2016 Canonical Ltd
 *
 * This program is free software: you can redistribute it and/or modify
 * it under the terms of the GNU General Public License version 3 as
 * published by the Free Software Foundation.
 *
 * This program is distributed in the hope that it will be useful,
 * but WITHOUT ANY WARRANTY; without even the implied warranty of
 * MERCHANTABILITY or FITNESS FOR A PARTICULAR PURPOSE.  See the
 * GNU General Public License for more details.
 *
 * You should have received a copy of the GNU General Public License
 * along with this program.  If not, see <http://www.gnu.org/licenses/>.
 *
 */

package daemon

import (
	"bytes"
	"crypto"
	"encoding/json"
	"errors"
	"fmt"
	"go/ast"
	"go/parser"
	"go/token"
	"io"
	"io/ioutil"
	"math"
	"mime/multipart"
	"net/http"
	"net/http/httptest"
	"net/url"
	"os"
	"os/user"
	"path/filepath"
	"sort"
	"strconv"
	"strings"
	"time"

	"golang.org/x/crypto/sha3"
	"gopkg.in/check.v1"
	"gopkg.in/macaroon.v1"

	"github.com/snapcore/snapd/asserts"
	"github.com/snapcore/snapd/asserts/assertstest"
	"github.com/snapcore/snapd/asserts/sysdb"
	"github.com/snapcore/snapd/client"
	"github.com/snapcore/snapd/dirs"
	"github.com/snapcore/snapd/interfaces"
	"github.com/snapcore/snapd/interfaces/ifacetest"
	"github.com/snapcore/snapd/osutil"
	"github.com/snapcore/snapd/overlord/assertstate"
	"github.com/snapcore/snapd/overlord/auth"
	"github.com/snapcore/snapd/overlord/configstate/config"
	"github.com/snapcore/snapd/overlord/ifacestate"
	"github.com/snapcore/snapd/overlord/snapstate"
	"github.com/snapcore/snapd/overlord/state"
	"github.com/snapcore/snapd/release"
	"github.com/snapcore/snapd/snap"
	"github.com/snapcore/snapd/snap/snaptest"
	"github.com/snapcore/snapd/store"
	"github.com/snapcore/snapd/store/storetest"
	"github.com/snapcore/snapd/systemd"
	"github.com/snapcore/snapd/testutil"
)

type apiBaseSuite struct {
	storetest.Store

	rsnaps            []*snap.Info
	err               error
	vars              map[string]string
	storeSearch       store.Search
	suggestedCurrency string
	d                 *Daemon
	user              *auth.UserState
	restoreBackends   func()
	refreshCandidates []*store.RefreshCandidate
	buyOptions        *store.BuyOptions
	buyResult         *store.BuyResult
	storeSigning      *assertstest.StoreStack
	restoreRelease    func()
	trustedRestorer   func()

	origSysctlCmd func(...string) ([]byte, error)
	sysctlArgses  [][]string
	sysctlBufs    [][]byte
	sysctlErrs    []error

	origJctlCmd func([]string, string, bool) (io.ReadCloser, error)
	jctlSvcses  [][]string
	jctlNs      []string
	jctlFollows []bool
	jctlRCs     []io.ReadCloser
	jctlErrs    []error
}

func (s *apiBaseSuite) SnapInfo(spec store.SnapSpec, user *auth.UserState) (*snap.Info, error) {
	s.user = user
	if !spec.AnyChannel {
		return nil, fmt.Errorf("api is expected to set AnyChannel")
	}
	if len(s.rsnaps) > 0 {
		return s.rsnaps[0], s.err
	}
	return nil, s.err
}

func (s *apiBaseSuite) Find(search *store.Search, user *auth.UserState) ([]*snap.Info, error) {
	s.storeSearch = *search
	s.user = user

	return s.rsnaps, s.err
}

func (s *apiBaseSuite) LookupRefresh(snap *store.RefreshCandidate, user *auth.UserState) (*snap.Info, error) {
	s.refreshCandidates = []*store.RefreshCandidate{snap}
	s.user = user

	return s.rsnaps[0], s.err
}

func (s *apiBaseSuite) ListRefresh(snaps []*store.RefreshCandidate, user *auth.UserState) ([]*snap.Info, error) {
	s.refreshCandidates = snaps
	s.user = user

	return s.rsnaps, s.err
}

func (s *apiBaseSuite) SuggestedCurrency() string {
	return s.suggestedCurrency
}

func (s *apiBaseSuite) Buy(options *store.BuyOptions, user *auth.UserState) (*store.BuyResult, error) {
	s.buyOptions = options
	s.user = user
	return s.buyResult, s.err
}

func (s *apiBaseSuite) ReadyToBuy(user *auth.UserState) error {
	s.user = user
	return s.err
}

func (s *apiBaseSuite) muxVars(*http.Request) map[string]string {
	return s.vars
}

func (s *apiBaseSuite) SetUpSuite(c *check.C) {
	muxVars = s.muxVars
	s.restoreRelease = release.MockForcedDevmode(false)

	snapstate.CanAutoRefresh = nil
	s.origSysctlCmd = systemd.SystemctlCmd
	s.origJctlCmd = systemd.JournalctlCmd
	systemd.SystemctlCmd = s.systemctl
	systemd.JournalctlCmd = s.journalctl
}

func (s *apiBaseSuite) TearDownSuite(c *check.C) {
	muxVars = nil
	s.restoreRelease()
	systemd.SystemctlCmd = s.origSysctlCmd
}

func (s *apiBaseSuite) systemctl(args ...string) (buf []byte, err error) {
	s.sysctlArgses = append(s.sysctlArgses, args)

	if args[0] != "show" {
		panic(fmt.Sprintf("unexpected systemctl call: %v", args))
	}

	if len(s.sysctlErrs) > 0 {
		err, s.sysctlErrs = s.sysctlErrs[0], s.sysctlErrs[1:]
	}
	if len(s.sysctlBufs) > 0 {
		buf, s.sysctlBufs = s.sysctlBufs[0], s.sysctlBufs[1:]
	}

	return buf, err
}

func (s *apiBaseSuite) journalctl(svcs []string, n string, follow bool) (rc io.ReadCloser, err error) {
	s.jctlSvcses = append(s.jctlSvcses, svcs)
	s.jctlNs = append(s.jctlNs, n)
	s.jctlFollows = append(s.jctlFollows, follow)

	if len(s.jctlErrs) > 0 {
		err, s.jctlErrs = s.jctlErrs[0], s.jctlErrs[1:]
	}
	if len(s.jctlRCs) > 0 {
		rc, s.jctlRCs = s.jctlRCs[0], s.jctlRCs[1:]
	}

	return rc, err
}

func (s *apiBaseSuite) SetUpTest(c *check.C) {
	s.sysctlArgses = nil
	s.sysctlBufs = nil
	s.sysctlErrs = nil
	s.jctlSvcses = nil
	s.jctlNs = nil
	s.jctlFollows = nil
	s.jctlRCs = nil
	s.jctlErrs = nil

	dirs.SetRootDir(c.MkDir())
	err := os.MkdirAll(filepath.Dir(dirs.SnapStateFile), 0755)
	c.Assert(err, check.IsNil)
	c.Assert(os.MkdirAll(dirs.SnapMountDir, 0755), check.IsNil)

	s.rsnaps = nil
	s.suggestedCurrency = ""
	s.storeSearch = store.Search{}
	s.err = nil
	s.vars = nil
	s.user = nil
	s.d = nil
	s.refreshCandidates = nil
	// Disable real security backends for all API tests
	s.restoreBackends = ifacestate.MockSecurityBackends(nil)

	s.buyOptions = nil
	s.buyResult = nil

	s.storeSigning = assertstest.NewStoreStack("can0nical", nil)
	s.trustedRestorer = sysdb.InjectTrusted(s.storeSigning.Trusted)

	assertstateRefreshSnapDeclarations = nil
	snapstateCoreInfo = nil
	snapstateInstall = nil
	snapstateInstallMany = nil
	snapstateInstallPath = nil
	snapstateRefreshCandidates = nil
	snapstateRemoveMany = nil
	snapstateRevert = nil
	snapstateRevertToRevision = nil
	snapstateTryPath = nil
	snapstateUpdate = nil
	snapstateUpdateMany = nil
}

func (s *apiBaseSuite) TearDownTest(c *check.C) {
	s.trustedRestorer()
	s.d = nil
	s.restoreBackends()
	unsafeReadSnapInfo = unsafeReadSnapInfoImpl
	ensureStateSoon = ensureStateSoonImpl
	dirs.SetRootDir("")

	assertstateRefreshSnapDeclarations = assertstate.RefreshSnapDeclarations
	snapstateCoreInfo = snapstate.CoreInfo
	snapstateInstall = snapstate.Install
	snapstateInstallMany = snapstate.InstallMany
	snapstateInstallPath = snapstate.InstallPath
	snapstateRefreshCandidates = snapstate.RefreshCandidates
	snapstateRemoveMany = snapstate.RemoveMany
	snapstateRevert = snapstate.Revert
	snapstateRevertToRevision = snapstate.RevertToRevision
	snapstateTryPath = snapstate.TryPath
	snapstateUpdate = snapstate.Update
	snapstateUpdateMany = snapstate.UpdateMany
}

func (s *apiBaseSuite) daemon(c *check.C) *Daemon {
	if s.d != nil {
		panic("called daemon() twice")
	}
	d, err := New()
	c.Assert(err, check.IsNil)
	d.addRoutes()

	st := d.overlord.State()
	st.Lock()
	defer st.Unlock()
	snapstate.ReplaceStore(st, s)
	// mark as already seeded
	st.Set("seeded", true)
	// registered
	auth.SetDevice(st, &auth.DeviceState{
		Brand:  "canonical",
		Model:  "pc",
		Serial: "serialserial",
	})

	s.d = d
	return d
}

func (s *apiBaseSuite) mkInstalled(c *check.C, name, developer, version string, revision snap.Revision, active bool, extraYaml string) *snap.Info {
	return s.mkInstalledInState(c, nil, name, developer, version, revision, active, extraYaml)
}

func (s *apiBaseSuite) mkInstalledDesktopFile(c *check.C, name, content string) string {
	df := filepath.Join(dirs.SnapDesktopFilesDir, name)
	err := os.MkdirAll(filepath.Dir(df), 0755)
	c.Assert(err, check.IsNil)
	err = ioutil.WriteFile(df, []byte(content), 0644)
	c.Assert(err, check.IsNil)
	return df
}

func (s *apiBaseSuite) mkInstalledInState(c *check.C, daemon *Daemon, name, developer, version string, revision snap.Revision, active bool, extraYaml string) *snap.Info {
	snapID := name + "-id"
	// Collect arguments into a snap.SideInfo structure
	sideInfo := &snap.SideInfo{
		SnapID:   snapID,
		RealName: name,
		Revision: revision,
		Channel:  "stable",
	}

	// Collect other arguments into a yaml string
	yamlText := fmt.Sprintf(`
name: %s
version: %s
%s`, name, version, extraYaml)
	contents := ""

	// Mock the snap on disk
	snapInfo := snaptest.MockSnap(c, yamlText, contents, sideInfo)

	c.Assert(os.MkdirAll(snapInfo.DataDir(), 0755), check.IsNil)
	metadir := filepath.Join(snapInfo.MountDir(), "meta")
	guidir := filepath.Join(metadir, "gui")
	c.Assert(os.MkdirAll(guidir, 0755), check.IsNil)
	c.Check(ioutil.WriteFile(filepath.Join(guidir, "icon.svg"), []byte("yadda icon"), 0644), check.IsNil)

	if daemon != nil {
		st := daemon.overlord.State()
		st.Lock()
		defer st.Unlock()

		err := assertstate.Add(st, s.storeSigning.StoreAccountKey(""))
		if _, ok := err.(*asserts.RevisionError); !ok {
			c.Assert(err, check.IsNil)
		}

		devAcct := assertstest.NewAccount(s.storeSigning, developer, map[string]interface{}{
			"account-id": developer + "-id",
		}, "")
		err = assertstate.Add(st, devAcct)
		if _, ok := err.(*asserts.RevisionError); !ok {
			c.Assert(err, check.IsNil)
		}

		snapDecl, err := s.storeSigning.Sign(asserts.SnapDeclarationType, map[string]interface{}{
			"series":       "16",
			"snap-id":      snapID,
			"snap-name":    name,
			"publisher-id": devAcct.AccountID(),
			"timestamp":    time.Now().Format(time.RFC3339),
		}, nil, "")
		c.Assert(err, check.IsNil)
		err = assertstate.Add(st, snapDecl)
		if _, ok := err.(*asserts.RevisionError); !ok {
			c.Assert(err, check.IsNil)
		}

		h := sha3.Sum384([]byte(fmt.Sprintf("%s%s", name, revision)))
		dgst, err := asserts.EncodeDigest(crypto.SHA3_384, h[:])
		c.Assert(err, check.IsNil)
		snapRev, err := s.storeSigning.Sign(asserts.SnapRevisionType, map[string]interface{}{
			"snap-sha3-384": string(dgst),
			"snap-size":     "999",
			"snap-id":       snapID,
			"snap-revision": fmt.Sprintf("%s", revision),
			"developer-id":  devAcct.AccountID(),
			"timestamp":     time.Now().Format(time.RFC3339),
		}, nil, "")
		c.Assert(err, check.IsNil)
		err = assertstate.Add(st, snapRev)
		c.Assert(err, check.IsNil)

		var snapst snapstate.SnapState
		snapstate.Get(st, name, &snapst)
		snapst.Active = active
		snapst.Sequence = append(snapst.Sequence, &snapInfo.SideInfo)
		snapst.Current = snapInfo.SideInfo.Revision
		snapst.Channel = "beta"

		snapstate.Set(st, name, &snapst)
	}

	return snapInfo
}

func (s *apiBaseSuite) mkGadget(c *check.C, store string) {
	yamlText := fmt.Sprintf(`name: test
version: 1
type: gadget
gadget: {store: {id: %q}}
`, store)
	contents := ""
	snaptest.MockSnap(c, yamlText, contents, &snap.SideInfo{Revision: snap.R(1)})
	c.Assert(os.Symlink("1", filepath.Join(dirs.SnapMountDir, "test", "current")), check.IsNil)
}

type apiSuite struct {
	apiBaseSuite
}

var _ = check.Suite(&apiSuite{})

func (s *apiSuite) TestSnapInfoOneIntegration(c *check.C) {
	d := s.daemon(c)
	s.vars = map[string]string{"name": "foo"}

	// we have v0 [r5] installed
	s.mkInstalledInState(c, d, "foo", "bar", "v0", snap.R(5), false, "")
	// and v1 [r10] is current
<<<<<<< HEAD
	s.mkInstalledInState(c, d, "foo", "bar", "v1", snap.R(10), true, "title: title\ndescription: description\nsummary: summary\nlicense: GPL-3.0\napps:\n cmd:\n  command: some.cmd\n cmd2:\n  command: other.cmd\n")
=======
	s.mkInstalledInState(c, d, "foo", "bar", "v1", snap.R(10), true, `title: title
description: description
summary: summary
apps:
  cmd:
    command: some.cmd
  cmd2:
    command: other.cmd
  svc1:
    command: somed1
    daemon: simple
  svc2:
    command: somed2
    daemon: forking
  svc3:
    command: somed3
    daemon: oneshot
  svc4:
    command: somed4
    daemon: notify
`)
>>>>>>> a88be131
	df := s.mkInstalledDesktopFile(c, "foo_cmd.desktop", "[Desktop]\nExec=foo.cmd %U")
	s.sysctlBufs = [][]byte{
		[]byte(`Type=simple
Id=snap.foo.svc1.service
ActiveState=fumbling
UnitFileState=enabled
`),
		[]byte(`Type=forking
Id=snap.foo.svc2.service
ActiveState=active
UnitFileState=disabled
`),
		[]byte(`Type=oneshot
Id=snap.foo.svc3.service
ActiveState=reloading
UnitFileState=static
`),
		[]byte(`Type=notify
Id=snap.foo.svc4.service
ActiveState=inactive
UnitFileState=potatoes
`),
	}

	req, err := http.NewRequest("GET", "/v2/snaps/foo", nil)
	c.Assert(err, check.IsNil)
	rsp, ok := getSnapInfo(snapCmd, req, nil).(*resp)
	c.Assert(ok, check.Equals, true)

	c.Assert(rsp, check.NotNil)
	c.Assert(rsp.Result, check.FitsTypeOf, map[string]interface{}{})
	m := rsp.Result.(map[string]interface{})

	// installed-size depends on vagaries of the filesystem, just check type
	c.Check(m["installed-size"], check.FitsTypeOf, int64(0))
	delete(m, "installed-size")
	// ditto install-date
	c.Check(m["install-date"], check.FitsTypeOf, time.Time{})
	delete(m, "install-date")

	meta := &Meta{}
	expected := &resp{
		Type:   ResponseTypeSync,
		Status: 200,
		Result: map[string]interface{}{
			"id":               "foo-id",
			"name":             "foo",
			"revision":         snap.R(10),
			"version":          "v1",
			"channel":          "stable",
			"tracking-channel": "beta",
			"title":            "title",
			"summary":          "summary",
			"description":      "description",
			"developer":        "bar",
			"status":           "active",
			"icon":             "/v2/icons/foo/icon",
			"type":             string(snap.TypeApp),
			"resource":         "/v2/snaps/foo",
			"private":          false,
			"devmode":          false,
			"jailmode":         false,
			"confinement":      snap.StrictConfinement,
			"trymode":          false,
			"apps": []*client.AppInfo{
				{
					Snap: "foo", Name: "cmd",
					DesktopFile: df,
				}, {
					// no desktop file
					Snap: "foo", Name: "cmd2",
				}, {
					// services
					Snap: "foo", Name: "svc1",
					Daemon:  "simple",
					Enabled: true,
					Active:  false,
				}, {
					Snap: "foo", Name: "svc2",
					Daemon:  "forking",
					Enabled: false,
					Active:  true,
				}, {
					Snap: "foo", Name: "svc3",
					Daemon:  "oneshot",
					Enabled: true,
					Active:  true,
				},
				{
					Snap: "foo", Name: "svc4",
					Daemon:  "notify",
					Enabled: false,
					Active:  false,
				},
			},
			"broken":  "",
			"contact": "",
			"license": "GPL-3.0",
		},
		Meta: meta,
	}

	c.Check(rsp.Result, check.DeepEquals, expected.Result)
}

func (s *apiSuite) TestSnapInfoWithAuth(c *check.C) {
	state := snapCmd.d.overlord.State()
	state.Lock()
	user, err := auth.NewUser(state, "username", "email@test.com", "macaroon", []string{"discharge"})
	state.Unlock()
	c.Check(err, check.IsNil)

	req, err := http.NewRequest("GET", "/v2/find/?q=name:gfoo", nil)
	c.Assert(err, check.IsNil)

	c.Assert(s.user, check.IsNil)

	_, ok := searchStore(findCmd, req, user).(*resp)
	c.Assert(ok, check.Equals, true)
	// ensure user was set
	c.Assert(s.user, check.DeepEquals, user)
}

func (s *apiSuite) TestSnapInfoNotFound(c *check.C) {
	req, err := http.NewRequest("GET", "/v2/snaps/gfoo", nil)
	c.Assert(err, check.IsNil)
	c.Check(getSnapInfo(snapCmd, req, nil).(*resp).Status, check.Equals, 404)
}

func (s *apiSuite) TestSnapInfoNoneFound(c *check.C) {
	s.vars = map[string]string{"name": "foo"}

	req, err := http.NewRequest("GET", "/v2/snaps/gfoo", nil)
	c.Assert(err, check.IsNil)
	c.Check(getSnapInfo(snapCmd, req, nil).(*resp).Status, check.Equals, 404)
}

func (s *apiSuite) TestSnapInfoIgnoresRemoteErrors(c *check.C) {
	s.vars = map[string]string{"name": "foo"}
	s.err = errors.New("weird")

	req, err := http.NewRequest("GET", "/v2/snaps/gfoo", nil)
	c.Assert(err, check.IsNil)
	rsp := getSnapInfo(snapCmd, req, nil).(*resp)

	c.Check(rsp.Type, check.Equals, ResponseTypeError)
	c.Check(rsp.Status, check.Equals, 404)
	c.Check(rsp.Result, check.NotNil)
}

func (s *apiSuite) TestListIncludesAll(c *check.C) {
	// Very basic check to help stop us from not adding all the
	// commands to the command list.
	//
	// It could get fancier, looking deeper into the AST to see
	// exactly what's being defined, but it's probably not worth
	// it; this gives us most of the benefits of that, with a
	// fraction of the work.
	//
	// NOTE: there's probably a
	// better/easier way of doing this (patches welcome)

	fset := token.NewFileSet()
	f, err := parser.ParseFile(fset, "api.go", nil, 0)
	if err != nil {
		panic(err)
	}

	found := 0

	ast.Inspect(f, func(n ast.Node) bool {
		switch v := n.(type) {
		case *ast.ValueSpec:
			found += len(v.Values)
			return false
		}
		return true
	})

	exceptions := []string{ // keep sorted, for scanning ease
		"isEmailish",
		"api",
		"maxReadBuflen",
		"muxVars",
		"errNothingToInstall",
		"defaultCoreSnapName",
		"oldDefaultSnapCoreName",
		"errDevJailModeConflict",
		"errNoJailMode",
		"errClassicDevmodeConflict",
		// snapInstruction vars:
		"snapInstructionDispTable",
		"snapstateInstall",
		"snapstateUpdate",
		"snapstateInstallPath",
		"snapstateTryPath",
		"snapstateCoreInfo",
		"snapstateUpdateMany",
		"snapstateInstallMany",
		"snapstateRemoveMany",
		"snapstateRefreshCandidates",
		"snapstateRevert",
		"snapstateRevertToRevision",
		"snapstateSwitch",
		"assertstateRefreshSnapDeclarations",
		"unsafeReadSnapInfo",
		"osutilAddUser",
		"setupLocalUser",
		"storeUserInfo",
		"postCreateUserUcrednetGet",
		"ensureStateSoon",
	}
	c.Check(found, check.Equals, len(api)+len(exceptions),
		check.Commentf(`At a glance it looks like you've not added all the Commands defined in api to the api list. If that is not the case, please add the exception to the "exceptions" list in this test.`))
}

func (s *apiSuite) TestRootCmd(c *check.C) {
	// check it only does GET
	c.Check(rootCmd.PUT, check.IsNil)
	c.Check(rootCmd.POST, check.IsNil)
	c.Check(rootCmd.DELETE, check.IsNil)
	c.Assert(rootCmd.GET, check.NotNil)

	rec := httptest.NewRecorder()
	c.Check(rootCmd.Path, check.Equals, "/")

	rootCmd.GET(rootCmd, nil, nil).ServeHTTP(rec, nil)
	c.Check(rec.Code, check.Equals, 200)
	c.Check(rec.HeaderMap.Get("Content-Type"), check.Equals, "application/json")

	expected := []interface{}{"TBD"}
	var rsp resp
	c.Assert(json.Unmarshal(rec.Body.Bytes(), &rsp), check.IsNil)
	c.Check(rsp.Status, check.Equals, 200)
	c.Check(rsp.Result, check.DeepEquals, expected)
}

func (s *apiSuite) TestSysInfo(c *check.C) {
	// check it only does GET
	c.Check(sysInfoCmd.PUT, check.IsNil)
	c.Check(sysInfoCmd.POST, check.IsNil)
	c.Check(sysInfoCmd.DELETE, check.IsNil)
	c.Assert(sysInfoCmd.GET, check.NotNil)

	rec := httptest.NewRecorder()
	c.Check(sysInfoCmd.Path, check.Equals, "/v2/system-info")

	s.daemon(c).Version = "42b1"

	restore := release.MockReleaseInfo(&release.OS{ID: "distro-id", VersionID: "1.2"})
	defer restore()
	restore = release.MockOnClassic(true)
	defer restore()
	restore = release.MockForcedDevmode(true)
	defer restore()

	sysInfoCmd.GET(sysInfoCmd, nil, nil).ServeHTTP(rec, nil)
	c.Check(rec.Code, check.Equals, 200)
	c.Check(rec.HeaderMap.Get("Content-Type"), check.Equals, "application/json")

	expected := map[string]interface{}{
		"series":  "16",
		"version": "42b1",
		"os-release": map[string]interface{}{
			"id":         "distro-id",
			"version-id": "1.2",
		},
		"on-classic": true,
		"managed":    false,
		"locations": map[string]interface{}{
			"snap-mount-dir": dirs.SnapMountDir,
			"snap-bin-dir":   dirs.SnapBinariesDir,
		},
		"refresh": map[string]interface{}{
			"schedule": "",
		},
		"confinement": "partial",
	}
	var rsp resp
	c.Assert(json.Unmarshal(rec.Body.Bytes(), &rsp), check.IsNil)
	c.Check(rsp.Status, check.Equals, 200)
	c.Check(rsp.Type, check.Equals, ResponseTypeSync)
	// Ensure that we had a kernel-verrsion but don't check the actual value.
	const kernelVersionKey = "kernel-version"
	c.Check(rsp.Result.(map[string]interface{})[kernelVersionKey], check.Not(check.Equals), "")
	delete(rsp.Result.(map[string]interface{}), kernelVersionKey)
	c.Check(rsp.Result, check.DeepEquals, expected)
}

func (s *apiSuite) makeMyAppsServer(statusCode int, data string) *httptest.Server {
	mockMyAppsServer := httptest.NewServer(http.HandlerFunc(func(w http.ResponseWriter, r *http.Request) {
		w.WriteHeader(statusCode)
		io.WriteString(w, data)
	}))
	store.MyAppsMacaroonACLAPI = mockMyAppsServer.URL + "/acl/"
	return mockMyAppsServer
}

func (s *apiSuite) makeSSOServer(statusCode int, data string) *httptest.Server {
	mockSSOServer := httptest.NewServer(http.HandlerFunc(func(w http.ResponseWriter, r *http.Request) {
		w.WriteHeader(statusCode)
		io.WriteString(w, data)
	}))
	store.UbuntuoneDischargeAPI = mockSSOServer.URL + "/tokens/discharge"
	return mockSSOServer
}

func (s *apiSuite) makeStoreMacaroon() (string, error) {
	m, err := macaroon.New([]byte("secret"), "some id", "location")
	if err != nil {
		return "", err
	}
	err = m.AddFirstPartyCaveat("caveat")
	if err != nil {
		return "", err
	}
	err = m.AddThirdPartyCaveat([]byte("shared-secret"), "third-party-caveat", store.UbuntuoneLocation)
	if err != nil {
		return "", err
	}

	return auth.MacaroonSerialize(m)
}

func (s *apiSuite) makeStoreMacaroonResponse(serializedMacaroon string) (string, error) {
	data := map[string]string{
		"macaroon": serializedMacaroon,
	}
	expectedData, err := json.Marshal(data)
	if err != nil {
		return "", err
	}

	return string(expectedData), nil
}

func (s *apiSuite) TestLoginUser(c *check.C) {
	d := s.daemon(c)
	state := d.overlord.State()

	serializedMacaroon, err := s.makeStoreMacaroon()
	c.Assert(err, check.IsNil)
	responseData, err := s.makeStoreMacaroonResponse(serializedMacaroon)
	c.Assert(err, check.IsNil)
	mockMyAppsServer := s.makeMyAppsServer(200, responseData)
	defer mockMyAppsServer.Close()

	discharge := `{"discharge_macaroon": "the-discharge-macaroon-serialized-data"}`
	mockSSOServer := s.makeSSOServer(200, discharge)
	defer mockSSOServer.Close()

	buf := bytes.NewBufferString(`{"username": "email@.com", "password": "password"}`)
	req, err := http.NewRequest("POST", "/v2/login", buf)
	c.Assert(err, check.IsNil)

	rsp := loginUser(loginCmd, req, nil).(*resp)

	state.Lock()
	user, err := auth.User(state, 1)
	state.Unlock()
	c.Check(err, check.IsNil)

	expected := userResponseData{
		ID:    1,
		Email: "email@.com",

		Macaroon:   user.Macaroon,
		Discharges: user.Discharges,
	}

	c.Check(rsp.Status, check.Equals, 200)
	c.Check(rsp.Type, check.Equals, ResponseTypeSync)
	c.Assert(rsp.Result, check.FitsTypeOf, expected)
	c.Check(rsp.Result, check.DeepEquals, expected)

	c.Check(user.ID, check.Equals, 1)
	c.Check(user.Username, check.Equals, "")
	c.Check(user.Email, check.Equals, "email@.com")
	c.Check(user.Discharges, check.IsNil)
	c.Check(user.StoreMacaroon, check.Equals, serializedMacaroon)
	c.Check(user.StoreDischarges, check.DeepEquals, []string{"the-discharge-macaroon-serialized-data"})
	// snapd macaroon was setup too
	snapdMacaroon, err := auth.MacaroonDeserialize(user.Macaroon)
	c.Check(err, check.IsNil)
	c.Check(snapdMacaroon.Id(), check.Equals, "1")
	c.Check(snapdMacaroon.Location(), check.Equals, "snapd")
}

func (s *apiSuite) TestLoginUserWithUsername(c *check.C) {
	d := s.daemon(c)
	state := d.overlord.State()

	serializedMacaroon, err := s.makeStoreMacaroon()
	c.Assert(err, check.IsNil)
	responseData, err := s.makeStoreMacaroonResponse(serializedMacaroon)
	c.Assert(err, check.IsNil)
	mockMyAppsServer := s.makeMyAppsServer(200, responseData)
	defer mockMyAppsServer.Close()

	discharge := `{"discharge_macaroon": "the-discharge-macaroon-serialized-data"}`
	mockSSOServer := s.makeSSOServer(200, discharge)
	defer mockSSOServer.Close()

	buf := bytes.NewBufferString(`{"username": "username", "email": "email@.com", "password": "password"}`)
	req, err := http.NewRequest("POST", "/v2/login", buf)
	c.Assert(err, check.IsNil)

	rsp := loginUser(loginCmd, req, nil).(*resp)

	state.Lock()
	user, err := auth.User(state, 1)
	state.Unlock()
	c.Check(err, check.IsNil)

	expected := userResponseData{
		ID:         1,
		Username:   "username",
		Email:      "email@.com",
		Macaroon:   user.Macaroon,
		Discharges: user.Discharges,
	}
	c.Check(rsp.Status, check.Equals, 200)
	c.Check(rsp.Type, check.Equals, ResponseTypeSync)
	c.Assert(rsp.Result, check.FitsTypeOf, expected)
	c.Check(rsp.Result, check.DeepEquals, expected)

	c.Check(user.ID, check.Equals, 1)
	c.Check(user.Username, check.Equals, "username")
	c.Check(user.Email, check.Equals, "email@.com")
	c.Check(user.Discharges, check.IsNil)
	c.Check(user.StoreMacaroon, check.Equals, serializedMacaroon)
	c.Check(user.StoreDischarges, check.DeepEquals, []string{"the-discharge-macaroon-serialized-data"})
	// snapd macaroon was setup too
	snapdMacaroon, err := auth.MacaroonDeserialize(user.Macaroon)
	c.Check(err, check.IsNil)
	c.Check(snapdMacaroon.Id(), check.Equals, "1")
	c.Check(snapdMacaroon.Location(), check.Equals, "snapd")
}

func (s *apiSuite) TestLoginUserNoEmailWithExistentLocalUser(c *check.C) {
	d := s.daemon(c)
	state := d.overlord.State()

	// setup local-only user
	state.Lock()
	localUser, err := auth.NewUser(state, "username", "email@test.com", "", nil)
	state.Unlock()
	c.Assert(err, check.IsNil)

	serializedMacaroon, err := s.makeStoreMacaroon()
	c.Assert(err, check.IsNil)
	responseData, err := s.makeStoreMacaroonResponse(serializedMacaroon)
	c.Assert(err, check.IsNil)
	mockMyAppsServer := s.makeMyAppsServer(200, responseData)
	defer mockMyAppsServer.Close()

	discharge := `{"discharge_macaroon": "the-discharge-macaroon-serialized-data"}`
	mockSSOServer := s.makeSSOServer(200, discharge)
	defer mockSSOServer.Close()

	buf := bytes.NewBufferString(`{"username": "username", "email": "", "password": "password"}`)
	req, err := http.NewRequest("POST", "/v2/login", buf)
	c.Assert(err, check.IsNil)
	req.Header.Set("Authorization", fmt.Sprintf(`Macaroon root="%s"`, localUser.Macaroon))

	rsp := loginUser(loginCmd, req, localUser).(*resp)

	expected := userResponseData{
		ID:       1,
		Username: "username",
		Email:    "email@test.com",

		Macaroon:   localUser.Macaroon,
		Discharges: localUser.Discharges,
	}
	c.Check(rsp.Status, check.Equals, 200)
	c.Check(rsp.Type, check.Equals, ResponseTypeSync)
	c.Assert(rsp.Result, check.FitsTypeOf, expected)
	c.Check(rsp.Result, check.DeepEquals, expected)

	state.Lock()
	user, err := auth.User(state, localUser.ID)
	state.Unlock()
	c.Check(err, check.IsNil)
	c.Check(user.Username, check.Equals, "username")
	c.Check(user.Email, check.Equals, localUser.Email)
	c.Check(user.Macaroon, check.Equals, localUser.Macaroon)
	c.Check(user.Discharges, check.IsNil)
	c.Check(user.StoreMacaroon, check.Equals, serializedMacaroon)
	c.Check(user.StoreDischarges, check.DeepEquals, []string{"the-discharge-macaroon-serialized-data"})
}

func (s *apiSuite) TestLoginUserWithExistentLocalUser(c *check.C) {
	d := s.daemon(c)
	state := d.overlord.State()

	// setup local-only user
	state.Lock()
	localUser, err := auth.NewUser(state, "username", "email@test.com", "", nil)
	state.Unlock()
	c.Assert(err, check.IsNil)

	serializedMacaroon, err := s.makeStoreMacaroon()
	c.Assert(err, check.IsNil)
	responseData, err := s.makeStoreMacaroonResponse(serializedMacaroon)
	c.Assert(err, check.IsNil)
	mockMyAppsServer := s.makeMyAppsServer(200, responseData)
	defer mockMyAppsServer.Close()

	discharge := `{"discharge_macaroon": "the-discharge-macaroon-serialized-data"}`
	mockSSOServer := s.makeSSOServer(200, discharge)
	defer mockSSOServer.Close()

	buf := bytes.NewBufferString(`{"username": "username", "email": "email@test.com", "password": "password"}`)
	req, err := http.NewRequest("POST", "/v2/login", buf)
	c.Assert(err, check.IsNil)
	req.Header.Set("Authorization", fmt.Sprintf(`Macaroon root="%s"`, localUser.Macaroon))

	rsp := loginUser(loginCmd, req, localUser).(*resp)

	expected := userResponseData{
		ID:       1,
		Username: "username",
		Email:    "email@test.com",

		Macaroon:   localUser.Macaroon,
		Discharges: localUser.Discharges,
	}
	c.Check(rsp.Status, check.Equals, 200)
	c.Check(rsp.Type, check.Equals, ResponseTypeSync)
	c.Assert(rsp.Result, check.FitsTypeOf, expected)
	c.Check(rsp.Result, check.DeepEquals, expected)

	state.Lock()
	user, err := auth.User(state, localUser.ID)
	state.Unlock()
	c.Check(err, check.IsNil)
	c.Check(user.Username, check.Equals, "username")
	c.Check(user.Email, check.Equals, localUser.Email)
	c.Check(user.Macaroon, check.Equals, localUser.Macaroon)
	c.Check(user.Discharges, check.IsNil)
	c.Check(user.StoreMacaroon, check.Equals, serializedMacaroon)
	c.Check(user.StoreDischarges, check.DeepEquals, []string{"the-discharge-macaroon-serialized-data"})
}

func (s *apiSuite) TestLogoutUser(c *check.C) {
	d := s.daemon(c)
	state := d.overlord.State()
	state.Lock()
	user, err := auth.NewUser(state, "username", "email@test.com", "macaroon", []string{"discharge"})
	state.Unlock()
	c.Assert(err, check.IsNil)

	req, err := http.NewRequest("POST", "/v2/logout", nil)
	c.Assert(err, check.IsNil)
	req.Header.Set("Authorization", `Macaroon root="macaroon", discharge="discharge"`)

	rsp := logoutUser(logoutCmd, req, user).(*resp)
	c.Check(rsp.Status, check.Equals, 200)
	c.Check(rsp.Type, check.Equals, ResponseTypeSync)

	state.Lock()
	_, err = auth.User(state, user.ID)
	state.Unlock()
	c.Check(err, check.ErrorMatches, "invalid user")
}

func (s *apiSuite) TestLoginUserBadRequest(c *check.C) {
	buf := bytes.NewBufferString(`hello`)
	req, err := http.NewRequest("POST", "/v2/login", buf)
	c.Assert(err, check.IsNil)

	rsp := loginUser(snapCmd, req, nil).(*resp)

	c.Check(rsp.Type, check.Equals, ResponseTypeError)
	c.Check(rsp.Status, check.Equals, 400)
	c.Check(rsp.Result, check.NotNil)
}

func (s *apiSuite) TestLoginUserMyAppsError(c *check.C) {
	mockMyAppsServer := s.makeMyAppsServer(200, "{}")
	defer mockMyAppsServer.Close()

	buf := bytes.NewBufferString(`{"username": "email@.com", "password": "password"}`)
	req, err := http.NewRequest("POST", "/v2/login", buf)
	c.Assert(err, check.IsNil)

	rsp := loginUser(snapCmd, req, nil).(*resp)

	c.Check(rsp.Type, check.Equals, ResponseTypeError)
	c.Check(rsp.Status, check.Equals, 401)
	c.Check(rsp.Result.(*errorResult).Message, testutil.Contains, "cannot get snap access permission")
}

func (s *apiSuite) TestLoginUserTwoFactorRequiredError(c *check.C) {
	serializedMacaroon, err := s.makeStoreMacaroon()
	c.Assert(err, check.IsNil)
	responseData, err := s.makeStoreMacaroonResponse(serializedMacaroon)
	c.Assert(err, check.IsNil)
	mockMyAppsServer := s.makeMyAppsServer(200, responseData)
	defer mockMyAppsServer.Close()

	discharge := `{"code": "TWOFACTOR_REQUIRED"}`
	mockSSOServer := s.makeSSOServer(401, discharge)
	defer mockSSOServer.Close()

	buf := bytes.NewBufferString(`{"username": "email@.com", "password": "password"}`)
	req, err := http.NewRequest("POST", "/v2/login", buf)
	c.Assert(err, check.IsNil)

	rsp := loginUser(snapCmd, req, nil).(*resp)

	c.Check(rsp.Type, check.Equals, ResponseTypeError)
	c.Check(rsp.Status, check.Equals, 401)
	c.Check(rsp.Result.(*errorResult).Kind, check.Equals, errorKindTwoFactorRequired)
}

func (s *apiSuite) TestLoginUserTwoFactorFailedError(c *check.C) {
	serializedMacaroon, err := s.makeStoreMacaroon()
	c.Assert(err, check.IsNil)
	responseData, err := s.makeStoreMacaroonResponse(serializedMacaroon)
	c.Assert(err, check.IsNil)
	mockMyAppsServer := s.makeMyAppsServer(200, responseData)
	defer mockMyAppsServer.Close()

	discharge := `{"code": "TWOFACTOR_FAILURE"}`
	mockSSOServer := s.makeSSOServer(403, discharge)
	defer mockSSOServer.Close()

	buf := bytes.NewBufferString(`{"username": "email@.com", "password": "password"}`)
	req, err := http.NewRequest("POST", "/v2/login", buf)
	c.Assert(err, check.IsNil)

	rsp := loginUser(snapCmd, req, nil).(*resp)

	c.Check(rsp.Type, check.Equals, ResponseTypeError)
	c.Check(rsp.Status, check.Equals, 401)
	c.Check(rsp.Result.(*errorResult).Kind, check.Equals, errorKindTwoFactorFailed)
}

func (s *apiSuite) TestLoginUserInvalidCredentialsError(c *check.C) {
	serializedMacaroon, err := s.makeStoreMacaroon()
	c.Assert(err, check.IsNil)
	responseData, err := s.makeStoreMacaroonResponse(serializedMacaroon)
	c.Assert(err, check.IsNil)
	mockMyAppsServer := s.makeMyAppsServer(200, responseData)
	defer mockMyAppsServer.Close()

	discharge := `{"code": "INVALID_CREDENTIALS"}`
	mockSSOServer := s.makeSSOServer(401, discharge)
	defer mockSSOServer.Close()

	buf := bytes.NewBufferString(`{"username": "email@.com", "password": "password"}`)
	req, err := http.NewRequest("POST", "/v2/login", buf)
	c.Assert(err, check.IsNil)

	rsp := loginUser(snapCmd, req, nil).(*resp)

	c.Check(rsp.Type, check.Equals, ResponseTypeError)
	c.Check(rsp.Status, check.Equals, 401)
	c.Check(rsp.Result.(*errorResult).Message, testutil.Contains, "cannot authenticate to snap store")
}

func (s *apiSuite) TestUserFromRequestNoHeader(c *check.C) {
	req, _ := http.NewRequest("GET", "http://example.com", nil)

	state := snapCmd.d.overlord.State()
	state.Lock()
	user, err := UserFromRequest(state, req)
	state.Unlock()

	c.Check(err, check.Equals, auth.ErrInvalidAuth)
	c.Check(user, check.IsNil)
}

func (s *apiSuite) TestUserFromRequestHeaderNoMacaroons(c *check.C) {
	req, _ := http.NewRequest("GET", "http://example.com", nil)
	req.Header.Set("Authorization", "Invalid")

	state := snapCmd.d.overlord.State()
	state.Lock()
	user, err := UserFromRequest(state, req)
	state.Unlock()

	c.Check(err, check.ErrorMatches, "authorization header misses Macaroon prefix")
	c.Check(user, check.IsNil)
}

func (s *apiSuite) TestUserFromRequestHeaderIncomplete(c *check.C) {
	req, _ := http.NewRequest("GET", "http://example.com", nil)
	req.Header.Set("Authorization", `Macaroon root=""`)

	state := snapCmd.d.overlord.State()
	state.Lock()
	user, err := UserFromRequest(state, req)
	state.Unlock()

	c.Check(err, check.ErrorMatches, "invalid authorization header")
	c.Check(user, check.IsNil)
}

func (s *apiSuite) TestUserFromRequestHeaderCorrectMissingUser(c *check.C) {
	req, _ := http.NewRequest("GET", "http://example.com", nil)
	req.Header.Set("Authorization", `Macaroon root="macaroon", discharge="discharge"`)

	state := snapCmd.d.overlord.State()
	state.Lock()
	user, err := UserFromRequest(state, req)
	state.Unlock()

	c.Check(err, check.Equals, auth.ErrInvalidAuth)
	c.Check(user, check.IsNil)
}

func (s *apiSuite) TestUserFromRequestHeaderValidUser(c *check.C) {
	state := snapCmd.d.overlord.State()
	state.Lock()
	expectedUser, err := auth.NewUser(state, "username", "email@test.com", "macaroon", []string{"discharge"})
	state.Unlock()
	c.Check(err, check.IsNil)

	req, _ := http.NewRequest("GET", "http://example.com", nil)
	req.Header.Set("Authorization", fmt.Sprintf(`Macaroon root="%s"`, expectedUser.Macaroon))

	state.Lock()
	user, err := UserFromRequest(state, req)
	state.Unlock()

	c.Check(err, check.IsNil)
	c.Check(user, check.DeepEquals, expectedUser)
}

func (s *apiSuite) TestSnapsInfoOnePerIntegration(c *check.C) {
	s.checkSnapInfoOnePerIntegration(c, false, nil)
}

func (s *apiSuite) TestSnapsInfoOnePerIntegrationSome(c *check.C) {
	s.checkSnapInfoOnePerIntegration(c, false, []string{"foo", "baz"})
}

func (s *apiSuite) TestSnapsInfoOnePerIntegrationAll(c *check.C) {
	s.checkSnapInfoOnePerIntegration(c, true, nil)
}

func (s *apiSuite) TestSnapsInfoOnePerIntegrationAllSome(c *check.C) {
	s.checkSnapInfoOnePerIntegration(c, true, []string{"foo", "baz"})
}

func (s *apiSuite) checkSnapInfoOnePerIntegration(c *check.C, all bool, names []string) {
	d := s.daemon(c)

	type tsnap struct {
		name   string
		dev    string
		ver    string
		rev    int
		active bool

		wanted bool
	}

	tsnaps := []tsnap{
		{name: "foo", dev: "bar", ver: "v0.9", rev: 1},
		{name: "foo", dev: "bar", ver: "v1", rev: 5, active: true},
		{name: "bar", dev: "baz", ver: "v2", rev: 10, active: true},
		{name: "baz", dev: "qux", ver: "v3", rev: 15, active: true},
		{name: "qux", dev: "mip", ver: "v4", rev: 20, active: true},
	}
	numExpected := 0

	for _, snp := range tsnaps {
		if all || snp.active {
			if len(names) == 0 {
				numExpected++
				snp.wanted = true
			}
			for _, n := range names {
				if snp.name == n {
					numExpected++
					snp.wanted = true
					break
				}
			}
		}
		s.mkInstalledInState(c, d, snp.name, snp.dev, snp.ver, snap.R(snp.rev), snp.active, "")
	}

	q := url.Values{}
	if all {
		q.Set("select", "all")
	}
	if len(names) > 0 {
		q.Set("snaps", strings.Join(names, ","))
	}
	req, err := http.NewRequest("GET", "/v2/snaps?"+q.Encode(), nil)
	c.Assert(err, check.IsNil)

	rsp, ok := getSnapsInfo(snapsCmd, req, nil).(*resp)
	c.Assert(ok, check.Equals, true)

	c.Check(rsp.Type, check.Equals, ResponseTypeSync)
	c.Check(rsp.Status, check.Equals, 200)
	c.Check(rsp.Result, check.NotNil)

	snaps := snapList(rsp.Result)
	c.Check(snaps, check.HasLen, numExpected)

	for _, s := range tsnaps {
		if !((all || s.active) && s.wanted) {
			continue
		}
		var got map[string]interface{}
		for _, got = range snaps {
			if got["name"].(string) == s.name && got["revision"].(string) == snap.R(s.rev).String() {
				break
			}
		}
		c.Check(got["name"], check.Equals, s.name)
		c.Check(got["version"], check.Equals, s.ver)
		c.Check(got["revision"], check.Equals, snap.R(s.rev).String())
		c.Check(got["developer"], check.Equals, s.dev)
		c.Check(got["confinement"], check.Equals, "strict")
	}
}

func (s *apiSuite) TestSnapsInfoOnlyLocal(c *check.C) {
	d := s.daemon(c)

	s.rsnaps = []*snap.Info{{
		SideInfo: snap.SideInfo{
			RealName: "store",
		},
		Publisher: "foo",
	}}
	s.mkInstalledInState(c, d, "local", "foo", "v1", snap.R(10), true, "")

	req, err := http.NewRequest("GET", "/v2/snaps?sources=local", nil)
	c.Assert(err, check.IsNil)

	rsp := getSnapsInfo(snapsCmd, req, nil).(*resp)

	c.Assert(rsp.Sources, check.DeepEquals, []string{"local"})

	snaps := snapList(rsp.Result)
	c.Assert(snaps, check.HasLen, 1)
	c.Assert(snaps[0]["name"], check.Equals, "local")
}

func (s *apiSuite) TestSnapsInfoAll(c *check.C) {
	d := s.daemon(c)

	s.mkInstalledInState(c, d, "local", "foo", "v1", snap.R(1), false, "")
	s.mkInstalledInState(c, d, "local", "foo", "v2", snap.R(2), false, "")
	s.mkInstalledInState(c, d, "local", "foo", "v3", snap.R(3), true, "")

	for _, t := range []struct {
		q        string
		numSnaps int
		typ      ResponseType
	}{
		{"?select=enabled", 1, "sync"},
		{`?select=`, 1, "sync"},
		{"", 1, "sync"},
		{"?select=all", 3, "sync"},
		{"?select=invalid-field", 0, "error"},
	} {
		req, err := http.NewRequest("GET", fmt.Sprintf("/v2/snaps%s", t.q), nil)
		c.Assert(err, check.IsNil)
		rsp := getSnapsInfo(snapsCmd, req, nil).(*resp)
		c.Assert(rsp.Type, check.Equals, t.typ)

		if rsp.Type != "error" {
			snaps := snapList(rsp.Result)
			c.Assert(snaps, check.HasLen, t.numSnaps)
			c.Assert(snaps[0]["name"], check.Equals, "local")
		}
	}
}

func (s *apiSuite) TestFind(c *check.C) {
	s.suggestedCurrency = "EUR"

	s.rsnaps = []*snap.Info{{
		SideInfo: snap.SideInfo{
			RealName: "store",
		},
		Publisher: "foo",
	}}

	req, err := http.NewRequest("GET", "/v2/find?q=hi", nil)
	c.Assert(err, check.IsNil)

	rsp := searchStore(findCmd, req, nil).(*resp)

	snaps := snapList(rsp.Result)
	c.Assert(snaps, check.HasLen, 1)
	c.Assert(snaps[0]["name"], check.Equals, "store")
	c.Check(snaps[0]["prices"], check.IsNil)
	c.Check(snaps[0]["screenshots"], check.IsNil)
	c.Check(snaps[0]["channels"], check.IsNil)

	c.Check(rsp.SuggestedCurrency, check.Equals, "EUR")

	c.Check(s.storeSearch, check.DeepEquals, store.Search{Query: "hi"})
	c.Check(s.refreshCandidates, check.HasLen, 0)
}

func (s *apiSuite) TestFindRefreshes(c *check.C) {
	snapstateRefreshCandidates = snapstate.RefreshCandidates
	s.daemon(c)

	s.rsnaps = []*snap.Info{{
		SideInfo: snap.SideInfo{
			RealName: "store",
		},
		Publisher: "foo",
	}}
	s.mockSnap(c, "name: store\nversion: 1.0")

	req, err := http.NewRequest("GET", "/v2/find?select=refresh", nil)
	c.Assert(err, check.IsNil)

	rsp := searchStore(findCmd, req, nil).(*resp)

	snaps := snapList(rsp.Result)
	c.Assert(snaps, check.HasLen, 1)
	c.Assert(snaps[0]["name"], check.Equals, "store")
	c.Check(s.refreshCandidates, check.HasLen, 1)
}

func (s *apiSuite) TestFindRefreshSideloaded(c *check.C) {
	snapstateRefreshCandidates = snapstate.RefreshCandidates
	s.daemon(c)

	s.rsnaps = []*snap.Info{{
		SideInfo: snap.SideInfo{
			RealName: "store",
		},
		Publisher: "foo",
	}}

	s.mockSnap(c, "name: store\nversion: 1.0")

	var snapst snapstate.SnapState
	st := s.d.overlord.State()
	st.Lock()
	err := snapstate.Get(st, "store", &snapst)
	st.Unlock()
	c.Assert(err, check.IsNil)
	c.Assert(snapst.Sequence, check.HasLen, 1)

	// clear the snapid
	snapst.Sequence[0].SnapID = ""
	st.Lock()
	snapstate.Set(st, "store", &snapst)
	st.Unlock()

	req, err := http.NewRequest("GET", "/v2/find?select=refresh", nil)
	c.Assert(err, check.IsNil)

	rsp := searchStore(findCmd, req, nil).(*resp)

	snaps := snapList(rsp.Result)
	c.Assert(snaps, check.HasLen, 1)
	c.Assert(snaps[0]["name"], check.Equals, "store")
	c.Check(s.refreshCandidates, check.HasLen, 0)
}

func (s *apiSuite) TestFindPrivate(c *check.C) {
	s.daemon(c)

	s.rsnaps = []*snap.Info{}

	req, err := http.NewRequest("GET", "/v2/find?q=foo&select=private", nil)
	c.Assert(err, check.IsNil)

	_ = searchStore(findCmd, req, nil).(*resp)

	c.Check(s.storeSearch, check.DeepEquals, store.Search{
		Query:   "foo",
		Private: true,
	})
}

func (s *apiSuite) TestFindPrefix(c *check.C) {
	s.daemon(c)

	s.rsnaps = []*snap.Info{}

	req, err := http.NewRequest("GET", "/v2/find?name=foo*", nil)
	c.Assert(err, check.IsNil)

	_ = searchStore(findCmd, req, nil).(*resp)

	c.Check(s.storeSearch, check.DeepEquals, store.Search{Query: "foo", Prefix: true})
}

func (s *apiSuite) TestFindSection(c *check.C) {
	s.daemon(c)

	s.rsnaps = []*snap.Info{}

	req, err := http.NewRequest("GET", "/v2/find?q=foo&section=bar", nil)
	c.Assert(err, check.IsNil)

	_ = searchStore(findCmd, req, nil).(*resp)

	c.Check(s.storeSearch, check.DeepEquals, store.Search{
		Query:   "foo",
		Section: "bar",
	})
}

func (s *apiSuite) TestFindOne(c *check.C) {
	s.daemon(c)

	s.rsnaps = []*snap.Info{{
		SideInfo: snap.SideInfo{
			RealName: "store",
		},
		Publisher: "foo",
		Channels: map[string]*snap.ChannelSnapInfo{
			"stable": {
				Revision: snap.R(42),
			},
		},
	}}
	s.mockSnap(c, "name: store\nversion: 1.0")

	req, err := http.NewRequest("GET", "/v2/find?name=foo", nil)
	c.Assert(err, check.IsNil)

	rsp := searchStore(findCmd, req, nil).(*resp)

	c.Check(s.storeSearch, check.DeepEquals, store.Search{})

	snaps := snapList(rsp.Result)
	c.Assert(snaps, check.HasLen, 1)
	c.Check(snaps[0]["name"], check.Equals, "store")
	m := snaps[0]["channels"].(map[string]interface{})["stable"].(map[string]interface{})

	c.Check(m["revision"], check.Equals, "42")
}

func (s *apiSuite) TestFindOneNotFound(c *check.C) {
	s.daemon(c)

	s.err = store.ErrSnapNotFound
	s.mockSnap(c, "name: store\nversion: 1.0")

	req, err := http.NewRequest("GET", "/v2/find?name=foo", nil)
	c.Assert(err, check.IsNil)

	rsp := searchStore(findCmd, req, nil).(*resp)

	c.Check(s.storeSearch, check.DeepEquals, store.Search{})
	c.Check(rsp.Status, check.Equals, 404)
}

func (s *apiSuite) TestFindRefreshNotQ(c *check.C) {
	req, err := http.NewRequest("GET", "/v2/find?select=refresh&q=foo", nil)
	c.Assert(err, check.IsNil)

	rsp := searchStore(findCmd, req, nil).(*resp)
	c.Check(rsp.Type, check.Equals, ResponseTypeError)
	c.Check(rsp.Status, check.Equals, 400)
	c.Check(rsp.Result.(*errorResult).Message, check.Matches, "cannot use 'q' with 'select=refresh'")
}

func (s *apiSuite) TestFindPriced(c *check.C) {
	s.suggestedCurrency = "GBP"

	s.rsnaps = []*snap.Info{{
		Type:    snap.TypeApp,
		Version: "v2",
		Prices: map[string]float64{
			"GBP": 1.23,
			"EUR": 2.34,
		},
		MustBuy: true,
		SideInfo: snap.SideInfo{
			RealName: "banana",
		},
		Publisher: "foo",
	}}

	req, err := http.NewRequest("GET", "/v2/find?q=banana&channel=stable", nil)
	c.Assert(err, check.IsNil)
	rsp, ok := searchStore(findCmd, req, nil).(*resp)
	c.Assert(ok, check.Equals, true)

	snaps := snapList(rsp.Result)
	c.Assert(snaps, check.HasLen, 1)

	snap := snaps[0]
	c.Check(snap["name"], check.Equals, "banana")
	c.Check(snap["prices"], check.DeepEquals, map[string]interface{}{
		"EUR": 2.34,
		"GBP": 1.23,
	})
	c.Check(snap["status"], check.Equals, "priced")

	c.Check(rsp.SuggestedCurrency, check.Equals, "GBP")
}

func (s *apiSuite) TestFindScreenshotted(c *check.C) {
	s.rsnaps = []*snap.Info{{
		Type:    snap.TypeApp,
		Version: "v2",
		Screenshots: []snap.ScreenshotInfo{
			{
				URL:    "http://example.com/screenshot.png",
				Width:  800,
				Height: 1280,
			},
			{
				URL: "http://example.com/screenshot2.png",
			},
		},
		MustBuy: true,
		SideInfo: snap.SideInfo{
			RealName: "test-screenshot",
		},
		Publisher: "foo",
	}}

	req, err := http.NewRequest("GET", "/v2/find?q=test-screenshot", nil)
	c.Assert(err, check.IsNil)
	rsp, ok := searchStore(findCmd, req, nil).(*resp)
	c.Assert(ok, check.Equals, true)

	snaps := snapList(rsp.Result)
	c.Assert(snaps, check.HasLen, 1)

	c.Check(snaps[0]["name"], check.Equals, "test-screenshot")
	c.Check(snaps[0]["screenshots"], check.DeepEquals, []interface{}{
		map[string]interface{}{
			"url":    "http://example.com/screenshot.png",
			"width":  float64(800),
			"height": float64(1280),
		},
		map[string]interface{}{
			"url": "http://example.com/screenshot2.png",
		},
	})
}

func (s *apiSuite) TestSnapsInfoOnlyStore(c *check.C) {
	d := s.daemon(c)

	s.suggestedCurrency = "EUR"

	s.rsnaps = []*snap.Info{{
		SideInfo: snap.SideInfo{
			RealName: "store",
		},
		Publisher: "foo",
	}}
	s.mkInstalledInState(c, d, "local", "foo", "v1", snap.R(10), true, "")

	req, err := http.NewRequest("GET", "/v2/snaps?sources=store", nil)
	c.Assert(err, check.IsNil)

	rsp := getSnapsInfo(snapsCmd, req, nil).(*resp)

	c.Assert(rsp.Sources, check.DeepEquals, []string{"store"})

	snaps := snapList(rsp.Result)
	c.Assert(snaps, check.HasLen, 1)
	c.Assert(snaps[0]["name"], check.Equals, "store")
	c.Check(snaps[0]["prices"], check.IsNil)

	c.Check(rsp.SuggestedCurrency, check.Equals, "EUR")
}

func (s *apiSuite) TestSnapsStoreConfinement(c *check.C) {
	s.rsnaps = []*snap.Info{
		{
			// no explicit confinement in this one
			SideInfo: snap.SideInfo{
				RealName: "foo",
			},
		},
		{
			Confinement: snap.StrictConfinement,
			SideInfo: snap.SideInfo{
				RealName: "bar",
			},
		},
		{
			Confinement: snap.DevModeConfinement,
			SideInfo: snap.SideInfo{
				RealName: "baz",
			},
		},
	}

	req, err := http.NewRequest("GET", "/v2/find", nil)
	c.Assert(err, check.IsNil)

	rsp := searchStore(findCmd, req, nil).(*resp)

	snaps := snapList(rsp.Result)
	c.Assert(snaps, check.HasLen, 3)

	for i, ss := range [][2]string{
		{"foo", string(snap.StrictConfinement)},
		{"bar", string(snap.StrictConfinement)},
		{"baz", string(snap.DevModeConfinement)},
	} {
		name, mode := ss[0], ss[1]
		c.Check(snaps[i]["name"], check.Equals, name, check.Commentf(name))
		c.Check(snaps[i]["confinement"], check.Equals, mode, check.Commentf(name))
	}
}

func (s *apiSuite) TestSnapsInfoStoreWithAuth(c *check.C) {
	state := snapCmd.d.overlord.State()
	state.Lock()
	user, err := auth.NewUser(state, "username", "email@test.com", "macaroon", []string{"discharge"})
	state.Unlock()
	c.Check(err, check.IsNil)

	req, err := http.NewRequest("GET", "/v2/snaps?sources=store", nil)
	c.Assert(err, check.IsNil)

	c.Assert(s.user, check.IsNil)

	_ = getSnapsInfo(snapsCmd, req, user).(*resp)

	// ensure user was set
	c.Assert(s.user, check.DeepEquals, user)
}

func (s *apiSuite) TestSnapsInfoLocalAndStore(c *check.C) {
	d := s.daemon(c)

	s.rsnaps = []*snap.Info{{
		Version: "v42",
		SideInfo: snap.SideInfo{
			RealName: "remote",
		},
		Publisher: "foo",
	}}
	s.mkInstalledInState(c, d, "local", "foo", "v1", snap.R(10), true, "")

	req, err := http.NewRequest("GET", "/v2/snaps?sources=local,store", nil)
	c.Assert(err, check.IsNil)

	rsp := getSnapsInfo(snapsCmd, req, nil).(*resp)

	// presence of 'store' in sources bounces request over to /find
	c.Assert(rsp.Sources, check.DeepEquals, []string{"store"})

	snaps := snapList(rsp.Result)
	c.Assert(snaps, check.HasLen, 1)
	c.Check(snaps[0]["version"], check.Equals, "v42")

	// as does a 'q'
	req, err = http.NewRequest("GET", "/v2/snaps?q=what", nil)
	c.Assert(err, check.IsNil)
	rsp = getSnapsInfo(snapsCmd, req, nil).(*resp)
	snaps = snapList(rsp.Result)
	c.Assert(snaps, check.HasLen, 1)
	c.Check(snaps[0]["version"], check.Equals, "v42")

	// otherwise, local only
	req, err = http.NewRequest("GET", "/v2/snaps", nil)
	c.Assert(err, check.IsNil)
	rsp = getSnapsInfo(snapsCmd, req, nil).(*resp)
	snaps = snapList(rsp.Result)
	c.Assert(snaps, check.HasLen, 1)
	c.Check(snaps[0]["version"], check.Equals, "v1")
}

func (s *apiSuite) TestSnapsInfoDefaultSources(c *check.C) {
	d := s.daemon(c)

	s.rsnaps = []*snap.Info{{
		SideInfo: snap.SideInfo{
			RealName: "remote",
		},
		Publisher: "foo",
	}}
	s.mkInstalledInState(c, d, "local", "foo", "v1", snap.R(10), true, "")

	req, err := http.NewRequest("GET", "/v2/snaps", nil)
	c.Assert(err, check.IsNil)

	rsp := getSnapsInfo(snapsCmd, req, nil).(*resp)

	c.Assert(rsp.Sources, check.DeepEquals, []string{"local"})
	snaps := snapList(rsp.Result)
	c.Assert(snaps, check.HasLen, 1)
}

func (s *apiSuite) TestSnapsInfoUnknownSource(c *check.C) {
	s.rsnaps = []*snap.Info{{
		SideInfo: snap.SideInfo{
			RealName: "remote",
		},
		Publisher: "foo",
	}}
	s.mkInstalled(c, "local", "foo", "v1", snap.R(10), true, "")

	req, err := http.NewRequest("GET", "/v2/snaps?sources=unknown", nil)
	c.Assert(err, check.IsNil)

	rsp := getSnapsInfo(snapsCmd, req, nil).(*resp)

	c.Check(rsp.Sources, check.DeepEquals, []string{"local"})

	snaps := snapList(rsp.Result)
	c.Check(snaps, check.HasLen, 1)
}

func (s *apiSuite) TestSnapsInfoFilterRemote(c *check.C) {
	s.rsnaps = nil

	req, err := http.NewRequest("GET", "/v2/snaps?q=foo&sources=store", nil)
	c.Assert(err, check.IsNil)

	rsp := getSnapsInfo(snapsCmd, req, nil).(*resp)

	c.Check(s.storeSearch, check.DeepEquals, store.Search{Query: "foo"})

	c.Assert(rsp.Result, check.NotNil)
}

func (s *apiSuite) TestPostSnapBadRequest(c *check.C) {
	buf := bytes.NewBufferString(`hello`)
	req, err := http.NewRequest("POST", "/v2/snaps/hello-world", buf)
	c.Assert(err, check.IsNil)

	rsp := postSnap(snapCmd, req, nil).(*resp)

	c.Check(rsp.Type, check.Equals, ResponseTypeError)
	c.Check(rsp.Status, check.Equals, 400)
	c.Check(rsp.Result, check.NotNil)
}

func (s *apiSuite) TestPostSnapBadAction(c *check.C) {
	buf := bytes.NewBufferString(`{"action": "potato"}`)
	req, err := http.NewRequest("POST", "/v2/snaps/hello-world", buf)
	c.Assert(err, check.IsNil)

	rsp := postSnap(snapCmd, req, nil).(*resp)

	c.Check(rsp.Type, check.Equals, ResponseTypeError)
	c.Check(rsp.Status, check.Equals, 400)
	c.Check(rsp.Result, check.NotNil)
}

func (s *apiSuite) TestPostSnap(c *check.C) {
	d := s.daemon(c)
	d.overlord.Loop()
	defer d.overlord.Stop()

	soon := 0
	ensureStateSoon = func(st *state.State) {
		soon++
		ensureStateSoonImpl(st)
	}

	s.vars = map[string]string{"name": "foo"}

	snapInstructionDispTable["install"] = func(*snapInstruction, *state.State) (string, []*state.TaskSet, error) {
		return "foooo", nil, nil
	}
	defer func() {
		snapInstructionDispTable["install"] = snapInstall
	}()

	buf := bytes.NewBufferString(`{"action": "install"}`)
	req, err := http.NewRequest("POST", "/v2/snaps/hello-world", buf)
	c.Assert(err, check.IsNil)

	rsp := postSnap(snapCmd, req, nil).(*resp)

	c.Check(rsp.Type, check.Equals, ResponseTypeAsync)

	st := d.overlord.State()
	st.Lock()
	chg := st.Change(rsp.Change)
	c.Assert(chg, check.NotNil)
	c.Check(chg.Summary(), check.Equals, "foooo")
	var names []string
	err = chg.Get("snap-names", &names)
	c.Assert(err, check.IsNil)
	c.Check(names, check.DeepEquals, []string{"foo"})
	st.Unlock()

	c.Check(soon, check.Equals, 1)
}

func (s *apiSuite) TestPostSnapVerfySnapInstruction(c *check.C) {
	d := s.daemon(c)
	d.overlord.Loop()
	defer d.overlord.Stop()

	buf := bytes.NewBufferString(`{"action": "install"}`)
	req, err := http.NewRequest("POST", "/v2/snaps/ubuntu-core", buf)
	c.Assert(err, check.IsNil)
	s.vars = map[string]string{"name": "ubuntu-core"}

	rsp := postSnap(snapCmd, req, nil).(*resp)

	c.Check(rsp.Type, check.Equals, ResponseTypeError)
	c.Check(rsp.Status, check.Equals, 400)
	c.Check(rsp.Result.(*errorResult).Message, testutil.Contains, `cannot install "ubuntu-core", please use "core" instead`)
}

func (s *apiSuite) TestPostSnapSetsUser(c *check.C) {
	d := s.daemon(c)
	ensureStateSoon = func(st *state.State) {}

	snapInstructionDispTable["install"] = func(inst *snapInstruction, st *state.State) (string, []*state.TaskSet, error) {
		return fmt.Sprintf("<install by user %d>", inst.userID), nil, nil
	}
	defer func() {
		snapInstructionDispTable["install"] = snapInstall
	}()

	state := snapCmd.d.overlord.State()
	state.Lock()
	user, err := auth.NewUser(state, "username", "email@test.com", "macaroon", []string{"discharge"})
	state.Unlock()
	c.Check(err, check.IsNil)

	buf := bytes.NewBufferString(`{"action": "install"}`)
	req, err := http.NewRequest("POST", "/v2/snaps/hello-world", buf)
	c.Assert(err, check.IsNil)
	req.Header.Set("Authorization", `Macaroon root="macaroon", discharge="discharge"`)

	rsp := postSnap(snapCmd, req, user).(*resp)

	c.Check(rsp.Type, check.Equals, ResponseTypeAsync)

	st := d.overlord.State()
	st.Lock()
	chg := st.Change(rsp.Change)
	c.Assert(chg, check.NotNil)
	c.Check(chg.Summary(), check.Equals, "<install by user 1>")
	st.Unlock()
}

func (s *apiSuite) TestPostSnapDispatch(c *check.C) {
	inst := &snapInstruction{Snaps: []string{"foo"}}

	type T struct {
		s    string
		impl snapActionFunc
	}

	actions := []T{
		{"install", snapInstall},
		{"refresh", snapUpdate},
		{"remove", snapRemove},
		{"revert", snapRevert},
		{"enable", snapEnable},
		{"disable", snapDisable},
		{"switch", snapSwitch},
		{"xyzzy", nil},
	}

	for _, action := range actions {
		inst.Action = action.s
		// do you feel dirty yet?
		c.Check(fmt.Sprintf("%p", action.impl), check.Equals, fmt.Sprintf("%p", inst.dispatch()))
	}
}

func (s *apiSuite) TestPostSnapEnableDisableSwitchRevision(c *check.C) {
	for _, action := range []string{"enable", "disable", "switch"} {
		buf := bytes.NewBufferString(`{"action": "` + action + `", "revision": "42"}`)
		req, err := http.NewRequest("POST", "/v2/snaps/hello-world", buf)
		c.Assert(err, check.IsNil)

		rsp := postSnap(snapCmd, req, nil).(*resp)

		c.Check(rsp.Type, check.Equals, ResponseTypeError)
		c.Check(rsp.Status, check.Equals, 400)
		c.Check(rsp.Result.(*errorResult).Message, testutil.Contains, "takes no revision")
	}
}

var sideLoadBodyWithoutDevMode = "" +
	"----hello--\r\n" +
	"Content-Disposition: form-data; name=\"snap\"; filename=\"x\"\r\n" +
	"\r\n" +
	"xyzzy\r\n" +
	"----hello--\r\n" +
	"Content-Disposition: form-data; name=\"dangerous\"\r\n" +
	"\r\n" +
	"true\r\n" +
	"----hello--\r\n" +
	"Content-Disposition: form-data; name=\"snap-path\"\r\n" +
	"\r\n" +
	"a/b/local.snap\r\n" +
	"----hello--\r\n"

func (s *apiSuite) TestSideloadSnapOnNonDevModeDistro(c *check.C) {
	// try a multipart/form-data upload
	body := sideLoadBodyWithoutDevMode
	head := map[string]string{"Content-Type": "multipart/thing; boundary=--hello--"}
	chgSummary := s.sideloadCheck(c, body, head, snapstate.Flags{RemoveSnapPath: true}, false)
	c.Check(chgSummary, check.Equals, `Install "local" snap from file "a/b/local.snap"`)
}

func (s *apiSuite) TestSideloadSnapOnDevModeDistro(c *check.C) {
	// try a multipart/form-data upload
	body := sideLoadBodyWithoutDevMode
	head := map[string]string{"Content-Type": "multipart/thing; boundary=--hello--"}
	restore := release.MockForcedDevmode(true)
	defer restore()
	flags := snapstate.Flags{RemoveSnapPath: true}
	chgSummary := s.sideloadCheck(c, body, head, flags, false)
	c.Check(chgSummary, check.Equals, `Install "local" snap from file "a/b/local.snap"`)
}

func (s *apiSuite) TestSideloadSnapDevMode(c *check.C) {
	body := "" +
		"----hello--\r\n" +
		"Content-Disposition: form-data; name=\"snap\"; filename=\"x\"\r\n" +
		"\r\n" +
		"xyzzy\r\n" +
		"----hello--\r\n" +
		"Content-Disposition: form-data; name=\"devmode\"\r\n" +
		"\r\n" +
		"true\r\n" +
		"----hello--\r\n"
	head := map[string]string{"Content-Type": "multipart/thing; boundary=--hello--"}
	// try a multipart/form-data upload
	flags := snapstate.Flags{RemoveSnapPath: true}
	flags.DevMode = true
	chgSummary := s.sideloadCheck(c, body, head, flags, true)
	c.Check(chgSummary, check.Equals, `Install "local" snap from file "x"`)
}

func (s *apiSuite) TestSideloadSnapJailMode(c *check.C) {
	body := "" +
		"----hello--\r\n" +
		"Content-Disposition: form-data; name=\"snap\"; filename=\"x\"\r\n" +
		"\r\n" +
		"xyzzy\r\n" +
		"----hello--\r\n" +
		"Content-Disposition: form-data; name=\"jailmode\"\r\n" +
		"\r\n" +
		"true\r\n" +
		"----hello--\r\n" +
		"Content-Disposition: form-data; name=\"dangerous\"\r\n" +
		"\r\n" +
		"true\r\n" +
		"----hello--\r\n"
	head := map[string]string{"Content-Type": "multipart/thing; boundary=--hello--"}
	// try a multipart/form-data upload
	flags := snapstate.Flags{JailMode: true, RemoveSnapPath: true}
	chgSummary := s.sideloadCheck(c, body, head, flags, true)
	c.Check(chgSummary, check.Equals, `Install "local" snap from file "x"`)
}

func (s *apiSuite) TestSideloadSnapJailModeAndDevmode(c *check.C) {
	body := "" +
		"----hello--\r\n" +
		"Content-Disposition: form-data; name=\"snap\"; filename=\"x\"\r\n" +
		"\r\n" +
		"xyzzy\r\n" +
		"----hello--\r\n" +
		"Content-Disposition: form-data; name=\"jailmode\"\r\n" +
		"\r\n" +
		"true\r\n" +
		"----hello--\r\n" +
		"Content-Disposition: form-data; name=\"devmode\"\r\n" +
		"\r\n" +
		"true\r\n" +
		"----hello--\r\n"
	d := s.daemon(c)
	d.overlord.Loop()
	defer d.overlord.Stop()

	req, err := http.NewRequest("POST", "/v2/snaps", bytes.NewBufferString(body))
	c.Assert(err, check.IsNil)
	req.Header.Set("Content-Type", "multipart/thing; boundary=--hello--")

	rsp := postSnaps(snapsCmd, req, nil).(*resp)
	c.Assert(rsp.Type, check.Equals, ResponseTypeError)
	c.Check(rsp.Result.(*errorResult).Message, check.Equals, "cannot use devmode and jailmode flags together")
}

func (s *apiSuite) TestSideloadSnapJailModeInDevModeOS(c *check.C) {
	body := "" +
		"----hello--\r\n" +
		"Content-Disposition: form-data; name=\"snap\"; filename=\"x\"\r\n" +
		"\r\n" +
		"xyzzy\r\n" +
		"----hello--\r\n" +
		"Content-Disposition: form-data; name=\"jailmode\"\r\n" +
		"\r\n" +
		"true\r\n" +
		"----hello--\r\n"
	d := s.daemon(c)
	d.overlord.Loop()
	defer d.overlord.Stop()

	req, err := http.NewRequest("POST", "/v2/snaps", bytes.NewBufferString(body))
	c.Assert(err, check.IsNil)
	req.Header.Set("Content-Type", "multipart/thing; boundary=--hello--")

	restore := release.MockForcedDevmode(true)
	defer restore()

	rsp := postSnaps(snapsCmd, req, nil).(*resp)
	c.Assert(rsp.Type, check.Equals, ResponseTypeError)
	c.Check(rsp.Result.(*errorResult).Message, check.Equals, "this system cannot honour the jailmode flag")
}

func (s *apiSuite) TestLocalInstallSnapDeriveSideInfo(c *check.C) {
	d := s.daemon(c)
	d.overlord.Loop()
	defer d.overlord.Stop()
	// add the assertions first
	st := d.overlord.State()
	assertAdd(st, s.storeSigning.StoreAccountKey(""))

	dev1Acct := assertstest.NewAccount(s.storeSigning, "devel1", nil, "")
	assertAdd(st, dev1Acct)

	snapDecl, err := s.storeSigning.Sign(asserts.SnapDeclarationType, map[string]interface{}{
		"series":       "16",
		"snap-id":      "x-id",
		"snap-name":    "x",
		"publisher-id": dev1Acct.AccountID(),
		"timestamp":    time.Now().Format(time.RFC3339),
	}, nil, "")
	c.Assert(err, check.IsNil)
	assertAdd(st, snapDecl)

	snapRev, err := s.storeSigning.Sign(asserts.SnapRevisionType, map[string]interface{}{
		"snap-sha3-384": "YK0GWATaZf09g_fvspYPqm_qtaiqf-KjaNj5uMEQCjQpuXWPjqQbeBINL5H_A0Lo",
		"snap-size":     "5",
		"snap-id":       "x-id",
		"snap-revision": "41",
		"developer-id":  dev1Acct.AccountID(),
		"timestamp":     time.Now().Format(time.RFC3339),
	}, nil, "")
	c.Assert(err, check.IsNil)
	assertAdd(st, snapRev)

	body := "" +
		"----hello--\r\n" +
		"Content-Disposition: form-data; name=\"snap\"; filename=\"x.snap\"\r\n" +
		"\r\n" +
		"xyzzy\r\n" +
		"----hello--\r\n"
	req, err := http.NewRequest("POST", "/v2/snaps", bytes.NewBufferString(body))
	c.Assert(err, check.IsNil)
	req.Header.Set("Content-Type", "multipart/thing; boundary=--hello--")

	snapstateCoreInfo = func(s *state.State) (*snap.Info, error) {
		return nil, nil
	}
	snapstateInstallPath = func(s *state.State, si *snap.SideInfo, path, channel string, flags snapstate.Flags) (*state.TaskSet, error) {
		c.Check(flags, check.Equals, snapstate.Flags{RemoveSnapPath: true})
		c.Check(si, check.DeepEquals, &snap.SideInfo{
			RealName: "x",
			SnapID:   "x-id",
			Revision: snap.R(41),
		})

		return state.NewTaskSet(), nil
	}

	rsp := postSnaps(snapsCmd, req, nil).(*resp)
	c.Assert(rsp.Type, check.Equals, ResponseTypeAsync)

	st.Lock()
	defer st.Unlock()
	chg := st.Change(rsp.Change)
	c.Assert(chg, check.NotNil)
	c.Check(chg.Summary(), check.Equals, `Install "x" snap from file "x.snap"`)
	var names []string
	err = chg.Get("snap-names", &names)
	c.Assert(err, check.IsNil)
	c.Check(names, check.DeepEquals, []string{"x"})
	var apiData map[string]interface{}
	err = chg.Get("api-data", &apiData)
	c.Assert(err, check.IsNil)
	c.Check(apiData, check.DeepEquals, map[string]interface{}{
		"snap-name": "x",
	})
}

func (s *apiSuite) TestSideloadSnapNoSignaturesDangerOff(c *check.C) {
	body := "" +
		"----hello--\r\n" +
		"Content-Disposition: form-data; name=\"snap\"; filename=\"x\"\r\n" +
		"\r\n" +
		"xyzzy\r\n" +
		"----hello--\r\n"
	d := s.daemon(c)
	d.overlord.Loop()
	defer d.overlord.Stop()

	req, err := http.NewRequest("POST", "/v2/snaps", bytes.NewBufferString(body))
	c.Assert(err, check.IsNil)
	req.Header.Set("Content-Type", "multipart/thing; boundary=--hello--")

	// this is the prefix used for tempfiles for sideloading
	glob := filepath.Join(os.TempDir(), "snapd-sideload-pkg-*")
	glbBefore, _ := filepath.Glob(glob)
	rsp := postSnaps(snapsCmd, req, nil).(*resp)
	c.Assert(rsp.Type, check.Equals, ResponseTypeError)
	c.Check(rsp.Result.(*errorResult).Message, check.Equals, `cannot find signatures with metadata for snap "x"`)
	glbAfter, _ := filepath.Glob(glob)
	c.Check(len(glbBefore), check.Equals, len(glbAfter))
}

func (s *apiSuite) TestSideloadSnapNotValidFormFile(c *check.C) {
	newTestDaemon(c)

	// try a multipart/form-data upload with missing "name"
	content := "" +
		"----hello--\r\n" +
		"Content-Disposition: form-data; filename=\"x\"\r\n" +
		"\r\n" +
		"xyzzy\r\n" +
		"----hello--\r\n"
	head := map[string]string{"Content-Type": "multipart/thing; boundary=--hello--"}

	buf := bytes.NewBufferString(content)
	req, err := http.NewRequest("POST", "/v2/snaps", buf)
	c.Assert(err, check.IsNil)
	for k, v := range head {
		req.Header.Set(k, v)
	}

	rsp := postSnaps(snapsCmd, req, nil).(*resp)
	c.Assert(rsp.Type, check.Equals, ResponseTypeError)
	c.Assert(rsp.Result.(*errorResult).Message, check.Matches, `cannot find "snap" file field in provided multipart/form-data payload`)
}

func (s *apiSuite) TestTrySnap(c *check.C) {
	d := s.daemon(c)
	d.overlord.Loop()
	defer d.overlord.Stop()

	var err error

	// mock a try dir
	tryDir := c.MkDir()
	snapYaml := filepath.Join(tryDir, "meta", "snap.yaml")
	err = os.MkdirAll(filepath.Dir(snapYaml), 0755)
	c.Assert(err, check.IsNil)
	err = ioutil.WriteFile(snapYaml, []byte("name: foo\nversion: 1.0\n"), 0644)
	c.Assert(err, check.IsNil)

	reqForFlags := func(f snapstate.Flags) *http.Request {
		b := "" +
			"--hello\r\n" +
			"Content-Disposition: form-data; name=\"action\"\r\n" +
			"\r\n" +
			"try\r\n" +
			"--hello\r\n" +
			"Content-Disposition: form-data; name=\"snap-path\"\r\n" +
			"\r\n" +
			tryDir + "\r\n" +
			"--hello"

		snip := "\r\n" +
			"Content-Disposition: form-data; name=%q\r\n" +
			"\r\n" +
			"true\r\n" +
			"--hello"

		if f.DevMode {
			b += fmt.Sprintf(snip, "devmode")
		}
		if f.JailMode {
			b += fmt.Sprintf(snip, "jailmode")
		}
		if f.Classic {
			b += fmt.Sprintf(snip, "classic")
		}
		b += "--\r\n"

		req, err := http.NewRequest("POST", "/v2/snaps", bytes.NewBufferString(b))
		c.Assert(err, check.IsNil)
		req.Header.Set("Content-Type", "multipart/thing; boundary=hello")

		return req
	}

	for _, t := range []struct {
		coreInfoErr error
		nTasks      int
		installSnap string
		flags       snapstate.Flags
		desc        string
	}{
		// core installed
		{nil, 1, "", snapstate.Flags{}, "core; -"},
		{nil, 1, "", snapstate.Flags{DevMode: true}, "core; devmode"},
		{nil, 1, "", snapstate.Flags{JailMode: true}, "core; jailmode"},
		{nil, 1, "", snapstate.Flags{Classic: true}, "core; classic"},
		// no-core-installed
		{state.ErrNoState, 2, "core", snapstate.Flags{}, "no core; -"},
		{state.ErrNoState, 2, "core", snapstate.Flags{DevMode: true}, "no core; devmode"},
		{state.ErrNoState, 2, "core", snapstate.Flags{JailMode: true}, "no core; jailmode"},
		{state.ErrNoState, 2, "core", snapstate.Flags{Classic: true}, "no core; classic"},
	} {
		soon := 0
		ensureStateSoon = func(st *state.State) {
			soon++
			ensureStateSoonImpl(st)
		}

		tryWasCalled := true
		snapstateTryPath = func(s *state.State, name, path string, flags snapstate.Flags) (*state.TaskSet, error) {
			c.Check(flags, check.DeepEquals, t.flags, check.Commentf(t.desc))
			tryWasCalled = true
			t := s.NewTask("fake-install-snap", "Doing a fake try")
			return state.NewTaskSet(t), nil
		}

		installSnap := ""
		snapstateInstall = func(s *state.State, name, channel string, revision snap.Revision, userID int, flags snapstate.Flags) (*state.TaskSet, error) {
			if name != "core" {
				c.Check(flags, check.DeepEquals, t.flags, check.Commentf(t.desc))
			}
			installSnap = name
			t := s.NewTask("fake-install-snap", "Doing a fake install")
			return state.NewTaskSet(t), nil
		}

		snapstateCoreInfo = func(s *state.State) (*snap.Info, error) {
			return nil, t.coreInfoErr
		}

		// try the snap (without an installed core)
		rsp := postSnaps(snapsCmd, reqForFlags(t.flags), nil).(*resp)
		c.Assert(rsp.Type, check.Equals, ResponseTypeAsync, check.Commentf(t.desc))
		c.Assert(tryWasCalled, check.Equals, true, check.Commentf(t.desc))

		st := d.overlord.State()
		st.Lock()
		chg := st.Change(rsp.Change)
		c.Assert(chg, check.NotNil, check.Commentf(t.desc))

		c.Assert(chg.Tasks(), check.HasLen, t.nTasks, check.Commentf(t.desc))
		c.Check(installSnap, check.Equals, t.installSnap, check.Commentf(t.desc))

		st.Unlock()
		<-chg.Ready()
		st.Lock()

		c.Check(chg.Kind(), check.Equals, "try-snap", check.Commentf(t.desc))
		c.Check(chg.Summary(), check.Equals, fmt.Sprintf(`Try "%s" snap from %s`, "foo", tryDir), check.Commentf(t.desc))
		var names []string
		err = chg.Get("snap-names", &names)
		c.Assert(err, check.IsNil, check.Commentf(t.desc))
		c.Check(names, check.DeepEquals, []string{"foo"}, check.Commentf(t.desc))
		var apiData map[string]interface{}
		err = chg.Get("api-data", &apiData)
		c.Assert(err, check.IsNil, check.Commentf(t.desc))
		c.Check(apiData, check.DeepEquals, map[string]interface{}{
			"snap-name": "foo",
		}, check.Commentf(t.desc))

		c.Check(soon, check.Equals, 1, check.Commentf(t.desc))
		st.Unlock()
	}
}

func (s *apiSuite) TestTrySnapRelative(c *check.C) {
	req, err := http.NewRequest("POST", "/v2/snaps", nil)
	c.Assert(err, check.IsNil)

	rsp := trySnap(snapsCmd, req, nil, "relative-path", snapstate.Flags{}).(*resp)
	c.Assert(rsp.Type, check.Equals, ResponseTypeError)
	c.Check(rsp.Result.(*errorResult).Message, testutil.Contains, "need an absolute path")
}

func (s *apiSuite) TestTrySnapNotDir(c *check.C) {
	req, err := http.NewRequest("POST", "/v2/snaps", nil)
	c.Assert(err, check.IsNil)

	rsp := trySnap(snapsCmd, req, nil, "/does/not/exist", snapstate.Flags{}).(*resp)
	c.Assert(rsp.Type, check.Equals, ResponseTypeError)
	c.Check(rsp.Result.(*errorResult).Message, testutil.Contains, "not a snap directory")
}

func (s *apiSuite) sideloadCheck(c *check.C, content string, head map[string]string, expectedFlags snapstate.Flags, hasCoreSnap bool) string {
	d := s.daemon(c)
	d.overlord.Loop()
	defer d.overlord.Stop()

	soon := 0
	ensureStateSoon = func(st *state.State) {
		soon++
		ensureStateSoonImpl(st)
	}

	// setup done
	installQueue := []string{}
	unsafeReadSnapInfo = func(path string) (*snap.Info, error) {
		return &snap.Info{SuggestedName: "local"}, nil
	}

	snapstateCoreInfo = func(s *state.State) (*snap.Info, error) {
		if hasCoreSnap {
			return nil, nil
		}
		// pretend we do not have a state for ubuntu-core
		return nil, state.ErrNoState
	}
	snapstateInstall = func(s *state.State, name, channel string, revision snap.Revision, userID int, flags snapstate.Flags) (*state.TaskSet, error) {
		// NOTE: ubuntu-core is not installed in developer mode
		c.Check(flags, check.Equals, snapstate.Flags{})
		installQueue = append(installQueue, name)

		t := s.NewTask("fake-install-snap", "Doing a fake install")
		return state.NewTaskSet(t), nil
	}

	snapstateInstallPath = func(s *state.State, si *snap.SideInfo, path, channel string, flags snapstate.Flags) (*state.TaskSet, error) {
		c.Check(flags, check.DeepEquals, expectedFlags)

		bs, err := ioutil.ReadFile(path)
		c.Check(err, check.IsNil)
		c.Check(string(bs), check.Equals, "xyzzy")

		installQueue = append(installQueue, si.RealName+"::"+path)
		t := s.NewTask("fake-install-snap", "Doing a fake install")
		return state.NewTaskSet(t), nil
	}

	buf := bytes.NewBufferString(content)
	req, err := http.NewRequest("POST", "/v2/snaps", buf)
	c.Assert(err, check.IsNil)
	for k, v := range head {
		req.Header.Set(k, v)
	}

	rsp := postSnaps(snapsCmd, req, nil).(*resp)
	c.Assert(rsp.Type, check.Equals, ResponseTypeAsync)
	n := 1
	if !hasCoreSnap {
		n++
	}
	c.Assert(installQueue, check.HasLen, n)
	if !hasCoreSnap {
		c.Check(installQueue[0], check.Equals, defaultCoreSnapName)
	}
	c.Check(installQueue[n-1], check.Matches, "local::.*/snapd-sideload-pkg-.*")

	st := d.overlord.State()
	st.Lock()
	defer st.Unlock()
	chg := st.Change(rsp.Change)
	c.Assert(chg, check.NotNil)

	c.Check(soon, check.Equals, 1)

	c.Assert(chg.Tasks(), check.HasLen, n)

	st.Unlock()
	<-chg.Ready()
	st.Lock()

	c.Check(chg.Kind(), check.Equals, "install-snap")
	var names []string
	err = chg.Get("snap-names", &names)
	c.Assert(err, check.IsNil)
	c.Check(names, check.DeepEquals, []string{"local"})
	var apiData map[string]interface{}
	err = chg.Get("api-data", &apiData)
	c.Assert(err, check.IsNil)
	c.Check(apiData, check.DeepEquals, map[string]interface{}{
		"snap-name": "local",
	})

	return chg.Summary()
}

func (s *apiSuite) runGetConf(c *check.C, keys []string, statusCode int) map[string]interface{} {
	s.vars = map[string]string{"name": "test-snap"}
	req, err := http.NewRequest("GET", "/v2/snaps/test-snap/conf?keys="+strings.Join(keys, ","), nil)
	c.Check(err, check.IsNil)
	rec := httptest.NewRecorder()
	snapConfCmd.GET(snapConfCmd, req, nil).ServeHTTP(rec, req)
	c.Check(rec.Code, check.Equals, statusCode)

	var body map[string]interface{}
	err = json.Unmarshal(rec.Body.Bytes(), &body)
	c.Check(err, check.IsNil)
	return body["result"].(map[string]interface{})
}

func (s *apiSuite) TestGetConfSingleKey(c *check.C) {
	d := s.daemon(c)

	// Set a config that we'll get in a moment
	d.overlord.State().Lock()
	tr := config.NewTransaction(d.overlord.State())
	tr.Set("test-snap", "test-key1", "test-value1")
	tr.Set("test-snap", "test-key2", "test-value2")
	tr.Commit()
	d.overlord.State().Unlock()

	result := s.runGetConf(c, []string{"test-key1"}, 200)
	c.Check(result, check.DeepEquals, map[string]interface{}{"test-key1": "test-value1"})

	result = s.runGetConf(c, []string{"test-key1", "test-key2"}, 200)
	c.Check(result, check.DeepEquals, map[string]interface{}{"test-key1": "test-value1", "test-key2": "test-value2"})
}

func (s *apiSuite) TestGetConfMissingKey(c *check.C) {
	result := s.runGetConf(c, []string{"test-key2"}, 400)
	c.Check(result, check.DeepEquals, map[string]interface{}{"message": `snap "test-snap" has no "test-key2" configuration option`})
}

func (s *apiSuite) TestGetConfNoKey(c *check.C) {
	result := s.runGetConf(c, nil, 400)
	c.Check(result, check.DeepEquals, map[string]interface{}{"message": "cannot obtain configuration: no keys supplied"})
}

func (s *apiSuite) TestGetConfBadKey(c *check.C) {
	// TODO: this one in particular should really be a 400 also
	result := s.runGetConf(c, []string{"."}, 500)
	c.Check(result, check.DeepEquals, map[string]interface{}{"message": `invalid option name: ""`})
}

func (s *apiSuite) TestSetConf(c *check.C) {
	d := s.daemon(c)
	s.mockSnap(c, configYaml)

	// Mock the hook runner
	hookRunner := testutil.MockCommand(c, "snap", "")
	defer hookRunner.Restore()

	d.overlord.Loop()
	defer d.overlord.Stop()

	text, err := json.Marshal(map[string]interface{}{"key": "value"})
	c.Assert(err, check.IsNil)

	buffer := bytes.NewBuffer(text)
	req, err := http.NewRequest("PUT", "/v2/snaps/config-snap/conf", buffer)
	c.Assert(err, check.IsNil)

	s.vars = map[string]string{"name": "config-snap"}

	rec := httptest.NewRecorder()
	snapConfCmd.PUT(snapConfCmd, req, nil).ServeHTTP(rec, req)
	c.Check(rec.Code, check.Equals, 202)

	var body map[string]interface{}
	err = json.Unmarshal(rec.Body.Bytes(), &body)
	c.Assert(err, check.IsNil)
	id := body["change"].(string)

	st := d.overlord.State()
	st.Lock()
	chg := st.Change(id)
	st.Unlock()
	c.Assert(chg, check.NotNil)

	<-chg.Ready()

	st.Lock()
	err = chg.Err()
	st.Unlock()
	c.Assert(err, check.IsNil)

	// Check that the configure hook was run correctly
	c.Check(hookRunner.Calls(), check.DeepEquals, [][]string{{
		"snap", "run", "--hook", "configure", "-r", "unset", "config-snap",
	}})
}

func (s *apiSuite) TestSetConfNumber(c *check.C) {
	d := s.daemon(c)
	s.mockSnap(c, configYaml)

	// Mock the hook runner
	hookRunner := testutil.MockCommand(c, "snap", "")
	defer hookRunner.Restore()

	d.overlord.Loop()
	defer d.overlord.Stop()

	text, err := json.Marshal(map[string]interface{}{"key": 1234567890})
	c.Assert(err, check.IsNil)

	buffer := bytes.NewBuffer(text)
	req, err := http.NewRequest("PUT", "/v2/snaps/config-snap/conf", buffer)
	c.Assert(err, check.IsNil)

	s.vars = map[string]string{"name": "config-snap"}

	rec := httptest.NewRecorder()
	snapConfCmd.PUT(snapConfCmd, req, nil).ServeHTTP(rec, req)
	c.Check(rec.Code, check.Equals, 202)

	var body map[string]interface{}
	err = json.Unmarshal(rec.Body.Bytes(), &body)
	c.Assert(err, check.IsNil)
	id := body["change"].(string)

	st := d.overlord.State()
	st.Lock()
	chg := st.Change(id)
	st.Unlock()
	c.Assert(chg, check.NotNil)

	<-chg.Ready()

	d.overlord.State().Lock()
	tr := config.NewTransaction(d.overlord.State())
	var result interface{}
	c.Assert(tr.Get("config-snap", "key", &result), check.IsNil)
	c.Assert(result, check.DeepEquals, json.Number("1234567890"))
}

func (s *apiSuite) TestSetConfBadSnap(c *check.C) {
	d := s.daemon(c)

	// Mock the hook runner
	hookRunner := testutil.MockCommand(c, "snap", "")
	defer hookRunner.Restore()

	d.overlord.Loop()
	defer d.overlord.Stop()

	text, err := json.Marshal(map[string]interface{}{"key": "value"})
	c.Assert(err, check.IsNil)

	buffer := bytes.NewBuffer(text)
	req, err := http.NewRequest("PUT", "/v2/snaps/config-snap/conf", buffer)
	c.Assert(err, check.IsNil)

	s.vars = map[string]string{"name": "config-snap"}

	rec := httptest.NewRecorder()
	snapConfCmd.PUT(snapConfCmd, req, nil).ServeHTTP(rec, req)
	c.Check(rec.Code, check.Equals, 404)

	var body map[string]interface{}
	err = json.Unmarshal(rec.Body.Bytes(), &body)
	c.Assert(err, check.IsNil)
	c.Check(body, check.DeepEquals, map[string]interface{}{
		"status-code": 404.,
		"status":      "Not Found",
		"result": map[string]interface{}{
			"message": "no state entry for key",
			"kind":    "snap-not-found",
			"value":   "config-snap",
		},
		"type": "error"})
}

func (s *apiSuite) TestAppIconGet(c *check.C) {
	d := s.daemon(c)

	// have an active foo in the system
	info := s.mkInstalledInState(c, d, "foo", "bar", "v1", snap.R(10), true, "")

	// have an icon for it in the package itself
	iconfile := filepath.Join(info.MountDir(), "meta", "gui", "icon.ick")
	c.Assert(os.MkdirAll(filepath.Dir(iconfile), 0755), check.IsNil)
	c.Check(ioutil.WriteFile(iconfile, []byte("ick"), 0644), check.IsNil)

	s.vars = map[string]string{"name": "foo"}
	req, err := http.NewRequest("GET", "/v2/icons/foo/icon", nil)
	c.Assert(err, check.IsNil)

	rec := httptest.NewRecorder()

	appIconCmd.GET(appIconCmd, req, nil).ServeHTTP(rec, req)
	c.Check(rec.Code, check.Equals, 200)
	c.Check(rec.Body.String(), check.Equals, "ick")
}

func (s *apiSuite) TestAppIconGetInactive(c *check.C) {
	d := s.daemon(c)

	// have an *in*active foo in the system
	info := s.mkInstalledInState(c, d, "foo", "bar", "v1", snap.R(10), false, "")

	// have an icon for it in the package itself
	iconfile := filepath.Join(info.MountDir(), "meta", "gui", "icon.ick")
	c.Assert(os.MkdirAll(filepath.Dir(iconfile), 0755), check.IsNil)
	c.Check(ioutil.WriteFile(iconfile, []byte("ick"), 0644), check.IsNil)

	s.vars = map[string]string{"name": "foo"}
	req, err := http.NewRequest("GET", "/v2/icons/foo/icon", nil)
	c.Assert(err, check.IsNil)

	rec := httptest.NewRecorder()

	appIconCmd.GET(appIconCmd, req, nil).ServeHTTP(rec, req)
	c.Check(rec.Code, check.Equals, 200)
	c.Check(rec.Body.String(), check.Equals, "ick")
}

func (s *apiSuite) TestAppIconGetNoIcon(c *check.C) {
	d := s.daemon(c)

	// have an *in*active foo in the system
	info := s.mkInstalledInState(c, d, "foo", "bar", "v1", snap.R(10), true, "")

	// NO ICON!
	err := os.RemoveAll(filepath.Join(info.MountDir(), "meta", "gui", "icon.svg"))
	c.Assert(err, check.IsNil)

	s.vars = map[string]string{"name": "foo"}
	req, err := http.NewRequest("GET", "/v2/icons/foo/icon", nil)
	c.Assert(err, check.IsNil)

	rec := httptest.NewRecorder()

	appIconCmd.GET(appIconCmd, req, nil).ServeHTTP(rec, req)
	c.Check(rec.Code/100, check.Equals, 4)
}

func (s *apiSuite) TestAppIconGetNoApp(c *check.C) {
	s.daemon(c)

	s.vars = map[string]string{"name": "foo"}
	req, err := http.NewRequest("GET", "/v2/icons/foo/icon", nil)
	c.Assert(err, check.IsNil)

	rec := httptest.NewRecorder()

	appIconCmd.GET(appIconCmd, req, nil).ServeHTTP(rec, req)
	c.Check(rec.Code, check.Equals, 404)
}

func (s *apiSuite) TestNotInstalledSnapIcon(c *check.C) {
	info := &snap.Info{SuggestedName: "notInstalledSnap", IconURL: "icon.svg"}
	iconfile := snapIcon(info)
	c.Check(iconfile, testutil.Contains, "icon.svg")
}

func (s *apiSuite) TestInstallOnNonDevModeDistro(c *check.C) {
	s.testInstall(c, false, snapstate.Flags{}, snap.R(0))
}
func (s *apiSuite) TestInstallOnDevModeDistro(c *check.C) {
	s.testInstall(c, true, snapstate.Flags{}, snap.R(0))
}
func (s *apiSuite) TestInstallRevision(c *check.C) {
	s.testInstall(c, false, snapstate.Flags{}, snap.R(42))
}

func (s *apiSuite) testInstall(c *check.C, forcedDevmode bool, flags snapstate.Flags, revision snap.Revision) {
	calledFlags := snapstate.Flags{}
	installQueue := []string{}
	restore := release.MockForcedDevmode(forcedDevmode)
	defer restore()

	snapstateCoreInfo = func(s *state.State) (*snap.Info, error) {
		// we have core
		return nil, nil
	}
	snapstateInstall = func(s *state.State, name, channel string, revno snap.Revision, userID int, flags snapstate.Flags) (*state.TaskSet, error) {
		calledFlags = flags
		installQueue = append(installQueue, name)
		c.Check(revision, check.Equals, revno)

		t := s.NewTask("fake-install-snap", "Doing a fake install")
		return state.NewTaskSet(t), nil
	}

	defer func() {
		snapstateCoreInfo = nil
		snapstateInstall = nil
	}()

	d := s.daemon(c)

	d.overlord.Loop()
	defer d.overlord.Stop()

	var buf bytes.Buffer
	if revision.Unset() {
		buf.WriteString(`{"action": "install"}`)
	} else {
		fmt.Fprintf(&buf, `{"action": "install", "revision": %s}`, revision.String())
	}
	req, err := http.NewRequest("POST", "/v2/snaps/some-snap", &buf)
	c.Assert(err, check.IsNil)

	s.vars = map[string]string{"name": "some-snap"}
	rsp := postSnap(snapCmd, req, nil).(*resp)

	c.Assert(rsp.Type, check.Equals, ResponseTypeAsync)

	st := d.overlord.State()
	st.Lock()
	defer st.Unlock()
	chg := st.Change(rsp.Change)
	c.Assert(chg, check.NotNil)

	c.Check(chg.Tasks(), check.HasLen, 1)

	st.Unlock()
	<-chg.Ready()
	st.Lock()

	c.Check(chg.Status(), check.Equals, state.DoneStatus)
	c.Check(calledFlags, check.Equals, flags)
	c.Check(err, check.IsNil)
	c.Check(installQueue, check.DeepEquals, []string{"some-snap"})
	c.Check(chg.Kind(), check.Equals, "install-snap")
	c.Check(chg.Summary(), check.Equals, `Install "some-snap" snap`)
}

func (s *apiSuite) TestRefresh(c *check.C) {
	var calledFlags snapstate.Flags
	calledUserID := 0
	installQueue := []string{}
	assertstateCalledUserID := 0

	snapstateCoreInfo = func(s *state.State) (*snap.Info, error) {
		// we have core
		return nil, nil
	}
	snapstateUpdate = func(s *state.State, name, channel string, revision snap.Revision, userID int, flags snapstate.Flags) (*state.TaskSet, error) {
		calledFlags = flags
		calledUserID = userID
		installQueue = append(installQueue, name)

		t := s.NewTask("fake-refresh-snap", "Doing a fake install")
		return state.NewTaskSet(t), nil
	}
	assertstateRefreshSnapDeclarations = func(s *state.State, userID int) error {
		assertstateCalledUserID = userID
		return nil
	}

	d := s.daemon(c)
	inst := &snapInstruction{
		Action: "refresh",
		Snaps:  []string{"some-snap"},
		userID: 17,
	}

	st := d.overlord.State()
	st.Lock()
	defer st.Unlock()
	summary, _, err := inst.dispatch()(inst, st)
	c.Check(err, check.IsNil)

	c.Check(assertstateCalledUserID, check.Equals, 17)
	c.Check(calledFlags, check.DeepEquals, snapstate.Flags{})
	c.Check(calledUserID, check.Equals, 17)
	c.Check(err, check.IsNil)
	c.Check(installQueue, check.DeepEquals, []string{"some-snap"})
	c.Check(summary, check.Equals, `Refresh "some-snap" snap`)
}

func (s *apiSuite) TestRefreshDevMode(c *check.C) {
	var calledFlags snapstate.Flags
	calledUserID := 0
	installQueue := []string{}

	snapstateCoreInfo = func(s *state.State) (*snap.Info, error) {
		// we have core
		return nil, nil
	}
	snapstateUpdate = func(s *state.State, name, channel string, revision snap.Revision, userID int, flags snapstate.Flags) (*state.TaskSet, error) {
		calledFlags = flags
		calledUserID = userID
		installQueue = append(installQueue, name)

		t := s.NewTask("fake-refresh-snap", "Doing a fake install")
		return state.NewTaskSet(t), nil
	}
	assertstateRefreshSnapDeclarations = func(s *state.State, userID int) error {
		return nil
	}

	d := s.daemon(c)
	inst := &snapInstruction{
		Action:  "refresh",
		DevMode: true,
		Snaps:   []string{"some-snap"},
		userID:  17,
	}

	st := d.overlord.State()
	st.Lock()
	defer st.Unlock()
	summary, _, err := inst.dispatch()(inst, st)
	c.Check(err, check.IsNil)

	flags := snapstate.Flags{}
	flags.DevMode = true
	c.Check(calledFlags, check.DeepEquals, flags)
	c.Check(calledUserID, check.Equals, 17)
	c.Check(err, check.IsNil)
	c.Check(installQueue, check.DeepEquals, []string{"some-snap"})
	c.Check(summary, check.Equals, `Refresh "some-snap" snap`)
}

func (s *apiSuite) TestRefreshClassic(c *check.C) {
	var calledFlags snapstate.Flags

	snapstateCoreInfo = func(s *state.State) (*snap.Info, error) {
		// we have ubuntu-core
		return nil, nil
	}
	snapstateUpdate = func(s *state.State, name, channel string, revision snap.Revision, userID int, flags snapstate.Flags) (*state.TaskSet, error) {
		calledFlags = flags
		return nil, nil
	}
	assertstateRefreshSnapDeclarations = func(s *state.State, userID int) error {
		return nil
	}

	d := s.daemon(c)
	inst := &snapInstruction{
		Action:  "refresh",
		Classic: true,
		Snaps:   []string{"some-snap"},
		userID:  17,
	}

	st := d.overlord.State()
	st.Lock()
	defer st.Unlock()
	_, _, err := inst.dispatch()(inst, st)
	c.Check(err, check.IsNil)

	c.Check(calledFlags, check.DeepEquals, snapstate.Flags{Classic: true})
}

func (s *apiSuite) TestRefreshIgnoreValidation(c *check.C) {
	var calledFlags snapstate.Flags
	calledUserID := 0
	installQueue := []string{}

	snapstateCoreInfo = func(s *state.State) (*snap.Info, error) {
		// we have ubuntu-core
		return nil, nil
	}
	snapstateUpdate = func(s *state.State, name, channel string, revision snap.Revision, userID int, flags snapstate.Flags) (*state.TaskSet, error) {
		calledFlags = flags
		calledUserID = userID
		installQueue = append(installQueue, name)

		t := s.NewTask("fake-refresh-snap", "Doing a fake install")
		return state.NewTaskSet(t), nil
	}
	assertstateRefreshSnapDeclarations = func(s *state.State, userID int) error {
		return nil
	}

	d := s.daemon(c)
	inst := &snapInstruction{
		Action:           "refresh",
		IgnoreValidation: true,
		Snaps:            []string{"some-snap"},
		userID:           17,
	}

	st := d.overlord.State()
	st.Lock()
	defer st.Unlock()
	summary, _, err := inst.dispatch()(inst, st)
	c.Check(err, check.IsNil)

	flags := snapstate.Flags{}
	flags.IgnoreValidation = true

	c.Check(calledFlags, check.DeepEquals, flags)
	c.Check(calledUserID, check.Equals, 17)
	c.Check(err, check.IsNil)
	c.Check(installQueue, check.DeepEquals, []string{"some-snap"})
	c.Check(summary, check.Equals, `Refresh "some-snap" snap`)
}

func (s *apiSuite) TestPostSnapsOp(c *check.C) {
	assertstateRefreshSnapDeclarations = func(*state.State, int) error { return nil }
	snapstateUpdateMany = func(s *state.State, names []string, userID int) ([]string, []*state.TaskSet, error) {
		c.Check(names, check.HasLen, 0)
		t := s.NewTask("fake-refresh-all", "Refreshing everything")
		return []string{"fake1", "fake2"}, []*state.TaskSet{state.NewTaskSet(t)}, nil
	}

	d := s.daemon(c)
	d.overlord.Loop()
	defer d.overlord.Stop()

	buf := bytes.NewBufferString(`{"action": "refresh"}`)
	req, err := http.NewRequest("POST", "/v2/login", buf)
	c.Assert(err, check.IsNil)
	req.Header.Set("Content-Type", "application/json")

	rsp, ok := postSnaps(snapsCmd, req, nil).(*resp)
	c.Assert(ok, check.Equals, true)
	c.Check(rsp.Type, check.Equals, ResponseTypeAsync)

	st := d.overlord.State()
	st.Lock()
	defer st.Unlock()
	chg := st.Change(rsp.Change)
	c.Check(chg.Summary(), check.Equals, `Refresh snaps "fake1", "fake2"`)
	var apiData map[string]interface{}
	c.Check(chg.Get("api-data", &apiData), check.IsNil)
	c.Check(apiData["snap-names"], check.DeepEquals, []interface{}{"fake1", "fake2"})
}

func (s *apiSuite) TestRefreshAll(c *check.C) {
	refreshSnapDecls := false
	assertstateRefreshSnapDeclarations = func(s *state.State, userID int) error {
		refreshSnapDecls = true
		return assertstate.RefreshSnapDeclarations(s, userID)
	}
	d := s.daemon(c)

	for _, tst := range []struct {
		snaps []string
		msg   string
	}{
		{nil, "Refresh all snaps: no updates"},
		{[]string{"fake"}, `Refresh snap "fake"`},
		{[]string{"fake1", "fake2"}, `Refresh snaps "fake1", "fake2"`},
	} {
		refreshSnapDecls = false

		snapstateUpdateMany = func(s *state.State, names []string, userID int) ([]string, []*state.TaskSet, error) {
			c.Check(names, check.HasLen, 0)
			t := s.NewTask("fake-refresh-all", "Refreshing everything")
			return tst.snaps, []*state.TaskSet{state.NewTaskSet(t)}, nil
		}

		inst := &snapInstruction{Action: "refresh"}
		st := d.overlord.State()
		st.Lock()
		summary, _, _, err := snapUpdateMany(inst, st)
		st.Unlock()
		c.Assert(err, check.IsNil)
		c.Check(summary, check.Equals, tst.msg)
		c.Check(refreshSnapDecls, check.Equals, true)
	}
}

func (s *apiSuite) TestRefreshAllNoChanges(c *check.C) {
	refreshSnapDecls := false
	assertstateRefreshSnapDeclarations = func(s *state.State, userID int) error {
		refreshSnapDecls = true
		return assertstate.RefreshSnapDeclarations(s, userID)
	}

	snapstateUpdateMany = func(s *state.State, names []string, userID int) ([]string, []*state.TaskSet, error) {
		c.Check(names, check.HasLen, 0)
		return nil, nil, nil
	}

	d := s.daemon(c)
	inst := &snapInstruction{Action: "refresh"}
	st := d.overlord.State()
	st.Lock()
	summary, _, _, err := snapUpdateMany(inst, st)
	st.Unlock()
	c.Assert(err, check.IsNil)
	c.Check(summary, check.Equals, `Refresh all snaps: no updates`)
	c.Check(refreshSnapDecls, check.Equals, true)
}

func (s *apiSuite) TestRefreshMany(c *check.C) {
	refreshSnapDecls := false
	assertstateRefreshSnapDeclarations = func(s *state.State, userID int) error {
		refreshSnapDecls = true
		return nil
	}

	snapstateUpdateMany = func(s *state.State, names []string, userID int) ([]string, []*state.TaskSet, error) {
		c.Check(names, check.HasLen, 2)
		t := s.NewTask("fake-refresh-2", "Refreshing two")
		return names, []*state.TaskSet{state.NewTaskSet(t)}, nil
	}

	d := s.daemon(c)
	inst := &snapInstruction{Action: "refresh", Snaps: []string{"foo", "bar"}}
	st := d.overlord.State()
	st.Lock()
	summary, updates, _, err := snapUpdateMany(inst, st)
	st.Unlock()
	c.Assert(err, check.IsNil)
	c.Check(summary, check.Equals, `Refresh snaps "foo", "bar"`)
	c.Check(updates, check.DeepEquals, inst.Snaps)
	c.Check(refreshSnapDecls, check.Equals, true)
}

func (s *apiSuite) TestRefreshMany1(c *check.C) {
	refreshSnapDecls := false
	assertstateRefreshSnapDeclarations = func(s *state.State, userID int) error {
		refreshSnapDecls = true
		return nil
	}

	snapstateUpdateMany = func(s *state.State, names []string, userID int) ([]string, []*state.TaskSet, error) {
		c.Check(names, check.HasLen, 1)
		t := s.NewTask("fake-refresh-1", "Refreshing one")
		return names, []*state.TaskSet{state.NewTaskSet(t)}, nil
	}

	d := s.daemon(c)
	inst := &snapInstruction{Action: "refresh", Snaps: []string{"foo"}}
	st := d.overlord.State()
	st.Lock()
	summary, updates, _, err := snapUpdateMany(inst, st)
	st.Unlock()
	c.Assert(err, check.IsNil)
	c.Check(summary, check.Equals, `Refresh snap "foo"`)
	c.Check(updates, check.DeepEquals, inst.Snaps)
	c.Check(refreshSnapDecls, check.Equals, true)
}

func (s *apiSuite) TestInstallMany(c *check.C) {
	snapstateInstallMany = func(s *state.State, names []string, userID int) ([]string, []*state.TaskSet, error) {
		c.Check(names, check.HasLen, 2)
		t := s.NewTask("fake-install-2", "Install two")
		return names, []*state.TaskSet{state.NewTaskSet(t)}, nil
	}

	d := s.daemon(c)
	inst := &snapInstruction{Action: "install", Snaps: []string{"foo", "bar"}}
	st := d.overlord.State()
	st.Lock()
	summary, installs, _, err := snapInstallMany(inst, st)
	st.Unlock()
	c.Assert(err, check.IsNil)
	c.Check(summary, check.Equals, `Install snaps "foo", "bar"`)
	c.Check(installs, check.DeepEquals, inst.Snaps)
}

func (s *apiSuite) TestRemoveMany(c *check.C) {
	snapstateRemoveMany = func(s *state.State, names []string) ([]string, []*state.TaskSet, error) {
		c.Check(names, check.HasLen, 2)
		t := s.NewTask("fake-remove-2", "Remove two")
		return names, []*state.TaskSet{state.NewTaskSet(t)}, nil
	}

	d := s.daemon(c)
	inst := &snapInstruction{Action: "remove", Snaps: []string{"foo", "bar"}}
	st := d.overlord.State()
	st.Lock()
	summary, removes, _, err := snapRemoveMany(inst, st)
	st.Unlock()
	c.Assert(err, check.IsNil)
	c.Check(summary, check.Equals, `Remove snaps "foo", "bar"`)
	c.Check(removes, check.DeepEquals, inst.Snaps)
}

func (s *apiSuite) TestInstallMissingCoreSnap(c *check.C) {
	installQueue := []*state.Task{}

	snapstateCoreInfo = func(s *state.State) (*snap.Info, error) {
		// pretend we do not have a core
		return nil, state.ErrNoState
	}
	snapstateInstall = func(s *state.State, name, channel string, revision snap.Revision, userID int, flags snapstate.Flags) (*state.TaskSet, error) {
		t1 := s.NewTask("fake-install-snap", name)
		t2 := s.NewTask("fake-install-snap", "second task is just here so that we can check that the wait is correctly added to all tasks")
		installQueue = append(installQueue, t1, t2)
		return state.NewTaskSet(t1, t2), nil
	}

	d := s.daemon(c)

	d.overlord.Loop()
	defer d.overlord.Stop()

	buf := bytes.NewBufferString(`{"action": "install"}`)
	req, err := http.NewRequest("POST", "/v2/snaps/some-snap", buf)
	c.Assert(err, check.IsNil)

	s.vars = map[string]string{"name": "some-snap"}
	rsp := postSnap(snapCmd, req, nil).(*resp)

	c.Assert(rsp.Type, check.Equals, ResponseTypeAsync)

	st := d.overlord.State()
	st.Lock()
	defer st.Unlock()
	chg := st.Change(rsp.Change)
	c.Assert(chg, check.NotNil)

	c.Check(chg.Tasks(), check.HasLen, 4)

	c.Check(installQueue, check.HasLen, 4)
	// the two OS snap install tasks
	c.Check(installQueue[0].Summary(), check.Equals, defaultCoreSnapName)
	c.Check(installQueue[0].WaitTasks(), check.HasLen, 0)
	c.Check(installQueue[1].WaitTasks(), check.HasLen, 0)
	// the two "some-snap" install tasks
	c.Check(installQueue[2].Summary(), check.Equals, "some-snap")
	c.Check(installQueue[2].WaitTasks(), check.HasLen, 2)
	c.Check(installQueue[3].WaitTasks(), check.HasLen, 2)
}

// Installing ubuntu-core when not having ubuntu-core doesn't misbehave and try
// to install ubuntu-core twice.
func (s *apiSuite) TestInstallCoreSnapWhenMissing(c *check.C) {
	installQueue := []*state.Task{}

	snapstateCoreInfo = func(s *state.State) (*snap.Info, error) {
		// pretend we do not have a core
		return nil, state.ErrNoState
	}
	snapstateInstall = func(s *state.State, name, channel string, revision snap.Revision, userID int, flags snapstate.Flags) (*state.TaskSet, error) {
		t1 := s.NewTask("fake-install-snap", name)
		t2 := s.NewTask("fake-install-snap", "second task is just here so that we can check that the wait is correctly added to all tasks")
		installQueue = append(installQueue, t1, t2)
		return state.NewTaskSet(t1, t2), nil
	}

	d := s.daemon(c)
	inst := &snapInstruction{
		Action: "install",
		Snaps:  []string{defaultCoreSnapName},
	}

	st := d.overlord.State()
	st.Lock()
	defer st.Unlock()
	_, _, err := inst.dispatch()(inst, st)
	c.Check(err, check.IsNil)

	c.Check(installQueue, check.HasLen, 2)
	// the only OS snap install tasks
	c.Check(installQueue[0].Summary(), check.Equals, defaultCoreSnapName)
	c.Check(installQueue[0].WaitTasks(), check.HasLen, 0)
	c.Check(installQueue[1].WaitTasks(), check.HasLen, 0)
}

func (s *apiSuite) TestInstallFails(c *check.C) {
	snapstateCoreInfo = func(s *state.State) (*snap.Info, error) {
		// we have core
		return nil, nil
	}

	snapstateInstall = func(s *state.State, name, channel string, revision snap.Revision, userID int, flags snapstate.Flags) (*state.TaskSet, error) {
		t := s.NewTask("fake-install-snap-error", "Install task")
		return state.NewTaskSet(t), nil
	}

	d := s.daemon(c)

	d.overlord.Loop()
	defer d.overlord.Stop()

	buf := bytes.NewBufferString(`{"action": "install"}`)
	req, err := http.NewRequest("POST", "/v2/snaps/hello-world", buf)
	c.Assert(err, check.IsNil)

	rsp := postSnap(snapCmd, req, nil).(*resp)

	c.Check(rsp.Type, check.Equals, ResponseTypeAsync)

	st := d.overlord.State()
	st.Lock()
	defer st.Unlock()
	chg := st.Change(rsp.Change)
	c.Assert(chg, check.NotNil)

	c.Check(chg.Tasks(), check.HasLen, 1)

	st.Unlock()
	<-chg.Ready()
	st.Lock()

	c.Check(chg.Err(), check.ErrorMatches, `(?sm).*Install task \(fake-install-snap-error errored\)`)
}

func (s *apiSuite) TestInstallLeaveOld(c *check.C) {
	c.Skip("temporarily dropped half-baked support while sorting out flag mess")
	var calledFlags snapstate.Flags

	snapstateInstall = func(s *state.State, name, channel string, revision snap.Revision, userID int, flags snapstate.Flags) (*state.TaskSet, error) {
		calledFlags = flags

		t := s.NewTask("fake-install-snap", "Doing a fake install")
		return state.NewTaskSet(t), nil
	}

	d := s.daemon(c)
	inst := &snapInstruction{
		Action:   "install",
		LeaveOld: true,
	}

	st := d.overlord.State()
	st.Lock()
	defer st.Unlock()
	_, _, err := inst.dispatch()(inst, st)
	c.Assert(err, check.IsNil)

	c.Check(calledFlags, check.DeepEquals, snapstate.Flags{})
	c.Check(err, check.IsNil)
}

func (s *apiSuite) TestInstallDevMode(c *check.C) {
	var calledFlags snapstate.Flags

	snapstateCoreInfo = func(s *state.State) (*snap.Info, error) {
		return nil, nil
	}

	snapstateInstall = func(s *state.State, name, channel string, revision snap.Revision, userID int, flags snapstate.Flags) (*state.TaskSet, error) {
		calledFlags = flags

		t := s.NewTask("fake-install-snap", "Doing a fake install")
		return state.NewTaskSet(t), nil
	}

	d := s.daemon(c)
	inst := &snapInstruction{
		Action: "install",
		// Install the snap in developer mode
		DevMode: true,
		Snaps:   []string{"fake"},
	}

	st := d.overlord.State()
	st.Lock()
	defer st.Unlock()
	_, _, err := inst.dispatch()(inst, st)
	c.Check(err, check.IsNil)

	c.Check(calledFlags.DevMode, check.Equals, true)
}

func (s *apiSuite) TestInstallJailMode(c *check.C) {
	var calledFlags snapstate.Flags

	snapstateCoreInfo = func(s *state.State) (*snap.Info, error) {
		return nil, nil
	}

	snapstateInstall = func(s *state.State, name, channel string, revision snap.Revision, userID int, flags snapstate.Flags) (*state.TaskSet, error) {
		calledFlags = flags

		t := s.NewTask("fake-install-snap", "Doing a fake install")
		return state.NewTaskSet(t), nil
	}

	d := s.daemon(c)
	inst := &snapInstruction{
		Action:   "install",
		JailMode: true,
		Snaps:    []string{"fake"},
	}

	st := d.overlord.State()
	st.Lock()
	defer st.Unlock()
	_, _, err := inst.dispatch()(inst, st)
	c.Check(err, check.IsNil)

	c.Check(calledFlags.JailMode, check.Equals, true)
}

func (s *apiSuite) TestInstallJailModeDevModeOS(c *check.C) {
	restore := release.MockForcedDevmode(true)
	defer restore()

	d := s.daemon(c)
	inst := &snapInstruction{
		Action:   "install",
		JailMode: true,
		Snaps:    []string{"foo"},
	}

	st := d.overlord.State()
	st.Lock()
	defer st.Unlock()
	_, _, err := inst.dispatch()(inst, st)
	c.Check(err, check.ErrorMatches, "this system cannot honour the jailmode flag")
}

func (s *apiSuite) TestInstallJailModeDevMode(c *check.C) {
	d := s.daemon(c)
	inst := &snapInstruction{
		Action:   "install",
		DevMode:  true,
		JailMode: true,
		Snaps:    []string{"foo"},
	}

	st := d.overlord.State()
	st.Lock()
	defer st.Unlock()
	_, _, err := inst.dispatch()(inst, st)
	c.Check(err, check.ErrorMatches, "cannot use devmode and jailmode flags together")
}

func (s *apiSuite) testRevertSnap(inst *snapInstruction, c *check.C) {
	queue := []string{}

	instFlags, err := inst.modeFlags()
	c.Assert(err, check.IsNil)

	snapstateRevert = func(s *state.State, name string, flags snapstate.Flags) (*state.TaskSet, error) {
		c.Check(flags, check.Equals, instFlags)
		queue = append(queue, name)
		return nil, nil
	}
	snapstateRevertToRevision = func(s *state.State, name string, rev snap.Revision, flags snapstate.Flags) (*state.TaskSet, error) {
		c.Check(flags, check.Equals, instFlags)
		queue = append(queue, fmt.Sprintf("%s (%s)", name, rev))
		return nil, nil
	}

	d := s.daemon(c)
	inst.Action = "revert"
	inst.Snaps = []string{"some-snap"}

	st := d.overlord.State()
	st.Lock()
	defer st.Unlock()
	summary, _, err := inst.dispatch()(inst, st)
	c.Check(err, check.IsNil)
	if inst.Revision.Unset() {
		c.Check(queue, check.DeepEquals, []string{inst.Snaps[0]})
	} else {
		c.Check(queue, check.DeepEquals, []string{fmt.Sprintf("%s (%s)", inst.Snaps[0], inst.Revision)})
	}
	c.Check(summary, check.Equals, `Revert "some-snap" snap`)
}

func (s *apiSuite) TestRevertSnap(c *check.C) {
	s.testRevertSnap(&snapInstruction{}, c)
}

func (s *apiSuite) TestRevertSnapDevMode(c *check.C) {
	s.testRevertSnap(&snapInstruction{DevMode: true}, c)
}

func (s *apiSuite) TestRevertSnapJailMode(c *check.C) {
	s.testRevertSnap(&snapInstruction{JailMode: true}, c)
}

func (s *apiSuite) TestRevertSnapClassic(c *check.C) {
	s.testRevertSnap(&snapInstruction{Classic: true}, c)
}

func (s *apiSuite) TestRevertSnapToRevision(c *check.C) {
	s.testRevertSnap(&snapInstruction{Revision: snap.R(1)}, c)
}

func (s *apiSuite) TestRevertSnapToRevisionDevMode(c *check.C) {
	s.testRevertSnap(&snapInstruction{Revision: snap.R(1), DevMode: true}, c)
}

func (s *apiSuite) TestRevertSnapToRevisionJailMode(c *check.C) {
	s.testRevertSnap(&snapInstruction{Revision: snap.R(1), JailMode: true}, c)
}

func (s *apiSuite) TestRevertSnapToRevisionClassic(c *check.C) {
	s.testRevertSnap(&snapInstruction{Revision: snap.R(1), Classic: true}, c)
}

func snapList(rawSnaps interface{}) []map[string]interface{} {
	snaps := make([]map[string]interface{}, len(rawSnaps.([]*json.RawMessage)))
	for i, raw := range rawSnaps.([]*json.RawMessage) {
		err := json.Unmarshal([]byte(*raw), &snaps[i])
		if err != nil {
			panic(err)
		}
	}
	return snaps
}

// Tests for GET /v2/interfaces

func (s *apiSuite) TestInterfaces(c *check.C) {
	d := s.daemon(c)

	s.mockIface(c, &ifacetest.TestInterface{InterfaceName: "test"})
	s.mockSnap(c, consumerYaml)
	s.mockSnap(c, producerYaml)

	repo := d.overlord.InterfaceManager().Repository()
	connRef := interfaces.ConnRef{
		PlugRef: interfaces.PlugRef{Snap: "consumer", Name: "plug"},
		SlotRef: interfaces.SlotRef{Snap: "producer", Name: "slot"},
	}
	c.Assert(repo.Connect(connRef), check.IsNil)

	req, err := http.NewRequest("GET", "/v2/interfaces", nil)
	c.Assert(err, check.IsNil)
	rec := httptest.NewRecorder()
	interfacesCmd.GET(interfacesCmd, req, nil).ServeHTTP(rec, req)
	c.Check(rec.Code, check.Equals, 200)
	var body map[string]interface{}
	err = json.Unmarshal(rec.Body.Bytes(), &body)
	c.Check(err, check.IsNil)
	c.Check(body, check.DeepEquals, map[string]interface{}{
		"result": map[string]interface{}{
			"plugs": []interface{}{
				map[string]interface{}{
					"snap":      "consumer",
					"plug":      "plug",
					"interface": "test",
					"attrs":     map[string]interface{}{"key": "value"},
					"apps":      []interface{}{"app"},
					"label":     "label",
					"connections": []interface{}{
						map[string]interface{}{"snap": "producer", "slot": "slot"},
					},
				},
			},
			"slots": []interface{}{
				map[string]interface{}{
					"snap":      "producer",
					"slot":      "slot",
					"interface": "test",
					"attrs":     map[string]interface{}{"key": "value"},
					"apps":      []interface{}{"app"},
					"label":     "label",
					"connections": []interface{}{
						map[string]interface{}{"snap": "consumer", "plug": "plug"},
					},
				},
			},
		},
		"status":      "OK",
		"status-code": 200.0,
		"type":        "sync",
	})
}

/**
// Tests for GET /v2/interface (note: singular!)

func (s *apiSuite) TestInterfaceIndex(c *check.C) {
	d := s.daemon(c)

	s.mockIface(c, &ifacetest.TestInterface{
		InterfaceName: "test",
		InterfaceStaticInfo: interfaces.StaticInfo{
			Summary: "summary",
		},
	})
	s.mockSnap(c, consumerYaml)
	s.mockSnap(c, producerYaml)

	repo := d.overlord.InterfaceManager().Repository()
	connRef := interfaces.ConnRef{
		PlugRef: interfaces.PlugRef{Snap: "consumer", Name: "plug"},
		SlotRef: interfaces.SlotRef{Snap: "producer", Name: "slot"},
	}
	c.Assert(repo.Connect(connRef), check.IsNil)

	req, err := http.NewRequest("GET", "/v2/interface", nil)
	c.Assert(err, check.IsNil)
	rec := httptest.NewRecorder()
	interfaceIndexCmd.GET(interfaceIndexCmd, req, nil).ServeHTTP(rec, req)
	c.Check(rec.Code, check.Equals, 200)
	var body map[string]interface{}
	err = json.Unmarshal(rec.Body.Bytes(), &body)
	c.Check(err, check.IsNil)
	// The body contains large number of interface names, ensure that just the
	// test one,  added above, exists.
	c.Check(body["result"], testutil.DeepContains, map[string]interface{}{
		"name":    "test",
		"summary": "summary",
		"used":    true,
	})
	c.Check(body["status"], check.Equals, "OK")
	c.Check(body["status-code"], check.Equals, 200.0)
	c.Check(body["type"], check.Equals, "sync")
}

// Tests for GET /v2/interface/test

func (s *apiSuite) TestInterfaceDetail(c *check.C) {
	_ = s.daemon(c)

	s.mockIface(c, &ifacetest.TestInterface{
		InterfaceName: "test",
		InterfaceStaticInfo: interfaces.StaticInfo{
			Summary: "summary",
		},
	})
	s.mockSnap(c, consumerYaml)
	s.mockSnap(c, producerYaml)

	// NOTE: this is confusing, we must set s.vars manually,
	s.vars = map[string]string{"name": "test"}
	req, err := http.NewRequest("GET", "/v2/interface/test", nil)
	c.Assert(err, check.IsNil)
	rec := httptest.NewRecorder()
	interfaceDetailCmd.GET(interfaceDetailCmd, req, nil).ServeHTTP(rec, req)
	c.Check(rec.Code, check.Equals, 200)
	var body map[string]interface{}
	err = json.Unmarshal(rec.Body.Bytes(), &body)
	c.Check(err, check.IsNil)
	c.Check(body, check.DeepEquals, map[string]interface{}{
		"result": map[string]interface{}{
			"name":    "test",
			"summary": "summary",
			"plugs": []interface{}{
				map[string]interface{}{
					"snap":  "consumer",
					"plug":  "plug",
					"label": "label",
					"attrs": map[string]interface{}{"key": "value"},
				},
			},
			"slots": []interface{}{
				map[string]interface{}{
					"snap":  "producer",
					"slot":  "slot",
					"label": "label",
					"attrs": map[string]interface{}{"key": "value"},
				},
			},
			"used": true,
		},
		"status":      "OK",
		"status-code": 200.0,
		"type":        "sync",
	})
}

func (s *apiSuite) TestInterfaceDetail404(c *check.C) {
	_ = s.daemon(c)

	// NOTE: this is confusing, we must set s.vars manually,
	s.vars = map[string]string{"name": "test"}
	req, err := http.NewRequest("GET", "/v2/interface/test", nil)
	c.Assert(err, check.IsNil)
	rec := httptest.NewRecorder()
	interfaceDetailCmd.GET(interfaceDetailCmd, req, nil).ServeHTTP(rec, req)
	c.Check(rec.Code, check.Equals, 404)
	var body map[string]interface{}
	err = json.Unmarshal(rec.Body.Bytes(), &body)
	c.Check(err, check.IsNil)
	c.Check(body, check.DeepEquals, map[string]interface{}{
		"result": map[string]interface{}{
			"message": `cannot find interface named "test"`,
		},
		"status":      "Not Found",
		"status-code": 404.0,
		"type":        "error",
	})
}

**/

// Test for POST /v2/interfaces

func (s *apiSuite) TestConnectPlugSuccess(c *check.C) {
	d := s.daemon(c)

	s.mockIface(c, &ifacetest.TestInterface{InterfaceName: "test"})
	s.mockSnap(c, consumerYaml)
	s.mockSnap(c, producerYaml)

	d.overlord.Loop()
	defer d.overlord.Stop()

	action := &interfaceAction{
		Action: "connect",
		Plugs:  []plugJSON{{Snap: "consumer", Name: "plug"}},
		Slots:  []slotJSON{{Snap: "producer", Name: "slot"}},
	}
	text, err := json.Marshal(action)
	c.Assert(err, check.IsNil)
	buf := bytes.NewBuffer(text)
	req, err := http.NewRequest("POST", "/v2/interfaces", buf)
	c.Assert(err, check.IsNil)
	rec := httptest.NewRecorder()
	interfacesCmd.POST(interfacesCmd, req, nil).ServeHTTP(rec, req)
	c.Check(rec.Code, check.Equals, 202)
	var body map[string]interface{}
	err = json.Unmarshal(rec.Body.Bytes(), &body)
	c.Check(err, check.IsNil)
	id := body["change"].(string)

	st := d.overlord.State()
	st.Lock()
	chg := st.Change(id)
	st.Unlock()
	c.Assert(chg, check.NotNil)

	<-chg.Ready()

	st.Lock()
	err = chg.Err()
	st.Unlock()
	c.Assert(err, check.IsNil)

	repo := d.overlord.InterfaceManager().Repository()
	plug := repo.Plug("consumer", "plug")
	slot := repo.Slot("producer", "slot")
	c.Assert(plug.Connections, check.HasLen, 1)
	c.Assert(slot.Connections, check.HasLen, 1)
	c.Check(plug.Connections[0], check.DeepEquals, interfaces.SlotRef{Snap: "producer", Name: "slot"})
	c.Check(slot.Connections[0], check.DeepEquals, interfaces.PlugRef{Snap: "consumer", Name: "plug"})
}

func (s *apiSuite) TestConnectPlugFailureInterfaceMismatch(c *check.C) {
	d := s.daemon(c)

	s.mockIface(c, &ifacetest.TestInterface{InterfaceName: "test"})
	s.mockIface(c, &ifacetest.TestInterface{InterfaceName: "different"})
	s.mockSnap(c, consumerYaml)
	s.mockSnap(c, differentProducerYaml)

	d.overlord.Loop()
	defer d.overlord.Stop()

	action := &interfaceAction{
		Action: "connect",
		Plugs:  []plugJSON{{Snap: "consumer", Name: "plug"}},
		Slots:  []slotJSON{{Snap: "producer", Name: "slot"}},
	}
	text, err := json.Marshal(action)
	c.Assert(err, check.IsNil)
	buf := bytes.NewBuffer(text)
	req, err := http.NewRequest("POST", "/v2/interfaces", buf)
	c.Assert(err, check.IsNil)
	rec := httptest.NewRecorder()
	interfacesCmd.POST(interfacesCmd, req, nil).ServeHTTP(rec, req)
	c.Check(rec.Code, check.Equals, 400)
	var body map[string]interface{}
	err = json.Unmarshal(rec.Body.Bytes(), &body)
	c.Check(err, check.IsNil)
	c.Check(body, check.DeepEquals, map[string]interface{}{
		"result": map[string]interface{}{
			"message": "cannot connect consumer:plug (\"test\" interface) to producer:slot (\"different\" interface)",
		},
		"status":      "Bad Request",
		"status-code": 400.0,
		"type":        "error",
	})
	repo := d.overlord.InterfaceManager().Repository()
	plug := repo.Plug("consumer", "plug")
	slot := repo.Slot("producer", "slot")
	c.Assert(plug.Connections, check.HasLen, 0)
	c.Assert(slot.Connections, check.HasLen, 0)
}

func (s *apiSuite) TestConnectPlugFailureNoSuchPlug(c *check.C) {
	d := s.daemon(c)

	s.mockIface(c, &ifacetest.TestInterface{InterfaceName: "test"})
	// there is no consumer, no plug defined
	s.mockSnap(c, producerYaml)
	s.mockSnap(c, consumerYaml)

	d.overlord.Loop()
	defer d.overlord.Stop()

	action := &interfaceAction{
		Action: "connect",
		Plugs:  []plugJSON{{Snap: "consumer", Name: "missingplug"}},
		Slots:  []slotJSON{{Snap: "producer", Name: "slot"}},
	}
	text, err := json.Marshal(action)
	c.Assert(err, check.IsNil)
	buf := bytes.NewBuffer(text)
	req, err := http.NewRequest("POST", "/v2/interfaces", buf)
	c.Assert(err, check.IsNil)
	rec := httptest.NewRecorder()
	interfacesCmd.POST(interfacesCmd, req, nil).ServeHTTP(rec, req)
	c.Check(rec.Code, check.Equals, 400)

	var body map[string]interface{}
	err = json.Unmarshal(rec.Body.Bytes(), &body)
	c.Check(err, check.IsNil)
	c.Check(body, check.DeepEquals, map[string]interface{}{
		"result": map[string]interface{}{
			"message": "snap \"consumer\" has no plug named \"missingplug\"",
		},
		"status":      "Bad Request",
		"status-code": 400.0,
		"type":        "error",
	})

	repo := d.overlord.InterfaceManager().Repository()
	slot := repo.Slot("producer", "slot")
	c.Assert(slot.Connections, check.HasLen, 0)
}

func (s *apiSuite) TestConnectPlugFailureNoSuchSlot(c *check.C) {
	d := s.daemon(c)

	s.mockIface(c, &ifacetest.TestInterface{InterfaceName: "test"})
	s.mockSnap(c, consumerYaml)
	s.mockSnap(c, producerYaml)
	// there is no producer, no slot defined

	d.overlord.Loop()
	defer d.overlord.Stop()

	action := &interfaceAction{
		Action: "connect",
		Plugs:  []plugJSON{{Snap: "consumer", Name: "plug"}},
		Slots:  []slotJSON{{Snap: "producer", Name: "missingslot"}},
	}
	text, err := json.Marshal(action)
	c.Assert(err, check.IsNil)
	buf := bytes.NewBuffer(text)
	req, err := http.NewRequest("POST", "/v2/interfaces", buf)
	c.Assert(err, check.IsNil)
	rec := httptest.NewRecorder()
	interfacesCmd.POST(interfacesCmd, req, nil).ServeHTTP(rec, req)
	c.Check(rec.Code, check.Equals, 400)

	var body map[string]interface{}
	err = json.Unmarshal(rec.Body.Bytes(), &body)
	c.Check(err, check.IsNil)
	c.Check(body, check.DeepEquals, map[string]interface{}{
		"result": map[string]interface{}{
			"message": "snap \"producer\" has no slot named \"missingslot\"",
		},
		"status":      "Bad Request",
		"status-code": 400.0,
		"type":        "error",
	})

	repo := d.overlord.InterfaceManager().Repository()
	plug := repo.Plug("consumer", "plug")
	c.Assert(plug.Connections, check.HasLen, 0)
}

func (s *apiSuite) testDisconnect(c *check.C, plugSnap, plugName, slotSnap, slotName string) {
	d := s.daemon(c)

	s.mockIface(c, &ifacetest.TestInterface{InterfaceName: "test"})
	s.mockSnap(c, consumerYaml)
	s.mockSnap(c, producerYaml)

	repo := d.overlord.InterfaceManager().Repository()
	connRef := interfaces.ConnRef{
		PlugRef: interfaces.PlugRef{Snap: "consumer", Name: "plug"},
		SlotRef: interfaces.SlotRef{Snap: "producer", Name: "slot"},
	}
	c.Assert(repo.Connect(connRef), check.IsNil)

	d.overlord.Loop()
	defer d.overlord.Stop()

	action := &interfaceAction{
		Action: "disconnect",
		Plugs:  []plugJSON{{Snap: plugSnap, Name: plugName}},
		Slots:  []slotJSON{{Snap: slotSnap, Name: slotName}},
	}
	text, err := json.Marshal(action)
	c.Assert(err, check.IsNil)
	buf := bytes.NewBuffer(text)
	req, err := http.NewRequest("POST", "/v2/interfaces", buf)
	c.Assert(err, check.IsNil)
	rec := httptest.NewRecorder()
	interfacesCmd.POST(interfacesCmd, req, nil).ServeHTTP(rec, req)
	c.Check(rec.Code, check.Equals, 202)
	var body map[string]interface{}
	err = json.Unmarshal(rec.Body.Bytes(), &body)
	c.Check(err, check.IsNil)
	id := body["change"].(string)

	st := d.overlord.State()
	st.Lock()
	chg := st.Change(id)
	st.Unlock()
	c.Assert(chg, check.NotNil)

	<-chg.Ready()

	st.Lock()
	err = chg.Err()
	st.Unlock()
	c.Assert(err, check.IsNil)

	plug := repo.Plug("consumer", "plug")
	slot := repo.Slot("producer", "slot")
	c.Assert(plug.Connections, check.HasLen, 0)
	c.Assert(slot.Connections, check.HasLen, 0)
}

func (s *apiSuite) TestDisconnectPlugSuccess(c *check.C) {
	s.testDisconnect(c, "consumer", "plug", "producer", "slot")
}

func (s *apiSuite) TestDisconnectPlugSuccessWithEmptyPlug(c *check.C) {
	s.testDisconnect(c, "", "", "producer", "slot")
}

func (s *apiSuite) TestDisconnectPlugSuccessWithEmptySlot(c *check.C) {
	s.testDisconnect(c, "consumer", "plug", "", "")
}

func (s *apiSuite) TestDisconnectPlugFailureNoSuchPlug(c *check.C) {
	d := s.daemon(c)

	s.mockIface(c, &ifacetest.TestInterface{InterfaceName: "test"})
	// there is no consumer, no plug defined
	s.mockSnap(c, producerYaml)

	d.overlord.Loop()
	defer d.overlord.Stop()

	action := &interfaceAction{
		Action: "disconnect",
		Plugs:  []plugJSON{{Snap: "consumer", Name: "plug"}},
		Slots:  []slotJSON{{Snap: "producer", Name: "slot"}},
	}
	text, err := json.Marshal(action)
	c.Assert(err, check.IsNil)
	buf := bytes.NewBuffer(text)
	req, err := http.NewRequest("POST", "/v2/interfaces", buf)
	c.Assert(err, check.IsNil)
	rec := httptest.NewRecorder()
	interfacesCmd.POST(interfacesCmd, req, nil).ServeHTTP(rec, req)
	c.Check(rec.Code, check.Equals, 400)
	var body map[string]interface{}
	err = json.Unmarshal(rec.Body.Bytes(), &body)
	c.Check(err, check.IsNil)
	c.Check(body, check.DeepEquals, map[string]interface{}{
		"result": map[string]interface{}{
			"message": "snap \"consumer\" has no plug named \"plug\"",
		},
		"status":      "Bad Request",
		"status-code": 400.0,
		"type":        "error",
	})
}

func (s *apiSuite) TestDisconnectPlugFailureNoSuchSlot(c *check.C) {
	d := s.daemon(c)

	s.mockIface(c, &ifacetest.TestInterface{InterfaceName: "test"})
	s.mockSnap(c, consumerYaml)
	// there is no producer, no slot defined

	d.overlord.Loop()
	defer d.overlord.Stop()

	action := &interfaceAction{
		Action: "disconnect",
		Plugs:  []plugJSON{{Snap: "consumer", Name: "plug"}},
		Slots:  []slotJSON{{Snap: "producer", Name: "slot"}},
	}
	text, err := json.Marshal(action)
	c.Assert(err, check.IsNil)
	buf := bytes.NewBuffer(text)
	req, err := http.NewRequest("POST", "/v2/interfaces", buf)
	c.Assert(err, check.IsNil)
	rec := httptest.NewRecorder()
	interfacesCmd.POST(interfacesCmd, req, nil).ServeHTTP(rec, req)

	c.Check(rec.Code, check.Equals, 400)
	var body map[string]interface{}
	err = json.Unmarshal(rec.Body.Bytes(), &body)
	c.Check(err, check.IsNil)
	c.Check(body, check.DeepEquals, map[string]interface{}{
		"result": map[string]interface{}{
			"message": "snap \"producer\" has no slot named \"slot\"",
		},
		"status":      "Bad Request",
		"status-code": 400.0,
		"type":        "error",
	})
}

func (s *apiSuite) TestDisconnectPlugFailureNotConnected(c *check.C) {
	d := s.daemon(c)

	s.mockIface(c, &ifacetest.TestInterface{InterfaceName: "test"})
	s.mockSnap(c, consumerYaml)
	s.mockSnap(c, producerYaml)

	d.overlord.Loop()
	defer d.overlord.Stop()

	action := &interfaceAction{
		Action: "disconnect",
		Plugs:  []plugJSON{{Snap: "consumer", Name: "plug"}},
		Slots:  []slotJSON{{Snap: "producer", Name: "slot"}},
	}
	text, err := json.Marshal(action)
	c.Assert(err, check.IsNil)
	buf := bytes.NewBuffer(text)
	req, err := http.NewRequest("POST", "/v2/interfaces", buf)
	c.Assert(err, check.IsNil)
	rec := httptest.NewRecorder()
	interfacesCmd.POST(interfacesCmd, req, nil).ServeHTTP(rec, req)

	c.Check(rec.Code, check.Equals, 400)
	var body map[string]interface{}
	err = json.Unmarshal(rec.Body.Bytes(), &body)
	c.Check(err, check.IsNil)
	c.Check(body, check.DeepEquals, map[string]interface{}{
		"result": map[string]interface{}{
			"message": "cannot disconnect consumer:plug from producer:slot, it is not connected",
		},
		"status":      "Bad Request",
		"status-code": 400.0,
		"type":        "error",
	})
}

func (s *apiSuite) TestUnsupportedInterfaceRequest(c *check.C) {
	buf := bytes.NewBuffer([]byte(`garbage`))
	req, err := http.NewRequest("POST", "/v2/interfaces", buf)
	c.Assert(err, check.IsNil)
	rec := httptest.NewRecorder()
	interfacesCmd.POST(interfacesCmd, req, nil).ServeHTTP(rec, req)
	c.Check(rec.Code, check.Equals, 400)
	var body map[string]interface{}
	err = json.Unmarshal(rec.Body.Bytes(), &body)
	c.Check(err, check.IsNil)
	c.Check(body, check.DeepEquals, map[string]interface{}{
		"result": map[string]interface{}{
			"message": "cannot decode request body into an interface action: invalid character 'g' looking for beginning of value",
		},
		"status":      "Bad Request",
		"status-code": 400.0,
		"type":        "error",
	})
}

func (s *apiSuite) TestMissingInterfaceAction(c *check.C) {
	action := &interfaceAction{}
	text, err := json.Marshal(action)
	c.Assert(err, check.IsNil)
	buf := bytes.NewBuffer(text)
	req, err := http.NewRequest("POST", "/v2/interfaces", buf)
	c.Assert(err, check.IsNil)
	rec := httptest.NewRecorder()
	interfacesCmd.POST(interfacesCmd, req, nil).ServeHTTP(rec, req)
	c.Check(rec.Code, check.Equals, 400)
	var body map[string]interface{}
	err = json.Unmarshal(rec.Body.Bytes(), &body)
	c.Check(err, check.IsNil)
	c.Check(body, check.DeepEquals, map[string]interface{}{
		"result": map[string]interface{}{
			"message": "interface action not specified",
		},
		"status":      "Bad Request",
		"status-code": 400.0,
		"type":        "error",
	})
}

func (s *apiSuite) TestUnsupportedInterfaceAction(c *check.C) {
	s.daemon(c)
	action := &interfaceAction{Action: "foo"}
	text, err := json.Marshal(action)
	c.Assert(err, check.IsNil)
	buf := bytes.NewBuffer(text)
	req, err := http.NewRequest("POST", "/v2/interfaces", buf)
	c.Assert(err, check.IsNil)
	rec := httptest.NewRecorder()
	interfacesCmd.POST(interfacesCmd, req, nil).ServeHTTP(rec, req)
	c.Check(rec.Code, check.Equals, 400)
	var body map[string]interface{}
	err = json.Unmarshal(rec.Body.Bytes(), &body)
	c.Check(err, check.IsNil)
	c.Check(body, check.DeepEquals, map[string]interface{}{
		"result": map[string]interface{}{
			"message": "unsupported interface action: \"foo\"",
		},
		"status":      "Bad Request",
		"status-code": 400.0,
		"type":        "error",
	})
}

func (s *apiSuite) TestGetAsserts(c *check.C) {
	s.daemon(c)
	resp := assertsCmd.GET(assertsCmd, nil, nil).(*resp)
	c.Check(resp.Status, check.Equals, 200)
	c.Check(resp.Type, check.Equals, ResponseTypeSync)
	c.Check(resp.Result, check.DeepEquals, map[string][]string{"types": asserts.TypeNames()})
}

func assertAdd(st *state.State, a asserts.Assertion) {
	st.Lock()
	defer st.Unlock()
	err := assertstate.Add(st, a)
	if err != nil {
		panic(err)
	}
}

func (s *apiSuite) TestAssertOK(c *check.C) {
	// Setup
	d := s.daemon(c)
	st := d.overlord.State()
	// add store key
	assertAdd(st, s.storeSigning.StoreAccountKey(""))

	acct := assertstest.NewAccount(s.storeSigning, "developer1", nil, "")
	buf := bytes.NewBuffer(asserts.Encode(acct))
	// Execute
	req, err := http.NewRequest("POST", "/v2/assertions", buf)
	c.Assert(err, check.IsNil)
	rsp := doAssert(assertsCmd, req, nil).(*resp)
	// Verify (external)
	c.Check(rsp.Type, check.Equals, ResponseTypeSync)
	c.Check(rsp.Status, check.Equals, 200)
	// Verify (internal)
	st.Lock()
	defer st.Unlock()
	_, err = assertstate.DB(st).Find(asserts.AccountType, map[string]string{
		"account-id": acct.AccountID(),
	})
	c.Check(err, check.IsNil)
}

func (s *apiSuite) TestAssertStreamOK(c *check.C) {
	// Setup
	d := s.daemon(c)
	st := d.overlord.State()

	acct := assertstest.NewAccount(s.storeSigning, "developer1", nil, "")
	buf := &bytes.Buffer{}
	enc := asserts.NewEncoder(buf)
	err := enc.Encode(acct)
	c.Assert(err, check.IsNil)
	err = enc.Encode(s.storeSigning.StoreAccountKey(""))
	c.Assert(err, check.IsNil)

	// Execute
	req, err := http.NewRequest("POST", "/v2/assertions", buf)
	c.Assert(err, check.IsNil)
	rsp := doAssert(assertsCmd, req, nil).(*resp)
	// Verify (external)
	c.Check(rsp.Type, check.Equals, ResponseTypeSync)
	c.Check(rsp.Status, check.Equals, 200)
	// Verify (internal)
	st.Lock()
	defer st.Unlock()
	_, err = assertstate.DB(st).Find(asserts.AccountType, map[string]string{
		"account-id": acct.AccountID(),
	})
	c.Check(err, check.IsNil)
}

func (s *apiSuite) TestAssertInvalid(c *check.C) {
	// Setup
	buf := bytes.NewBufferString("blargh")
	req, err := http.NewRequest("POST", "/v2/assertions", buf)
	c.Assert(err, check.IsNil)
	rec := httptest.NewRecorder()
	// Execute
	assertsCmd.POST(assertsCmd, req, nil).ServeHTTP(rec, req)
	// Verify (external)
	c.Check(rec.Code, check.Equals, 400)
	c.Check(rec.Body.String(), testutil.Contains,
		"cannot decode request body into assertions")
}

func (s *apiSuite) TestAssertError(c *check.C) {
	s.daemon(c)
	// Setup
	acct := assertstest.NewAccount(s.storeSigning, "developer1", nil, "")
	buf := bytes.NewBuffer(asserts.Encode(acct))
	req, err := http.NewRequest("POST", "/v2/assertions", buf)
	c.Assert(err, check.IsNil)
	rec := httptest.NewRecorder()
	// Execute
	assertsCmd.POST(assertsCmd, req, nil).ServeHTTP(rec, req)
	// Verify (external)
	c.Check(rec.Code, check.Equals, 400)
	c.Check(rec.Body.String(), testutil.Contains, "assert failed")
}

func (s *apiSuite) TestAssertsFindManyAll(c *check.C) {
	// Setup
	d := s.daemon(c)
	// add store key
	st := d.overlord.State()
	assertAdd(st, s.storeSigning.StoreAccountKey(""))
	acct := assertstest.NewAccount(s.storeSigning, "developer1", map[string]interface{}{
		"account-id": "developer1-id",
	}, "")
	assertAdd(st, acct)

	// Execute
	req, err := http.NewRequest("POST", "/v2/assertions/account", nil)
	c.Assert(err, check.IsNil)
	s.vars = map[string]string{"assertType": "account"}
	rec := httptest.NewRecorder()
	assertsFindManyCmd.GET(assertsFindManyCmd, req, nil).ServeHTTP(rec, req)
	// Verify
	c.Check(rec.Code, check.Equals, 200, check.Commentf("body %q", rec.Body))
	c.Check(rec.HeaderMap.Get("Content-Type"), check.Equals, "application/x.ubuntu.assertion; bundle=y")
	c.Check(rec.HeaderMap.Get("X-Ubuntu-Assertions-Count"), check.Equals, "4")
	dec := asserts.NewDecoder(rec.Body)
	a1, err := dec.Decode()
	c.Assert(err, check.IsNil)
	c.Check(a1.Type(), check.Equals, asserts.AccountType)

	a2, err := dec.Decode()
	c.Assert(err, check.IsNil)

	a3, err := dec.Decode()
	c.Assert(err, check.IsNil)

	a4, err := dec.Decode()
	c.Assert(err, check.IsNil)

	_, err = dec.Decode()
	c.Assert(err, check.Equals, io.EOF)

	ids := []string{a1.(*asserts.Account).AccountID(), a2.(*asserts.Account).AccountID(), a3.(*asserts.Account).AccountID(), a4.(*asserts.Account).AccountID()}
	sort.Strings(ids)
	c.Check(ids, check.DeepEquals, []string{"can0nical", "canonical", "developer1-id", "generic"})
}

func (s *apiSuite) TestAssertsFindManyFilter(c *check.C) {
	// Setup
	d := s.daemon(c)
	// add store key
	st := d.overlord.State()
	assertAdd(st, s.storeSigning.StoreAccountKey(""))
	acct := assertstest.NewAccount(s.storeSigning, "developer1", nil, "")
	assertAdd(st, acct)

	// Execute
	req, err := http.NewRequest("POST", "/v2/assertions/account?username=developer1", nil)
	c.Assert(err, check.IsNil)
	s.vars = map[string]string{"assertType": "account"}
	rec := httptest.NewRecorder()
	assertsFindManyCmd.GET(assertsFindManyCmd, req, nil).ServeHTTP(rec, req)
	// Verify
	c.Check(rec.Code, check.Equals, 200, check.Commentf("body %q", rec.Body))
	c.Check(rec.HeaderMap.Get("X-Ubuntu-Assertions-Count"), check.Equals, "1")
	dec := asserts.NewDecoder(rec.Body)
	a1, err := dec.Decode()
	c.Assert(err, check.IsNil)
	c.Check(a1.Type(), check.Equals, asserts.AccountType)
	c.Check(a1.(*asserts.Account).Username(), check.Equals, "developer1")
	c.Check(a1.(*asserts.Account).AccountID(), check.Equals, acct.AccountID())
	_, err = dec.Decode()
	c.Check(err, check.Equals, io.EOF)
}

func (s *apiSuite) TestAssertsFindManyNoResults(c *check.C) {
	// Setup
	d := s.daemon(c)
	// add store key
	st := d.overlord.State()
	assertAdd(st, s.storeSigning.StoreAccountKey(""))
	acct := assertstest.NewAccount(s.storeSigning, "developer1", nil, "")
	assertAdd(st, acct)

	// Execute
	req, err := http.NewRequest("POST", "/v2/assertions/account?username=xyzzyx", nil)
	c.Assert(err, check.IsNil)
	s.vars = map[string]string{"assertType": "account"}
	rec := httptest.NewRecorder()
	assertsFindManyCmd.GET(assertsFindManyCmd, req, nil).ServeHTTP(rec, req)
	// Verify
	c.Check(rec.Code, check.Equals, 200, check.Commentf("body %q", rec.Body))
	c.Check(rec.HeaderMap.Get("X-Ubuntu-Assertions-Count"), check.Equals, "0")
	dec := asserts.NewDecoder(rec.Body)
	_, err = dec.Decode()
	c.Check(err, check.Equals, io.EOF)
}

func (s *apiSuite) TestAssertsInvalidType(c *check.C) {
	// Execute
	req, err := http.NewRequest("POST", "/v2/assertions/foo", nil)
	c.Assert(err, check.IsNil)
	s.vars = map[string]string{"assertType": "foo"}
	rec := httptest.NewRecorder()
	assertsFindManyCmd.GET(assertsFindManyCmd, req, nil).ServeHTTP(rec, req)
	// Verify
	c.Check(rec.Code, check.Equals, 400)
	c.Check(rec.Body.String(), testutil.Contains, "invalid assert type")
}

func setupChanges(st *state.State) []string {
	chg1 := st.NewChange("install", "install...")
	chg1.Set("snap-names", []string{"funky-snap-name"})
	t1 := st.NewTask("download", "1...")
	t2 := st.NewTask("activate", "2...")
	chg1.AddAll(state.NewTaskSet(t1, t2))
	t1.Logf("l11")
	t1.Logf("l12")
	chg2 := st.NewChange("remove", "remove..")
	t3 := st.NewTask("unlink", "1...")
	chg2.AddTask(t3)
	t3.SetStatus(state.ErrorStatus)
	t3.Errorf("rm failed")

	return []string{chg1.ID(), chg2.ID(), t1.ID(), t2.ID(), t3.ID()}
}

func (s *apiSuite) TestStateChangesDefaultToInProgress(c *check.C) {
	restore := state.MockTime(time.Date(2016, 04, 21, 1, 2, 3, 0, time.UTC))
	defer restore()

	// Setup
	d := newTestDaemon(c)
	st := d.overlord.State()
	st.Lock()
	setupChanges(st)
	st.Unlock()

	// Execute
	req, err := http.NewRequest("GET", "/v2/changes", nil)
	c.Assert(err, check.IsNil)
	rsp := getChanges(stateChangesCmd, req, nil).(*resp)

	// Verify
	c.Check(rsp.Type, check.Equals, ResponseTypeSync)
	c.Check(rsp.Status, check.Equals, 200)
	c.Assert(rsp.Result, check.HasLen, 1)

	res, err := rsp.MarshalJSON()
	c.Assert(err, check.IsNil)

	c.Check(string(res), check.Matches, `.*{"id":"\w+","kind":"install","summary":"install...","status":"Do","tasks":\[{"id":"\w+","kind":"download","summary":"1...","status":"Do","log":\["2016-04-21T01:02:03Z INFO l11","2016-04-21T01:02:03Z INFO l12"],"progress":{"label":"","done":0,"total":1},"spawn-time":"2016-04-21T01:02:03Z"}.*`)
}

func (s *apiSuite) TestStateChangesInProgress(c *check.C) {
	restore := state.MockTime(time.Date(2016, 04, 21, 1, 2, 3, 0, time.UTC))
	defer restore()

	// Setup
	d := newTestDaemon(c)
	st := d.overlord.State()
	st.Lock()
	setupChanges(st)
	st.Unlock()

	// Execute
	req, err := http.NewRequest("GET", "/v2/changes?select=in-progress", nil)
	c.Assert(err, check.IsNil)
	rsp := getChanges(stateChangesCmd, req, nil).(*resp)

	// Verify
	c.Check(rsp.Type, check.Equals, ResponseTypeSync)
	c.Check(rsp.Status, check.Equals, 200)
	c.Assert(rsp.Result, check.HasLen, 1)

	res, err := rsp.MarshalJSON()
	c.Assert(err, check.IsNil)

	c.Check(string(res), check.Matches, `.*{"id":"\w+","kind":"install","summary":"install...","status":"Do","tasks":\[{"id":"\w+","kind":"download","summary":"1...","status":"Do","log":\["2016-04-21T01:02:03Z INFO l11","2016-04-21T01:02:03Z INFO l12"],"progress":{"label":"","done":0,"total":1},"spawn-time":"2016-04-21T01:02:03Z"}.*],"ready":false,"spawn-time":"2016-04-21T01:02:03Z"}.*`)
}

func (s *apiSuite) TestStateChangesAll(c *check.C) {
	restore := state.MockTime(time.Date(2016, 04, 21, 1, 2, 3, 0, time.UTC))
	defer restore()

	// Setup
	d := newTestDaemon(c)
	st := d.overlord.State()
	st.Lock()
	setupChanges(st)
	st.Unlock()

	// Execute
	req, err := http.NewRequest("GET", "/v2/changes?select=all", nil)
	c.Assert(err, check.IsNil)
	rsp := getChanges(stateChangesCmd, req, nil).(*resp)

	// Verify
	c.Check(rsp.Status, check.Equals, 200)
	c.Assert(rsp.Result, check.HasLen, 2)

	res, err := rsp.MarshalJSON()
	c.Assert(err, check.IsNil)

	c.Check(string(res), check.Matches, `.*{"id":"\w+","kind":"install","summary":"install...","status":"Do","tasks":\[{"id":"\w+","kind":"download","summary":"1...","status":"Do","log":\["2016-04-21T01:02:03Z INFO l11","2016-04-21T01:02:03Z INFO l12"],"progress":{"label":"","done":0,"total":1},"spawn-time":"2016-04-21T01:02:03Z"}.*],"ready":false,"spawn-time":"2016-04-21T01:02:03Z"}.*`)
	c.Check(string(res), check.Matches, `.*{"id":"\w+","kind":"remove","summary":"remove..","status":"Error","tasks":\[{"id":"\w+","kind":"unlink","summary":"1...","status":"Error","log":\["2016-04-21T01:02:03Z ERROR rm failed"],"progress":{"label":"","done":1,"total":1},"spawn-time":"2016-04-21T01:02:03Z","ready-time":"2016-04-21T01:02:03Z"}.*],"ready":true,"err":"[^"]+".*`)
}

func (s *apiSuite) TestStateChangesReady(c *check.C) {
	restore := state.MockTime(time.Date(2016, 04, 21, 1, 2, 3, 0, time.UTC))
	defer restore()

	// Setup
	d := newTestDaemon(c)
	st := d.overlord.State()
	st.Lock()
	setupChanges(st)
	st.Unlock()

	// Execute
	req, err := http.NewRequest("GET", "/v2/changes?select=ready", nil)
	c.Assert(err, check.IsNil)
	rsp := getChanges(stateChangesCmd, req, nil).(*resp)

	// Verify
	c.Check(rsp.Status, check.Equals, 200)
	c.Assert(rsp.Result, check.HasLen, 1)

	res, err := rsp.MarshalJSON()
	c.Assert(err, check.IsNil)

	c.Check(string(res), check.Matches, `.*{"id":"\w+","kind":"remove","summary":"remove..","status":"Error","tasks":\[{"id":"\w+","kind":"unlink","summary":"1...","status":"Error","log":\["2016-04-21T01:02:03Z ERROR rm failed"],"progress":{"label":"","done":1,"total":1},"spawn-time":"2016-04-21T01:02:03Z","ready-time":"2016-04-21T01:02:03Z"}.*],"ready":true,"err":"[^"]+".*`)
}

func (s *apiSuite) TestStateChangesForSnapName(c *check.C) {
	restore := state.MockTime(time.Date(2016, 04, 21, 1, 2, 3, 0, time.UTC))
	defer restore()

	// Setup
	d := newTestDaemon(c)
	st := d.overlord.State()
	st.Lock()
	setupChanges(st)
	st.Unlock()

	// Execute
	req, err := http.NewRequest("GET", "/v2/changes?for=funky-snap-name&select=all", nil)
	c.Assert(err, check.IsNil)
	rsp := getChanges(stateChangesCmd, req, nil).(*resp)

	// Verify
	c.Check(rsp.Type, check.Equals, ResponseTypeSync)
	c.Check(rsp.Status, check.Equals, 200)
	c.Assert(rsp.Result, check.FitsTypeOf, []*changeInfo(nil))

	res := rsp.Result.([]*changeInfo)
	c.Assert(res, check.HasLen, 1)
	c.Check(res[0].Kind, check.Equals, `install`)

	_, err = rsp.MarshalJSON()
	c.Assert(err, check.IsNil)
}

func (s *apiSuite) TestStateChange(c *check.C) {
	restore := state.MockTime(time.Date(2016, 04, 21, 1, 2, 3, 0, time.UTC))
	defer restore()

	// Setup
	d := newTestDaemon(c)
	st := d.overlord.State()
	st.Lock()
	ids := setupChanges(st)
	chg := st.Change(ids[0])
	chg.Set("api-data", map[string]int{"n": 42})
	st.Unlock()
	s.vars = map[string]string{"id": ids[0]}

	// Execute
	req, err := http.NewRequest("POST", "/v2/change/"+ids[0], nil)
	c.Assert(err, check.IsNil)
	rsp := getChange(stateChangeCmd, req, nil).(*resp)
	rec := httptest.NewRecorder()
	rsp.ServeHTTP(rec, req)

	// Verify
	c.Check(rec.Code, check.Equals, 200)
	c.Check(rsp.Status, check.Equals, 200)
	c.Check(rsp.Type, check.Equals, ResponseTypeSync)
	c.Check(rsp.Result, check.NotNil)

	var body map[string]interface{}
	err = json.Unmarshal(rec.Body.Bytes(), &body)
	c.Check(err, check.IsNil)
	c.Check(body["result"], check.DeepEquals, map[string]interface{}{
		"id":         ids[0],
		"kind":       "install",
		"summary":    "install...",
		"status":     "Do",
		"ready":      false,
		"spawn-time": "2016-04-21T01:02:03Z",
		"tasks": []interface{}{
			map[string]interface{}{
				"id":         ids[2],
				"kind":       "download",
				"summary":    "1...",
				"status":     "Do",
				"log":        []interface{}{"2016-04-21T01:02:03Z INFO l11", "2016-04-21T01:02:03Z INFO l12"},
				"progress":   map[string]interface{}{"label": "", "done": 0., "total": 1.},
				"spawn-time": "2016-04-21T01:02:03Z",
			},
			map[string]interface{}{
				"id":         ids[3],
				"kind":       "activate",
				"summary":    "2...",
				"status":     "Do",
				"progress":   map[string]interface{}{"label": "", "done": 0., "total": 1.},
				"spawn-time": "2016-04-21T01:02:03Z",
			},
		},
		"data": map[string]interface{}{
			"n": float64(42),
		},
	})
}

func (s *apiSuite) TestStateChangeAbort(c *check.C) {
	restore := state.MockTime(time.Date(2016, 04, 21, 1, 2, 3, 0, time.UTC))
	defer restore()

	soon := 0
	ensureStateSoon = func(st *state.State) {
		soon++
	}

	// Setup
	d := newTestDaemon(c)
	st := d.overlord.State()
	st.Lock()
	ids := setupChanges(st)
	st.Unlock()
	s.vars = map[string]string{"id": ids[0]}

	buf := bytes.NewBufferString(`{"action": "abort"}`)

	// Execute
	req, err := http.NewRequest("POST", "/v2/changes/"+ids[0], buf)
	c.Assert(err, check.IsNil)
	rsp := abortChange(stateChangeCmd, req, nil).(*resp)
	rec := httptest.NewRecorder()
	rsp.ServeHTTP(rec, req)

	// Ensure scheduled
	c.Check(soon, check.Equals, 1)

	// Verify
	c.Check(rec.Code, check.Equals, 200)
	c.Check(rsp.Status, check.Equals, 200)
	c.Check(rsp.Type, check.Equals, ResponseTypeSync)
	c.Check(rsp.Result, check.NotNil)

	var body map[string]interface{}
	err = json.Unmarshal(rec.Body.Bytes(), &body)
	c.Check(err, check.IsNil)
	c.Check(body["result"], check.DeepEquals, map[string]interface{}{
		"id":         ids[0],
		"kind":       "install",
		"summary":    "install...",
		"status":     "Hold",
		"ready":      true,
		"spawn-time": "2016-04-21T01:02:03Z",
		"ready-time": "2016-04-21T01:02:03Z",
		"tasks": []interface{}{
			map[string]interface{}{
				"id":         ids[2],
				"kind":       "download",
				"summary":    "1...",
				"status":     "Hold",
				"log":        []interface{}{"2016-04-21T01:02:03Z INFO l11", "2016-04-21T01:02:03Z INFO l12"},
				"progress":   map[string]interface{}{"label": "", "done": 1., "total": 1.},
				"spawn-time": "2016-04-21T01:02:03Z",
				"ready-time": "2016-04-21T01:02:03Z",
			},
			map[string]interface{}{
				"id":         ids[3],
				"kind":       "activate",
				"summary":    "2...",
				"status":     "Hold",
				"progress":   map[string]interface{}{"label": "", "done": 1., "total": 1.},
				"spawn-time": "2016-04-21T01:02:03Z",
				"ready-time": "2016-04-21T01:02:03Z",
			},
		},
	})
}

func (s *apiSuite) TestStateChangeAbortIsReady(c *check.C) {
	restore := state.MockTime(time.Date(2016, 04, 21, 1, 2, 3, 0, time.UTC))
	defer restore()

	// Setup
	d := newTestDaemon(c)
	st := d.overlord.State()
	st.Lock()
	ids := setupChanges(st)
	st.Change(ids[0]).SetStatus(state.DoneStatus)
	st.Unlock()
	s.vars = map[string]string{"id": ids[0]}

	buf := bytes.NewBufferString(`{"action": "abort"}`)

	// Execute
	req, err := http.NewRequest("POST", "/v2/changes/"+ids[0], buf)
	c.Assert(err, check.IsNil)
	rsp := abortChange(stateChangeCmd, req, nil).(*resp)
	rec := httptest.NewRecorder()
	rsp.ServeHTTP(rec, req)

	// Verify
	c.Check(rec.Code, check.Equals, 400)
	c.Check(rsp.Status, check.Equals, 400)
	c.Check(rsp.Type, check.Equals, ResponseTypeError)
	c.Check(rsp.Result, check.NotNil)

	var body map[string]interface{}
	err = json.Unmarshal(rec.Body.Bytes(), &body)
	c.Check(err, check.IsNil)
	c.Check(body["result"], check.DeepEquals, map[string]interface{}{
		"message": fmt.Sprintf("cannot abort change %s with nothing pending", ids[0]),
	})
}

const validBuyInput = `{
		  "snap-id": "the-snap-id-1234abcd",
		  "snap-name": "the snap name",
		  "price": 1.23,
		  "currency": "EUR"
		}`

var validBuyOptions = &store.BuyOptions{
	SnapID:   "the-snap-id-1234abcd",
	Price:    1.23,
	Currency: "EUR",
}

var buyTests = []struct {
	input                string
	result               *store.BuyResult
	err                  error
	expectedStatus       int
	expectedResult       interface{}
	expectedResponseType ResponseType
	expectedBuyOptions   *store.BuyOptions
}{
	{
		// Success
		input: validBuyInput,
		result: &store.BuyResult{
			State: "Complete",
		},
		expectedStatus: 200,
		expectedResult: &store.BuyResult{
			State: "Complete",
		},
		expectedResponseType: ResponseTypeSync,
		expectedBuyOptions:   validBuyOptions,
	},
	{
		// Fail with internal error
		input: `{
		  "snap-id": "the-snap-id-1234abcd",
		  "price": 1.23,
		  "currency": "EUR"
		}`,
		err:                  fmt.Errorf("internal error banana"),
		expectedStatus:       500,
		expectedResponseType: ResponseTypeError,
		expectedResult: &errorResult{
			Message: "internal error banana",
		},
		expectedBuyOptions: &store.BuyOptions{
			SnapID:   "the-snap-id-1234abcd",
			Price:    1.23,
			Currency: "EUR",
		},
	},
	{
		// Fail with unauthenticated error
		input:                validBuyInput,
		err:                  store.ErrUnauthenticated,
		expectedStatus:       400,
		expectedResponseType: ResponseTypeError,
		expectedResult: &errorResult{
			Message: "you need to log in first",
			Kind:    "login-required",
		},
		expectedBuyOptions: validBuyOptions,
	},
	{
		// Fail with TOS not accepted
		input:                validBuyInput,
		err:                  store.ErrTOSNotAccepted,
		expectedStatus:       400,
		expectedResponseType: ResponseTypeError,
		expectedResult: &errorResult{
			Message: "terms of service not accepted",
			Kind:    "terms-not-accepted",
		},
		expectedBuyOptions: validBuyOptions,
	},
	{
		// Fail with no payment methods
		input:                validBuyInput,
		err:                  store.ErrNoPaymentMethods,
		expectedStatus:       400,
		expectedResponseType: ResponseTypeError,
		expectedResult: &errorResult{
			Message: "no payment methods",
			Kind:    "no-payment-methods",
		},
		expectedBuyOptions: validBuyOptions,
	},
	{
		// Fail with payment declined
		input:                validBuyInput,
		err:                  store.ErrPaymentDeclined,
		expectedStatus:       400,
		expectedResponseType: ResponseTypeError,
		expectedResult: &errorResult{
			Message: "payment declined",
			Kind:    "payment-declined",
		},
		expectedBuyOptions: validBuyOptions,
	},
}

func (s *apiSuite) TestBuySnap(c *check.C) {
	for _, test := range buyTests {
		s.buyResult = test.result
		s.err = test.err

		buf := bytes.NewBufferString(test.input)
		req, err := http.NewRequest("POST", "/v2/buy", buf)
		c.Assert(err, check.IsNil)

		state := snapCmd.d.overlord.State()
		state.Lock()
		user, err := auth.NewUser(state, "username", "email@test.com", "macaroon", []string{"discharge"})
		state.Unlock()
		c.Check(err, check.IsNil)

		rsp := postBuy(buyCmd, req, user).(*resp)

		c.Check(rsp.Status, check.Equals, test.expectedStatus)
		c.Check(rsp.Type, check.Equals, test.expectedResponseType)
		c.Assert(rsp.Result, check.FitsTypeOf, test.expectedResult)
		c.Check(rsp.Result, check.DeepEquals, test.expectedResult)

		c.Check(s.buyOptions, check.DeepEquals, test.expectedBuyOptions)
		c.Check(s.user, check.Equals, user)
	}
}

func (s *apiSuite) TestIsTrue(c *check.C) {
	form := &multipart.Form{}
	c.Check(isTrue(form, "foo"), check.Equals, false)
	for _, f := range []string{"", "false", "0", "False", "f", "try"} {
		form.Value = map[string][]string{"foo": {f}}
		c.Check(isTrue(form, "foo"), check.Equals, false, check.Commentf("expected %q to be false", f))
	}
	for _, t := range []string{"true", "1", "True", "t"} {
		form.Value = map[string][]string{"foo": {t}}
		c.Check(isTrue(form, "foo"), check.Equals, true, check.Commentf("expected %q to be true", t))
	}
}

var readyToBuyTests = []struct {
	input    error
	status   int
	respType interface{}
	response interface{}
}{
	{
		// Success
		input:    nil,
		status:   200,
		respType: ResponseTypeSync,
		response: true,
	},
	{
		// Not accepted TOS
		input:    store.ErrTOSNotAccepted,
		status:   400,
		respType: ResponseTypeError,
		response: &errorResult{
			Message: "terms of service not accepted",
			Kind:    errorKindTermsNotAccepted,
		},
	},
	{
		// No payment methods
		input:    store.ErrNoPaymentMethods,
		status:   400,
		respType: ResponseTypeError,
		response: &errorResult{
			Message: "no payment methods",
			Kind:    errorKindNoPaymentMethods,
		},
	},
}

func (s *apiSuite) TestReadyToBuy(c *check.C) {
	for _, test := range readyToBuyTests {
		s.err = test.input

		req, err := http.NewRequest("GET", "/v2/buy/ready", nil)
		c.Assert(err, check.IsNil)

		state := snapCmd.d.overlord.State()
		state.Lock()
		user, err := auth.NewUser(state, "username", "email@test.com", "macaroon", []string{"discharge"})
		state.Unlock()
		c.Check(err, check.IsNil)

		rsp := readyToBuy(readyToBuyCmd, req, user).(*resp)
		c.Check(rsp.Status, check.Equals, test.status)
		c.Check(rsp.Type, check.Equals, test.respType)
		c.Assert(rsp.Result, check.FitsTypeOf, test.response)
		c.Check(rsp.Result, check.DeepEquals, test.response)
	}
}

var _ = check.Suite(&postCreateUserSuite{})

type postCreateUserSuite struct {
	apiBaseSuite

	mockUserHome string
}

func (s *postCreateUserSuite) SetUpTest(c *check.C) {
	s.apiBaseSuite.SetUpTest(c)

	s.daemon(c)
	postCreateUserUcrednetGet = func(string) (uint32, uint32, error) {
		return 100, 0, nil
	}
	s.mockUserHome = c.MkDir()
	userLookup = mkUserLookup(s.mockUserHome)
}

func (s *postCreateUserSuite) TearDownTest(c *check.C) {
	s.apiBaseSuite.TearDownTest(c)

	postCreateUserUcrednetGet = ucrednetGet
	userLookup = user.Lookup
	osutilAddUser = osutil.AddUser
	storeUserInfo = store.UserInfo
}

func mkUserLookup(userHomeDir string) func(string) (*user.User, error) {
	return func(username string) (*user.User, error) {
		cur, err := user.Current()
		cur.Username = username
		cur.HomeDir = userHomeDir
		return cur, err
	}
}

func (s *postCreateUserSuite) TestPostCreateUserNoSSHKeys(c *check.C) {
	restore := release.MockOnClassic(false)
	defer restore()

	storeUserInfo = func(user string) (*store.User, error) {
		c.Check(user, check.Equals, "popper@lse.ac.uk")
		return &store.User{
			Username:         "karl",
			OpenIDIdentifier: "xxyyzz",
		}, nil
	}

	buf := bytes.NewBufferString(`{"email": "popper@lse.ac.uk"}`)
	req, err := http.NewRequest("POST", "/v2/create-user", buf)
	c.Assert(err, check.IsNil)

	rsp := postCreateUser(createUserCmd, req, nil).(*resp)

	c.Check(rsp.Type, check.Equals, ResponseTypeError)
	c.Check(rsp.Result.(*errorResult).Message, check.Matches, `cannot create user for "popper@lse.ac.uk": no ssh keys found`)
}

func (s *postCreateUserSuite) TestPostCreateUser(c *check.C) {
	restore := release.MockOnClassic(false)
	defer restore()

	storeUserInfo = func(user string) (*store.User, error) {
		c.Check(user, check.Equals, "popper@lse.ac.uk")
		return &store.User{
			Username:         "karl",
			SSHKeys:          []string{"ssh1", "ssh2"},
			OpenIDIdentifier: "xxyyzz",
		}, nil
	}
	osutilAddUser = func(username string, opts *osutil.AddUserOptions) error {
		c.Check(username, check.Equals, "karl")
		c.Check(opts.SSHKeys, check.DeepEquals, []string{"ssh1", "ssh2"})
		c.Check(opts.Gecos, check.Equals, "popper@lse.ac.uk,xxyyzz")
		c.Check(opts.Sudoer, check.Equals, false)
		return nil
	}

	buf := bytes.NewBufferString(`{"email": "popper@lse.ac.uk"}`)
	req, err := http.NewRequest("POST", "/v2/create-user", buf)
	c.Assert(err, check.IsNil)

	rsp := postCreateUser(createUserCmd, req, nil).(*resp)

	expected := &userResponseData{
		Username: "karl",
		SSHKeys:  []string{"ssh1", "ssh2"},
	}

	c.Check(rsp.Type, check.Equals, ResponseTypeSync)
	c.Check(rsp.Result, check.FitsTypeOf, expected)
	c.Check(rsp.Result, check.DeepEquals, expected)

	// user was setup in state
	state := s.d.overlord.State()
	state.Lock()
	user, err := auth.User(state, 1)
	state.Unlock()
	c.Check(err, check.IsNil)
	c.Check(user.Username, check.Equals, "karl")
	c.Check(user.Email, check.Equals, "popper@lse.ac.uk")
	c.Check(user.Macaroon, check.NotNil)
	// auth saved to user home dir
	outfile := filepath.Join(s.mockUserHome, ".snap", "auth.json")
	c.Check(osutil.FileExists(outfile), check.Equals, true)
	content, err := ioutil.ReadFile(outfile)
	c.Check(err, check.IsNil)
	c.Check(string(content), check.Equals, fmt.Sprintf(`{"macaroon":"%s"}`, user.Macaroon))
}

func (s *postCreateUserSuite) TestGetUserDetailsFromAssertionModelNotFound(c *check.C) {
	st := s.d.overlord.State()
	email := "foo@example.com"

	username, opts, err := getUserDetailsFromAssertion(st, email)
	c.Check(username, check.Equals, "")
	c.Check(opts, check.IsNil)
	c.Check(err, check.ErrorMatches, `cannot add system-user "foo@example.com": cannot get model assertion: no state entry for key`)
}

func (s *postCreateUserSuite) setupSigner(accountID string, signerPrivKey asserts.PrivateKey) *assertstest.SigningDB {
	st := s.d.overlord.State()

	// create fake brand signature
	signerSigning := assertstest.NewSigningDB(accountID, signerPrivKey)

	signerAcct := assertstest.NewAccount(s.storeSigning, accountID, map[string]interface{}{
		"account-id":   accountID,
		"verification": "certified",
	}, "")
	s.storeSigning.Add(signerAcct)
	assertAdd(st, signerAcct)

	signerAccKey := assertstest.NewAccountKey(s.storeSigning, signerAcct, nil, signerPrivKey.PublicKey(), "")
	s.storeSigning.Add(signerAccKey)
	assertAdd(st, signerAccKey)

	return signerSigning
}

var (
	brandPrivKey, _   = assertstest.GenerateKey(752)
	partnerPrivKey, _ = assertstest.GenerateKey(752)
	unknownPrivKey, _ = assertstest.GenerateKey(752)
)

func (s *postCreateUserSuite) makeSystemUsers(c *check.C, systemUsers []map[string]interface{}) {
	st := s.d.overlord.State()

	assertAdd(st, s.storeSigning.StoreAccountKey(""))

	brandSigning := s.setupSigner("my-brand", brandPrivKey)
	partnerSigning := s.setupSigner("partner", partnerPrivKey)
	unknownSigning := s.setupSigner("unknown", unknownPrivKey)

	signers := map[string]*assertstest.SigningDB{
		"my-brand": brandSigning,
		"partner":  partnerSigning,
		"unknown":  unknownSigning,
	}

	model, err := brandSigning.Sign(asserts.ModelType, map[string]interface{}{
		"series":                "16",
		"authority-id":          "my-brand",
		"brand-id":              "my-brand",
		"model":                 "my-model",
		"architecture":          "amd64",
		"gadget":                "pc",
		"kernel":                "pc-kernel",
		"required-snaps":        []interface{}{"required-snap1"},
		"system-user-authority": []interface{}{"my-brand", "partner"},
		"timestamp":             time.Now().Format(time.RFC3339),
	}, nil, "")
	c.Assert(err, check.IsNil)
	model = model.(*asserts.Model)

	// now add model related stuff to the system
	assertAdd(st, model)

	for _, suMap := range systemUsers {
		su, err := signers[suMap["authority-id"].(string)].Sign(asserts.SystemUserType, suMap, nil, "")
		c.Assert(err, check.IsNil)
		su = su.(*asserts.SystemUser)
		// now add system-user assertion to the system
		assertAdd(st, su)
	}
	// create fake device
	st.Lock()
	err = auth.SetDevice(st, &auth.DeviceState{
		Brand:  "my-brand",
		Model:  "my-model",
		Serial: "serialserial",
	})
	st.Unlock()
	c.Assert(err, check.IsNil)
}

var goodUser = map[string]interface{}{
	"authority-id": "my-brand",
	"brand-id":     "my-brand",
	"email":        "foo@bar.com",
	"series":       []interface{}{"16", "18"},
	"models":       []interface{}{"my-model", "other-model"},
	"name":         "Boring Guy",
	"username":     "guy",
	"password":     "$6$salt$hash",
	"since":        time.Now().Format(time.RFC3339),
	"until":        time.Now().Add(24 * 30 * time.Hour).Format(time.RFC3339),
}

var partnerUser = map[string]interface{}{
	"authority-id": "partner",
	"brand-id":     "my-brand",
	"email":        "p@partner.com",
	"series":       []interface{}{"16", "18"},
	"models":       []interface{}{"my-model"},
	"name":         "Partner Guy",
	"username":     "partnerguy",
	"password":     "$6$salt$hash",
	"since":        time.Now().Format(time.RFC3339),
	"until":        time.Now().Add(24 * 30 * time.Hour).Format(time.RFC3339),
}

var badUser = map[string]interface{}{
	// bad user (not valid for this model)
	"authority-id": "my-brand",
	"brand-id":     "my-brand",
	"email":        "foobar@bar.com",
	"series":       []interface{}{"16", "18"},
	"models":       []interface{}{"non-of-the-models-i-have"},
	"name":         "Random Gal",
	"username":     "gal",
	"password":     "$6$salt$hash",
	"since":        time.Now().Format(time.RFC3339),
	"until":        time.Now().Add(24 * 30 * time.Hour).Format(time.RFC3339),
}

var unknownUser = map[string]interface{}{
	"authority-id": "unknown",
	"brand-id":     "my-brand",
	"email":        "x@partner.com",
	"series":       []interface{}{"16", "18"},
	"models":       []interface{}{"my-model"},
	"name":         "XGuy",
	"username":     "xguy",
	"password":     "$6$salt$hash",
	"since":        time.Now().Format(time.RFC3339),
	"until":        time.Now().Add(24 * 30 * time.Hour).Format(time.RFC3339),
}

func (s *postCreateUserSuite) TestGetUserDetailsFromAssertionHappy(c *check.C) {
	s.makeSystemUsers(c, []map[string]interface{}{goodUser})

	// ensure that if we query the details from the assert DB we get
	// the expected user
	st := s.d.overlord.State()
	username, opts, err := getUserDetailsFromAssertion(st, "foo@bar.com")
	c.Check(username, check.Equals, "guy")
	c.Check(opts, check.DeepEquals, &osutil.AddUserOptions{
		Gecos:    "foo@bar.com,Boring Guy",
		Password: "$6$salt$hash",
	})
	c.Check(err, check.IsNil)
}

// FIXME: These tests all look similar, with small deltas. Would be
// nice to transform them into a table that is just the deltas, and
// run on a loop.
func (s *postCreateUserSuite) TestPostCreateUserFromAssertion(c *check.C) {
	restore := release.MockOnClassic(false)
	defer restore()

	s.makeSystemUsers(c, []map[string]interface{}{goodUser})

	// mock the calls that create the user
	osutilAddUser = func(username string, opts *osutil.AddUserOptions) error {
		c.Check(username, check.Equals, "guy")
		c.Check(opts.Gecos, check.Equals, "foo@bar.com,Boring Guy")
		c.Check(opts.Sudoer, check.Equals, false)
		c.Check(opts.Password, check.Equals, "$6$salt$hash")
		return nil
	}

	defer func() {
		osutilAddUser = osutil.AddUser
	}()

	// do it!
	buf := bytes.NewBufferString(`{"email": "foo@bar.com","known":true}`)
	req, err := http.NewRequest("POST", "/v2/create-user", buf)
	c.Assert(err, check.IsNil)

	rsp := postCreateUser(createUserCmd, req, nil).(*resp)

	expected := &userResponseData{
		Username: "guy",
	}

	c.Check(rsp.Type, check.Equals, ResponseTypeSync)
	c.Check(rsp.Result, check.FitsTypeOf, expected)
	c.Check(rsp.Result, check.DeepEquals, expected)

	// ensure the user was added to the state
	st := s.d.overlord.State()
	st.Lock()
	users, err := auth.Users(st)
	c.Assert(err, check.IsNil)
	st.Unlock()
	c.Check(users, check.HasLen, 1)
}

func (s *postCreateUserSuite) TestPostCreateUserFromAssertionAllKnown(c *check.C) {
	restore := release.MockOnClassic(false)
	defer restore()

	s.makeSystemUsers(c, []map[string]interface{}{goodUser, partnerUser, badUser, unknownUser})

	// mock the calls that create the user
	osutilAddUser = func(username string, opts *osutil.AddUserOptions) error {
		switch username {
		case "guy":
			c.Check(opts.Gecos, check.Equals, "foo@bar.com,Boring Guy")
		case "partnerguy":
			c.Check(opts.Gecos, check.Equals, "p@partner.com,Partner Guy")
		default:
			c.Logf("unexpected username %q", username)
			c.Fail()
		}
		c.Check(opts.Sudoer, check.Equals, false)
		c.Check(opts.Password, check.Equals, "$6$salt$hash")
		return nil
	}
	defer func() {
		osutilAddUser = osutil.AddUser
	}()

	// do it!
	buf := bytes.NewBufferString(`{"known":true}`)
	req, err := http.NewRequest("POST", "/v2/create-user", buf)
	c.Assert(err, check.IsNil)

	rsp := postCreateUser(createUserCmd, req, nil).(*resp)

	c.Check(rsp.Type, check.Equals, ResponseTypeSync)
	// note that we get a list here instead of a single
	// userResponseData item
	c.Check(rsp.Result, check.FitsTypeOf, []userResponseData{})
	seen := map[string]bool{}
	for _, u := range rsp.Result.([]userResponseData) {
		seen[u.Username] = true
		c.Check(u, check.DeepEquals, userResponseData{Username: u.Username})
	}
	c.Check(seen, check.DeepEquals, map[string]bool{
		"guy":        true,
		"partnerguy": true,
	})

	// ensure the user was added to the state
	st := s.d.overlord.State()
	st.Lock()
	users, err := auth.Users(st)
	c.Assert(err, check.IsNil)
	st.Unlock()
	c.Check(users, check.HasLen, 2)
}

func (s *postCreateUserSuite) TestPostCreateUserFromAssertionAllKnownClassicErrors(c *check.C) {
	restore := release.MockOnClassic(true)
	defer restore()

	s.makeSystemUsers(c, []map[string]interface{}{goodUser})

	postCreateUserUcrednetGet = func(string) (uint32, uint32, error) {
		return 100, 0, nil
	}
	defer func() {
		postCreateUserUcrednetGet = ucrednetGet
	}()

	// do it!
	buf := bytes.NewBufferString(`{"known":true}`)
	req, err := http.NewRequest("POST", "/v2/create-user", buf)
	c.Assert(err, check.IsNil)

	rsp := postCreateUser(createUserCmd, req, nil).(*resp)

	c.Check(rsp.Type, check.Equals, ResponseTypeError)
	c.Check(rsp.Result.(*errorResult).Message, check.Matches, `cannot create user: device is a classic system`)
}

func (s *postCreateUserSuite) TestPostCreateUserFromAssertionAllKnownButOwnedErrors(c *check.C) {
	restore := release.MockOnClassic(false)
	defer restore()

	s.makeSystemUsers(c, []map[string]interface{}{goodUser})

	st := s.d.overlord.State()
	st.Lock()
	_, err := auth.NewUser(st, "username", "email@test.com", "macaroon", []string{"discharge"})
	st.Unlock()
	c.Check(err, check.IsNil)

	// do it!
	buf := bytes.NewBufferString(`{"known":true}`)
	req, err := http.NewRequest("POST", "/v2/create-user", buf)
	c.Assert(err, check.IsNil)

	rsp := postCreateUser(createUserCmd, req, nil).(*resp)

	c.Check(rsp.Type, check.Equals, ResponseTypeError)
	c.Check(rsp.Result.(*errorResult).Message, check.Matches, `cannot create user: device already managed`)
}

func (s *postCreateUserSuite) TestPostCreateUserFromAssertionAllKnownButOwned(c *check.C) {
	restore := release.MockOnClassic(false)
	defer restore()

	s.makeSystemUsers(c, []map[string]interface{}{goodUser})

	st := s.d.overlord.State()
	st.Lock()
	_, err := auth.NewUser(st, "username", "email@test.com", "macaroon", []string{"discharge"})
	st.Unlock()
	c.Check(err, check.IsNil)

	// mock the calls that create the user
	osutilAddUser = func(username string, opts *osutil.AddUserOptions) error {
		c.Check(username, check.Equals, "guy")
		c.Check(opts.Gecos, check.Equals, "foo@bar.com,Boring Guy")
		c.Check(opts.Sudoer, check.Equals, false)
		c.Check(opts.Password, check.Equals, "$6$salt$hash")
		return nil
	}
	defer func() {
		osutilAddUser = osutil.AddUser
	}()

	// do it!
	buf := bytes.NewBufferString(`{"known":true,"force-managed":true}`)
	req, err := http.NewRequest("POST", "/v2/create-user", buf)
	c.Assert(err, check.IsNil)

	rsp := postCreateUser(createUserCmd, req, nil).(*resp)

	// note that we get a list here instead of a single
	// userResponseData item
	expected := []userResponseData{
		{Username: "guy"},
	}
	c.Check(rsp.Type, check.Equals, ResponseTypeSync)
	c.Check(rsp.Result, check.FitsTypeOf, expected)
	c.Check(rsp.Result, check.DeepEquals, expected)
}

func (s *postCreateUserSuite) TestUsersEmpty(c *check.C) {
	req, err := http.NewRequest("GET", "/v2/users", nil)
	c.Assert(err, check.IsNil)

	rsp := getUsers(usersCmd, req, nil).(*resp)

	expected := []userResponseData{}
	c.Check(rsp.Type, check.Equals, ResponseTypeSync)
	c.Check(rsp.Result, check.FitsTypeOf, expected)
	c.Check(rsp.Result, check.DeepEquals, expected)
}

func (s *postCreateUserSuite) TestUsersHasUser(c *check.C) {
	st := s.d.overlord.State()
	st.Lock()
	u, err := auth.NewUser(st, "someuser", "mymail@test.com", "macaroon", []string{"discharge"})
	st.Unlock()
	c.Assert(err, check.IsNil)

	req, err := http.NewRequest("GET", "/v2/users", nil)
	c.Assert(err, check.IsNil)

	rsp := getUsers(usersCmd, req, nil).(*resp)

	expected := []userResponseData{
		{ID: u.ID, Username: u.Username, Email: u.Email},
	}
	c.Check(rsp.Type, check.Equals, ResponseTypeSync)
	c.Check(rsp.Result, check.FitsTypeOf, expected)
	c.Check(rsp.Result, check.DeepEquals, expected)
}

func (s *postCreateUserSuite) TestSysInfoIsManaged(c *check.C) {
	st := s.d.overlord.State()
	st.Lock()
	_, err := auth.NewUser(st, "someuser", "mymail@test.com", "macaroon", []string{"discharge"})
	st.Unlock()
	c.Assert(err, check.IsNil)

	req, err := http.NewRequest("GET", "/v2/system-info", nil)
	c.Assert(err, check.IsNil)

	rsp := sysInfo(sysInfoCmd, req, nil).(*resp)

	c.Check(rsp.Type, check.Equals, ResponseTypeSync)
	c.Check(rsp.Result.(map[string]interface{})["managed"], check.Equals, true)
}

// aliases

func (s *apiSuite) TestAliasSuccess(c *check.C) {
	err := os.MkdirAll(dirs.SnapBinariesDir, 0755)
	c.Assert(err, check.IsNil)
	d := s.daemon(c)

	s.mockSnap(c, aliasYaml)

	oldAutoAliases := snapstate.AutoAliases
	snapstate.AutoAliases = func(*state.State, *snap.Info) (map[string]string, error) {
		return nil, nil
	}
	defer func() { snapstate.AutoAliases = oldAutoAliases }()

	d.overlord.Loop()
	defer d.overlord.Stop()

	action := &aliasAction{
		Action: "alias",
		Snap:   "alias-snap",
		App:    "app",
		Alias:  "alias1",
	}
	text, err := json.Marshal(action)
	c.Assert(err, check.IsNil)
	buf := bytes.NewBuffer(text)
	req, err := http.NewRequest("POST", "/v2/aliases", buf)
	c.Assert(err, check.IsNil)
	rec := httptest.NewRecorder()
	aliasesCmd.POST(aliasesCmd, req, nil).ServeHTTP(rec, req)
	c.Assert(rec.Code, check.Equals, 202)
	var body map[string]interface{}
	err = json.Unmarshal(rec.Body.Bytes(), &body)
	c.Check(err, check.IsNil)
	id := body["change"].(string)

	st := d.overlord.State()
	st.Lock()
	chg := st.Change(id)
	st.Unlock()
	c.Assert(chg, check.NotNil)

	<-chg.Ready()

	st.Lock()
	err = chg.Err()
	st.Unlock()
	c.Assert(err, check.IsNil)

	// sanity check
	c.Check(osutil.IsSymlink(filepath.Join(dirs.SnapBinariesDir, "alias1")), check.Equals, true)
}

func (s *apiSuite) TestAliasErrors(c *check.C) {
	s.daemon(c)

	errScenarios := []struct {
		mangle func(*aliasAction)
		err    string
	}{
		{func(a *aliasAction) { a.Action = "" }, `unsupported alias action: ""`},
		{func(a *aliasAction) { a.Action = "what" }, `unsupported alias action: "what"`},
		{func(a *aliasAction) { a.Snap = "lalala" }, `cannot find snap "lalala"`},
		{func(a *aliasAction) { a.Alias = ".foo" }, `invalid alias name: ".foo"`},
		{func(a *aliasAction) { a.Aliases = []string{"baz"} }, `cannot interpret request, snaps can no longer be expected to declare their aliases`},
	}

	for _, scen := range errScenarios {
		action := &aliasAction{
			Action: "alias",
			Snap:   "alias-snap",
			App:    "app",
			Alias:  "alias1",
		}
		scen.mangle(action)

		text, err := json.Marshal(action)
		c.Assert(err, check.IsNil)
		buf := bytes.NewBuffer(text)
		req, err := http.NewRequest("POST", "/v2/aliases", buf)
		c.Assert(err, check.IsNil)

		rsp := changeAliases(aliasesCmd, req, nil).(*resp)
		c.Check(rsp.Type, check.Equals, ResponseTypeError)
		c.Check(rsp.Status, check.Equals, 400)
		c.Check(rsp.Result.(*errorResult).Message, check.Matches, scen.err)
	}
}

func (s *apiSuite) TestUnaliasSnapSuccess(c *check.C) {
	err := os.MkdirAll(dirs.SnapBinariesDir, 0755)
	c.Assert(err, check.IsNil)
	d := s.daemon(c)

	s.mockSnap(c, aliasYaml)

	oldAutoAliases := snapstate.AutoAliases
	snapstate.AutoAliases = func(*state.State, *snap.Info) (map[string]string, error) {
		return nil, nil
	}
	defer func() { snapstate.AutoAliases = oldAutoAliases }()

	d.overlord.Loop()
	defer d.overlord.Stop()

	action := &aliasAction{
		Action: "unalias",
		Snap:   "alias-snap",
	}
	text, err := json.Marshal(action)
	c.Assert(err, check.IsNil)
	buf := bytes.NewBuffer(text)
	req, err := http.NewRequest("POST", "/v2/aliases", buf)
	c.Assert(err, check.IsNil)
	rec := httptest.NewRecorder()
	aliasesCmd.POST(aliasesCmd, req, nil).ServeHTTP(rec, req)
	c.Assert(rec.Code, check.Equals, 202)
	var body map[string]interface{}
	err = json.Unmarshal(rec.Body.Bytes(), &body)
	c.Check(err, check.IsNil)
	id := body["change"].(string)

	st := d.overlord.State()
	st.Lock()
	chg := st.Change(id)
	c.Check(chg.Summary(), check.Equals, `Disable all aliases for snap "alias-snap"`)
	st.Unlock()
	c.Assert(chg, check.NotNil)

	<-chg.Ready()

	st.Lock()
	defer st.Unlock()
	err = chg.Err()
	c.Assert(err, check.IsNil)

	// sanity check
	var snapst snapstate.SnapState
	err = snapstate.Get(st, "alias-snap", &snapst)
	c.Assert(err, check.IsNil)
	c.Check(snapst.AutoAliasesDisabled, check.Equals, true)
}

func (s *apiSuite) TestUnaliasDWIMSnapSuccess(c *check.C) {
	err := os.MkdirAll(dirs.SnapBinariesDir, 0755)
	c.Assert(err, check.IsNil)
	d := s.daemon(c)

	s.mockSnap(c, aliasYaml)

	oldAutoAliases := snapstate.AutoAliases
	snapstate.AutoAliases = func(*state.State, *snap.Info) (map[string]string, error) {
		return nil, nil
	}
	defer func() { snapstate.AutoAliases = oldAutoAliases }()

	d.overlord.Loop()
	defer d.overlord.Stop()

	action := &aliasAction{
		Action: "unalias",
		Snap:   "alias-snap",
		Alias:  "alias-snap",
	}
	text, err := json.Marshal(action)
	c.Assert(err, check.IsNil)
	buf := bytes.NewBuffer(text)
	req, err := http.NewRequest("POST", "/v2/aliases", buf)
	c.Assert(err, check.IsNil)
	rec := httptest.NewRecorder()
	aliasesCmd.POST(aliasesCmd, req, nil).ServeHTTP(rec, req)
	c.Assert(rec.Code, check.Equals, 202)
	var body map[string]interface{}
	err = json.Unmarshal(rec.Body.Bytes(), &body)
	c.Check(err, check.IsNil)
	id := body["change"].(string)

	st := d.overlord.State()
	st.Lock()
	chg := st.Change(id)
	c.Check(chg.Summary(), check.Equals, `Disable all aliases for snap "alias-snap"`)
	st.Unlock()
	c.Assert(chg, check.NotNil)

	<-chg.Ready()

	st.Lock()
	defer st.Unlock()
	err = chg.Err()
	c.Assert(err, check.IsNil)

	// sanity check
	var snapst snapstate.SnapState
	err = snapstate.Get(st, "alias-snap", &snapst)
	c.Assert(err, check.IsNil)
	c.Check(snapst.AutoAliasesDisabled, check.Equals, true)
}

func (s *apiSuite) TestUnaliasAliasSuccess(c *check.C) {
	err := os.MkdirAll(dirs.SnapBinariesDir, 0755)
	c.Assert(err, check.IsNil)
	d := s.daemon(c)

	s.mockSnap(c, aliasYaml)

	oldAutoAliases := snapstate.AutoAliases
	snapstate.AutoAliases = func(*state.State, *snap.Info) (map[string]string, error) {
		return nil, nil
	}
	defer func() { snapstate.AutoAliases = oldAutoAliases }()

	d.overlord.Loop()
	defer d.overlord.Stop()

	action := &aliasAction{
		Action: "alias",
		Snap:   "alias-snap",
		App:    "app",
		Alias:  "alias1",
	}
	text, err := json.Marshal(action)
	c.Assert(err, check.IsNil)
	buf := bytes.NewBuffer(text)
	req, err := http.NewRequest("POST", "/v2/aliases", buf)
	c.Assert(err, check.IsNil)
	rec := httptest.NewRecorder()
	aliasesCmd.POST(aliasesCmd, req, nil).ServeHTTP(rec, req)
	c.Assert(rec.Code, check.Equals, 202)
	var body map[string]interface{}
	err = json.Unmarshal(rec.Body.Bytes(), &body)
	c.Check(err, check.IsNil)
	id := body["change"].(string)

	st := d.overlord.State()
	st.Lock()
	chg := st.Change(id)
	st.Unlock()
	c.Assert(chg, check.NotNil)

	<-chg.Ready()

	st.Lock()
	err = chg.Err()
	st.Unlock()
	c.Assert(err, check.IsNil)

	// unalias
	action = &aliasAction{
		Action: "unalias",
		Alias:  "alias1",
	}
	text, err = json.Marshal(action)
	c.Assert(err, check.IsNil)
	buf = bytes.NewBuffer(text)
	req, err = http.NewRequest("POST", "/v2/aliases", buf)
	c.Assert(err, check.IsNil)
	rec = httptest.NewRecorder()
	aliasesCmd.POST(aliasesCmd, req, nil).ServeHTTP(rec, req)
	c.Assert(rec.Code, check.Equals, 202)
	err = json.Unmarshal(rec.Body.Bytes(), &body)
	c.Check(err, check.IsNil)
	id = body["change"].(string)

	st.Lock()
	chg = st.Change(id)
	c.Check(chg.Summary(), check.Equals, `Remove manual alias "alias1" for snap "alias-snap"`)
	st.Unlock()
	c.Assert(chg, check.NotNil)

	<-chg.Ready()

	st.Lock()
	defer st.Unlock()
	err = chg.Err()
	c.Assert(err, check.IsNil)

	// sanity check
	c.Check(osutil.FileExists(filepath.Join(dirs.SnapBinariesDir, "alias1")), check.Equals, false)
}

func (s *apiSuite) TestUnaliasDWIMAliasSuccess(c *check.C) {
	err := os.MkdirAll(dirs.SnapBinariesDir, 0755)
	c.Assert(err, check.IsNil)
	d := s.daemon(c)

	s.mockSnap(c, aliasYaml)

	oldAutoAliases := snapstate.AutoAliases
	snapstate.AutoAliases = func(*state.State, *snap.Info) (map[string]string, error) {
		return nil, nil
	}
	defer func() { snapstate.AutoAliases = oldAutoAliases }()

	d.overlord.Loop()
	defer d.overlord.Stop()

	action := &aliasAction{
		Action: "alias",
		Snap:   "alias-snap",
		App:    "app",
		Alias:  "alias1",
	}
	text, err := json.Marshal(action)
	c.Assert(err, check.IsNil)
	buf := bytes.NewBuffer(text)
	req, err := http.NewRequest("POST", "/v2/aliases", buf)
	c.Assert(err, check.IsNil)
	rec := httptest.NewRecorder()
	aliasesCmd.POST(aliasesCmd, req, nil).ServeHTTP(rec, req)
	c.Assert(rec.Code, check.Equals, 202)
	var body map[string]interface{}
	err = json.Unmarshal(rec.Body.Bytes(), &body)
	c.Check(err, check.IsNil)
	id := body["change"].(string)

	st := d.overlord.State()
	st.Lock()
	chg := st.Change(id)
	st.Unlock()
	c.Assert(chg, check.NotNil)

	<-chg.Ready()

	st.Lock()
	err = chg.Err()
	st.Unlock()
	c.Assert(err, check.IsNil)

	// DWIM unalias an alias
	action = &aliasAction{
		Action: "unalias",
		Snap:   "alias1",
		Alias:  "alias1",
	}
	text, err = json.Marshal(action)
	c.Assert(err, check.IsNil)
	buf = bytes.NewBuffer(text)
	req, err = http.NewRequest("POST", "/v2/aliases", buf)
	c.Assert(err, check.IsNil)
	rec = httptest.NewRecorder()
	aliasesCmd.POST(aliasesCmd, req, nil).ServeHTTP(rec, req)
	c.Assert(rec.Code, check.Equals, 202)
	err = json.Unmarshal(rec.Body.Bytes(), &body)
	c.Check(err, check.IsNil)
	id = body["change"].(string)

	st.Lock()
	chg = st.Change(id)
	c.Check(chg.Summary(), check.Equals, `Remove manual alias "alias1" for snap "alias-snap"`)
	st.Unlock()
	c.Assert(chg, check.NotNil)

	<-chg.Ready()

	st.Lock()
	defer st.Unlock()
	err = chg.Err()
	c.Assert(err, check.IsNil)

	// sanity check
	c.Check(osutil.FileExists(filepath.Join(dirs.SnapBinariesDir, "alias1")), check.Equals, false)
}

func (s *apiSuite) TestPreferSuccess(c *check.C) {
	err := os.MkdirAll(dirs.SnapBinariesDir, 0755)
	c.Assert(err, check.IsNil)
	d := s.daemon(c)

	s.mockSnap(c, aliasYaml)

	oldAutoAliases := snapstate.AutoAliases
	snapstate.AutoAliases = func(*state.State, *snap.Info) (map[string]string, error) {
		return nil, nil
	}
	defer func() { snapstate.AutoAliases = oldAutoAliases }()

	d.overlord.Loop()
	defer d.overlord.Stop()

	action := &aliasAction{
		Action: "prefer",
		Snap:   "alias-snap",
	}
	text, err := json.Marshal(action)
	c.Assert(err, check.IsNil)
	buf := bytes.NewBuffer(text)
	req, err := http.NewRequest("POST", "/v2/aliases", buf)
	c.Assert(err, check.IsNil)
	rec := httptest.NewRecorder()
	aliasesCmd.POST(aliasesCmd, req, nil).ServeHTTP(rec, req)
	c.Assert(rec.Code, check.Equals, 202)
	var body map[string]interface{}
	err = json.Unmarshal(rec.Body.Bytes(), &body)
	c.Check(err, check.IsNil)
	id := body["change"].(string)

	st := d.overlord.State()
	st.Lock()
	chg := st.Change(id)
	c.Check(chg.Summary(), check.Equals, `Prefer aliases of snap "alias-snap"`)
	st.Unlock()
	c.Assert(chg, check.NotNil)

	<-chg.Ready()

	st.Lock()
	defer st.Unlock()
	err = chg.Err()
	c.Assert(err, check.IsNil)

	// sanity check
	var snapst snapstate.SnapState
	err = snapstate.Get(st, "alias-snap", &snapst)
	c.Assert(err, check.IsNil)
	c.Check(snapst.AutoAliasesDisabled, check.Equals, false)
}

func (s *apiSuite) TestAliases(c *check.C) {
	d := s.daemon(c)

	st := d.overlord.State()
	st.Lock()
	snapstate.Set(st, "alias-snap1", &snapstate.SnapState{
		Sequence: []*snap.SideInfo{
			{RealName: "alias-snap1", Revision: snap.R(11)},
		},
		Current: snap.R(11),
		Active:  true,
		Aliases: map[string]*snapstate.AliasTarget{
			"alias1": {Manual: "cmd1x", Auto: "cmd1"},
			"alias2": {Auto: "cmd2"},
		},
	})
	snapstate.Set(st, "alias-snap2", &snapstate.SnapState{
		Sequence: []*snap.SideInfo{
			{RealName: "alias-snap2", Revision: snap.R(12)},
		},
		Current:             snap.R(12),
		Active:              true,
		AutoAliasesDisabled: true,
		Aliases: map[string]*snapstate.AliasTarget{
			"alias2": {Auto: "cmd2"},
			"alias3": {Manual: "cmd3"},
			"alias4": {Manual: "cmd4x", Auto: "cmd4"},
		},
	})
	st.Unlock()

	req, err := http.NewRequest("GET", "/v2/aliases", nil)
	c.Assert(err, check.IsNil)

	rsp := getAliases(aliasesCmd, req, nil).(*resp)
	c.Check(rsp.Type, check.Equals, ResponseTypeSync)
	c.Check(rsp.Status, check.Equals, 200)
	c.Check(rsp.Result, check.DeepEquals, map[string]map[string]aliasStatus{
		"alias-snap1": {
			"alias1": {
				Command: "alias-snap1.cmd1x",
				Status:  "manual",
				Manual:  "cmd1x",
				Auto:    "cmd1",
			},
			"alias2": {
				Command: "alias-snap1.cmd2",
				Status:  "auto",
				Auto:    "cmd2",
			},
		},
		"alias-snap2": {
			"alias2": {
				Command: "alias-snap2.cmd2",
				Status:  "disabled",
				Auto:    "cmd2",
			},
			"alias3": {
				Command: "alias-snap2.cmd3",
				Status:  "manual",
				Manual:  "cmd3",
			},
			"alias4": {
				Command: "alias-snap2.cmd4x",
				Status:  "manual",
				Manual:  "cmd4x",
				Auto:    "cmd4",
			},
		},
	})

}

func (s *apiSuite) TestInstallUnaliased(c *check.C) {
	var calledFlags snapstate.Flags

	snapstateCoreInfo = func(s *state.State) (*snap.Info, error) {
		return nil, nil
	}

	snapstateInstall = func(s *state.State, name, channel string, revision snap.Revision, userID int, flags snapstate.Flags) (*state.TaskSet, error) {
		calledFlags = flags

		t := s.NewTask("fake-install-snap", "Doing a fake install")
		return state.NewTaskSet(t), nil
	}

	d := s.daemon(c)
	inst := &snapInstruction{
		Action: "install",
		// Install the snap without enabled automatic aliases
		Unaliased: true,
		Snaps:     []string{"fake"},
	}

	st := d.overlord.State()
	st.Lock()
	defer st.Unlock()
	_, _, err := inst.dispatch()(inst, st)
	c.Check(err, check.IsNil)

	c.Check(calledFlags.Unaliased, check.Equals, true)
}

func (s *apiSuite) TestSplitQS(c *check.C) {
	c.Check(splitQS("foo,bar"), check.DeepEquals, []string{"foo", "bar"})
	c.Check(splitQS("foo , bar"), check.DeepEquals, []string{"foo", "bar"})
	c.Check(splitQS("foo ,, bar"), check.DeepEquals, []string{"foo", "bar"})
	c.Check(splitQS(""), check.HasLen, 0)
	c.Check(splitQS(","), check.HasLen, 0)
}

var _ = check.Suite(&postDebugSuite{})

type postDebugSuite struct {
	apiBaseSuite
}

func (s *postDebugSuite) TestPostDebugEnsureStateSoon(c *check.C) {
	d := s.daemon(c)
	d.overlord.Loop()
	defer d.overlord.Stop()

	soon := 0
	ensureStateSoon = func(st *state.State) {
		soon++
		ensureStateSoonImpl(st)
	}

	buf := bytes.NewBufferString(`{"action": "ensure-state-soon"}`)
	req, err := http.NewRequest("POST", "/v2/debug", buf)
	c.Assert(err, check.IsNil)

	rsp := postDebug(debugCmd, req, nil).(*resp)

	c.Check(rsp.Type, check.Equals, ResponseTypeSync)
	c.Check(rsp.Result, check.Equals, true)
	c.Check(soon, check.Equals, 1)
}

func (s *postDebugSuite) TestPostDebugGetBaseDeclaration(c *check.C) {
	_ = s.daemon(c)

	buf := bytes.NewBufferString(`{"action": "get-base-declaration"}`)
	req, err := http.NewRequest("POST", "/v2/debug", buf)
	c.Assert(err, check.IsNil)

	rsp := postDebug(debugCmd, req, nil).(*resp)

	c.Check(rsp.Type, check.Equals, ResponseTypeSync)
	c.Check(rsp.Result.(map[string]interface{})["base-declaration"],
		testutil.Contains, "type: base-declaration")
}

type appSuite struct {
	apiBaseSuite
	cmd *testutil.MockCmd

	infoA, infoB, infoC, infoD *snap.Info
}

var _ = check.Suite(&appSuite{})

func (s *appSuite) SetUpTest(c *check.C) {
	s.apiBaseSuite.SetUpTest(c)
	s.cmd = testutil.MockCommand(c, "systemctl", "").Also("journalctl", "")
	s.daemon(c)
	s.infoA = s.mkInstalledInState(c, s.d, "snap-a", "dev", "v1", snap.R(1), true, "apps: {svc1: {daemon: simple}, svc2: {daemon: simple, reload-command: x}}")
	s.infoB = s.mkInstalledInState(c, s.d, "snap-b", "dev", "v1", snap.R(1), true, "apps: {svc3: {daemon: simple}, cmd1: {}}")
	s.infoC = s.mkInstalledInState(c, s.d, "snap-c", "dev", "v1", snap.R(1), true, "")
	s.infoD = s.mkInstalledInState(c, s.d, "snap-d", "dev", "v1", snap.R(1), true, "apps: {cmd2: {}, cmd3: {}}")
	s.d.overlord.Loop()
}

func (s *appSuite) TearDownTest(c *check.C) {
	s.d.overlord.Stop()
	s.cmd.Restore()
	s.apiBaseSuite.TearDownTest(c)
}

func (s *appSuite) TestSplitAppName(c *check.C) {
	type T struct {
		name string
		snap string
		app  string
	}

	for _, x := range []T{
		{name: "foo.bar", snap: "foo", app: "bar"},
		{name: "foo", snap: "foo", app: ""},
		{name: "foo.bar.baz", snap: "foo", app: "bar.baz"},
		{name: ".", snap: "", app: ""}, // SISO
	} {
		snap, app := splitAppName(x.name)
		c.Check(x.snap, check.Equals, snap, check.Commentf(x.name))
		c.Check(x.app, check.Equals, app, check.Commentf(x.name))
	}
}

func (s *appSuite) TestGetAppsInfo(c *check.C) {
	svcNames := []string{"snap-a.svc1", "snap-a.svc2", "snap-b.svc3"}
	for _, name := range svcNames {
		s.sysctlBufs = append(s.sysctlBufs, []byte(fmt.Sprintf(`
Id=snap.%s.service
Type=simple
ActiveState=active
UnitFileState=enabled
`[1:], name)))
	}

	req, err := http.NewRequest("GET", "/v2/apps", nil)
	c.Assert(err, check.IsNil)

	rsp := getAppsInfo(appsCmd, req, nil).(*resp)
	c.Assert(rsp.Status, check.Equals, 200)
	c.Assert(rsp.Type, check.Equals, ResponseTypeSync)
	c.Assert(rsp.Result, check.FitsTypeOf, []*client.AppInfo{})
	apps := rsp.Result.([]*client.AppInfo)
	c.Assert(apps, check.HasLen, 6)

	for _, name := range svcNames {
		snap, app := splitAppName(name)
		c.Check(apps, testutil.DeepContains, &client.AppInfo{
			Snap:    snap,
			Name:    app,
			Daemon:  "simple",
			Active:  true,
			Enabled: true,
		})
	}

	for _, name := range []string{"snap-b.cmd1", "snap-d.cmd2", "snap-d.cmd3"} {
		snap, app := splitAppName(name)
		c.Check(apps, testutil.DeepContains, &client.AppInfo{
			Snap: snap,
			Name: app,
		})
	}

	appNames := make([]string, len(apps))
	for i, app := range apps {
		appNames[i] = app.Snap + "." + app.Name
	}
	c.Check(sort.StringsAreSorted(appNames), check.Equals, true)
}

func (s *appSuite) TestGetAppsInfoNames(c *check.C) {

	req, err := http.NewRequest("GET", "/v2/apps?names=snap-d", nil)
	c.Assert(err, check.IsNil)

	rsp := getAppsInfo(appsCmd, req, nil).(*resp)
	c.Assert(rsp.Status, check.Equals, 200)
	c.Assert(rsp.Type, check.Equals, ResponseTypeSync)
	c.Assert(rsp.Result, check.FitsTypeOf, []*client.AppInfo{})
	apps := rsp.Result.([]*client.AppInfo)
	c.Assert(apps, check.HasLen, 2)

	for _, name := range []string{"snap-d.cmd2", "snap-d.cmd3"} {
		snap, app := splitAppName(name)
		c.Check(apps, testutil.DeepContains, &client.AppInfo{
			Snap: snap,
			Name: app,
		})
	}

	appNames := make([]string, len(apps))
	for i, app := range apps {
		appNames[i] = app.Snap + "." + app.Name
	}
	c.Check(sort.StringsAreSorted(appNames), check.Equals, true)
}

func (s *appSuite) TestGetAppsInfoServices(c *check.C) {
	svcNames := []string{"snap-a.svc1", "snap-a.svc2", "snap-b.svc3"}
	for _, name := range svcNames {
		s.sysctlBufs = append(s.sysctlBufs, []byte(fmt.Sprintf(`
Id=snap.%s.service
Type=simple
ActiveState=active
UnitFileState=enabled
`[1:], name)))
	}

	req, err := http.NewRequest("GET", "/v2/apps?select=service", nil)
	c.Assert(err, check.IsNil)

	rsp := getAppsInfo(appsCmd, req, nil).(*resp)
	c.Assert(rsp.Status, check.Equals, 200)
	c.Assert(rsp.Type, check.Equals, ResponseTypeSync)
	c.Assert(rsp.Result, check.FitsTypeOf, []*client.AppInfo{})
	svcs := rsp.Result.([]*client.AppInfo)
	c.Assert(svcs, check.HasLen, 3)

	for _, name := range svcNames {
		snap, app := splitAppName(name)
		c.Check(svcs, testutil.DeepContains, &client.AppInfo{
			Snap:    snap,
			Name:    app,
			Daemon:  "simple",
			Active:  true,
			Enabled: true,
		})
	}

	appNames := make([]string, len(svcs))
	for i, svc := range svcs {
		appNames[i] = svc.Snap + "." + svc.Name
	}
	c.Check(sort.StringsAreSorted(appNames), check.Equals, true)
}

func (s *appSuite) TestGetAppsInfoBadSelect(c *check.C) {
	req, err := http.NewRequest("GET", "/v2/apps?select=potato", nil)
	c.Assert(err, check.IsNil)

	rsp := getAppsInfo(appsCmd, req, nil).(*resp)
	c.Assert(rsp.Status, check.Equals, 400)
	c.Assert(rsp.Type, check.Equals, ResponseTypeError)
}

func (s *appSuite) TestGetAppsInfoBadName(c *check.C) {
	req, err := http.NewRequest("GET", "/v2/apps?names=potato", nil)
	c.Assert(err, check.IsNil)

	rsp := getAppsInfo(appsCmd, req, nil).(*resp)
	c.Assert(rsp.Status, check.Equals, 404)
	c.Assert(rsp.Type, check.Equals, ResponseTypeError)
}

func (s *appSuite) TestAppInfosForOne(c *check.C) {
	st := s.d.overlord.State()
	appInfos, rsp := appInfosFor(st, []string{"snap-a.svc1"}, appInfoOptions{service: true})
	c.Assert(rsp, check.IsNil)
	c.Assert(appInfos, check.HasLen, 1)
	c.Check(appInfos[0].Snap, check.DeepEquals, s.infoA)
	c.Check(appInfos[0].Name, check.Equals, "svc1")
}

func (s *appSuite) TestAppInfosForAll(c *check.C) {
	type T struct {
		opts  appInfoOptions
		snaps []*snap.Info
		names []string
	}

	for _, t := range []T{
		{
			opts:  appInfoOptions{service: true},
			names: []string{"svc1", "svc2", "svc3"},
			snaps: []*snap.Info{s.infoA, s.infoA, s.infoB},
		},
		{
			opts:  appInfoOptions{},
			names: []string{"svc1", "svc2", "cmd1", "svc3", "cmd2", "cmd3"},
			snaps: []*snap.Info{s.infoA, s.infoA, s.infoB, s.infoB, s.infoD, s.infoD},
		},
	} {
		c.Assert(len(t.names), check.Equals, len(t.snaps), check.Commentf("%s", t.opts))

		st := s.d.overlord.State()
		appInfos, rsp := appInfosFor(st, nil, t.opts)
		c.Assert(rsp, check.IsNil, check.Commentf("%s", t.opts))
		names := make([]string, len(appInfos))
		for i, appInfo := range appInfos {
			names[i] = appInfo.Name
		}
		c.Assert(names, check.DeepEquals, t.names, check.Commentf("%s", t.opts))

		for i := range appInfos {
			c.Check(appInfos[i].Snap, check.DeepEquals, t.snaps[i], check.Commentf("%s: %s", t.opts, t.names[i]))
		}
	}
}

func (s *appSuite) TestAppInfosForOneSnap(c *check.C) {
	st := s.d.overlord.State()
	appInfos, rsp := appInfosFor(st, []string{"snap-a"}, appInfoOptions{service: true})
	c.Assert(rsp, check.IsNil)
	c.Assert(appInfos, check.HasLen, 2)
	sort.Sort(bySnapApp(appInfos))

	c.Check(appInfos[0].Snap, check.DeepEquals, s.infoA)
	c.Check(appInfos[0].Name, check.Equals, "svc1")
	c.Check(appInfos[1].Snap, check.DeepEquals, s.infoA)
	c.Check(appInfos[1].Name, check.Equals, "svc2")
}

func (s *appSuite) TestAppInfosForMixedArgs(c *check.C) {
	st := s.d.overlord.State()
	appInfos, rsp := appInfosFor(st, []string{"snap-a", "snap-a.svc1"}, appInfoOptions{service: true})
	c.Assert(rsp, check.IsNil)
	c.Assert(appInfos, check.HasLen, 2)
	sort.Sort(bySnapApp(appInfos))

	c.Check(appInfos[0].Snap, check.DeepEquals, s.infoA)
	c.Check(appInfos[0].Name, check.Equals, "svc1")
	c.Check(appInfos[1].Snap, check.DeepEquals, s.infoA)
	c.Check(appInfos[1].Name, check.Equals, "svc2")
}

func (s *appSuite) TestAppInfosCleanupAndSorted(c *check.C) {
	st := s.d.overlord.State()
	appInfos, rsp := appInfosFor(st, []string{
		"snap-b.svc3",
		"snap-a.svc2",
		"snap-a.svc1",
		"snap-a.svc2",
		"snap-b.svc3",
		"snap-a.svc1",
		"snap-b",
		"snap-a",
	}, appInfoOptions{service: true})
	c.Assert(rsp, check.IsNil)
	c.Assert(appInfos, check.HasLen, 3)
	sort.Sort(bySnapApp(appInfos))

	c.Check(appInfos[0].Snap, check.DeepEquals, s.infoA)
	c.Check(appInfos[0].Name, check.Equals, "svc1")
	c.Check(appInfos[1].Snap, check.DeepEquals, s.infoA)
	c.Check(appInfos[1].Name, check.Equals, "svc2")
	c.Check(appInfos[2].Snap, check.DeepEquals, s.infoB)
	c.Check(appInfos[2].Name, check.Equals, "svc3")
}

func (s *appSuite) TestAppInfosForAppless(c *check.C) {
	st := s.d.overlord.State()
	appInfos, rsp := appInfosFor(st, []string{"snap-c"}, appInfoOptions{service: true})
	c.Assert(rsp, check.FitsTypeOf, &resp{})
	c.Check(rsp.(*resp).Status, check.Equals, 404)
	c.Check(rsp.(*resp).Result.(*errorResult).Kind, check.Equals, errorKindAppNotFound)
	c.Assert(appInfos, check.IsNil)
}

func (s *appSuite) TestAppInfosForMissingApp(c *check.C) {
	st := s.d.overlord.State()
	appInfos, rsp := appInfosFor(st, []string{"snap-c.whatever"}, appInfoOptions{service: true})
	c.Assert(rsp, check.FitsTypeOf, &resp{})
	c.Check(rsp.(*resp).Status, check.Equals, 404)
	c.Check(rsp.(*resp).Result.(*errorResult).Kind, check.Equals, errorKindAppNotFound)
	c.Assert(appInfos, check.IsNil)
}

func (s *appSuite) TestAppInfosForMissingSnap(c *check.C) {
	st := s.d.overlord.State()
	appInfos, rsp := appInfosFor(st, []string{"snap-x"}, appInfoOptions{service: true})
	c.Assert(rsp, check.FitsTypeOf, &resp{})
	c.Check(rsp.(*resp).Status, check.Equals, 404)
	c.Check(rsp.(*resp).Result.(*errorResult).Kind, check.Equals, errorKindSnapNotFound)
	c.Assert(appInfos, check.IsNil)
}

func (s *appSuite) TestLogs(c *check.C) {
	s.jctlRCs = []io.ReadCloser{ioutil.NopCloser(strings.NewReader(`
{"MESSAGE": "hello1", "SYSLOG_IDENTIFIER": "xyzzy", "_PID": "42", "__REALTIME_TIMESTAMP": "42"}
{"MESSAGE": "hello2", "SYSLOG_IDENTIFIER": "xyzzy", "_PID": "42", "__REALTIME_TIMESTAMP": "44"}
{"MESSAGE": "hello3", "SYSLOG_IDENTIFIER": "xyzzy", "_PID": "42", "__REALTIME_TIMESTAMP": "46"}
{"MESSAGE": "hello4", "SYSLOG_IDENTIFIER": "xyzzy", "_PID": "42", "__REALTIME_TIMESTAMP": "48"}
{"MESSAGE": "hello5", "SYSLOG_IDENTIFIER": "xyzzy", "_PID": "42", "__REALTIME_TIMESTAMP": "50"}
	`))}

	req, err := http.NewRequest("GET", "/v2/logs?names=snap-a.svc2&n=42&follow=false", nil)
	c.Assert(err, check.IsNil)

	rec := httptest.NewRecorder()
	getLogs(logsCmd, req, nil).ServeHTTP(rec, req)

	c.Check(s.jctlSvcses, check.DeepEquals, [][]string{{"snap.snap-a.svc2.service"}})
	c.Check(s.jctlNs, check.DeepEquals, []string{"42"})
	c.Check(s.jctlFollows, check.DeepEquals, []bool{false})

	c.Check(rec.Code, check.Equals, 200)
	c.Check(rec.HeaderMap.Get("Content-Type"), check.Equals, "application/json-seq")
	c.Check(rec.Body.String(), check.Equals, `
{"timestamp":"1970-01-01T00:00:00.000042Z","message":"hello1","sid":"xyzzy","pid":"42"}
{"timestamp":"1970-01-01T00:00:00.000044Z","message":"hello2","sid":"xyzzy","pid":"42"}
{"timestamp":"1970-01-01T00:00:00.000046Z","message":"hello3","sid":"xyzzy","pid":"42"}
{"timestamp":"1970-01-01T00:00:00.000048Z","message":"hello4","sid":"xyzzy","pid":"42"}
{"timestamp":"1970-01-01T00:00:00.00005Z","message":"hello5","sid":"xyzzy","pid":"42"}
`[1:])
}

func (s *appSuite) TestLogsN(c *check.C) {
	type T struct {
		in  string
		out string
	}

	for _, t := range []T{
		{in: "", out: "10"},
		{in: "0", out: "0"},
		{in: "-1", out: "all"},
		{in: strconv.Itoa(math.MinInt32), out: "all"},
		{in: strconv.Itoa(math.MaxInt32), out: strconv.Itoa(math.MaxInt32)},
	} {

		s.jctlRCs = []io.ReadCloser{ioutil.NopCloser(strings.NewReader(""))}
		s.jctlNs = nil

		req, err := http.NewRequest("GET", "/v2/logs?n="+t.in, nil)
		c.Assert(err, check.IsNil)

		rec := httptest.NewRecorder()
		getLogs(logsCmd, req, nil).ServeHTTP(rec, req)

		c.Check(s.jctlNs, check.DeepEquals, []string{t.out})
	}
}

func (s *appSuite) TestLogsBadN(c *check.C) {
	req, err := http.NewRequest("GET", "/v2/logs?n=hello", nil)
	c.Assert(err, check.IsNil)

	rsp := getLogs(logsCmd, req, nil).(*resp)
	c.Assert(rsp.Status, check.Equals, 400)
	c.Assert(rsp.Type, check.Equals, ResponseTypeError)
}

func (s *appSuite) TestLogsFollow(c *check.C) {
	s.jctlRCs = []io.ReadCloser{
		ioutil.NopCloser(strings.NewReader("")),
		ioutil.NopCloser(strings.NewReader("")),
		ioutil.NopCloser(strings.NewReader("")),
	}

	reqT, err := http.NewRequest("GET", "/v2/logs?follow=true", nil)
	c.Assert(err, check.IsNil)
	reqF, err := http.NewRequest("GET", "/v2/logs?follow=false", nil)
	c.Assert(err, check.IsNil)
	reqN, err := http.NewRequest("GET", "/v2/logs", nil)
	c.Assert(err, check.IsNil)

	rec := httptest.NewRecorder()
	getLogs(logsCmd, reqT, nil).ServeHTTP(rec, reqT)
	getLogs(logsCmd, reqF, nil).ServeHTTP(rec, reqF)
	getLogs(logsCmd, reqN, nil).ServeHTTP(rec, reqN)

	c.Check(s.jctlFollows, check.DeepEquals, []bool{true, false, false})
}

func (s *appSuite) TestLogsBadFollow(c *check.C) {
	req, err := http.NewRequest("GET", "/v2/logs?follow=hello", nil)
	c.Assert(err, check.IsNil)

	rsp := getLogs(logsCmd, req, nil).(*resp)
	c.Assert(rsp.Status, check.Equals, 400)
	c.Assert(rsp.Type, check.Equals, ResponseTypeError)
}

func (s *appSuite) TestLogsBadName(c *check.C) {
	req, err := http.NewRequest("GET", "/v2/logs?names=hello", nil)
	c.Assert(err, check.IsNil)

	rsp := getLogs(logsCmd, req, nil).(*resp)
	c.Assert(rsp.Status, check.Equals, 404)
	c.Assert(rsp.Type, check.Equals, ResponseTypeError)
}

func (s *appSuite) TestLogsSad(c *check.C) {
	s.jctlErrs = []error{errors.New("potato")}
	req, err := http.NewRequest("GET", "/v2/logs", nil)
	c.Assert(err, check.IsNil)

	rsp := getLogs(logsCmd, req, nil).(*resp)
	c.Assert(rsp.Status, check.Equals, 500)
	c.Assert(rsp.Type, check.Equals, ResponseTypeError)
}

func (s *appSuite) testPostApps(c *check.C, inst appInstruction, systemctlCall []string) *state.Change {
	postBody, err := json.Marshal(inst)
	c.Assert(err, check.IsNil)

	req, err := http.NewRequest("POST", "/v2/apps", bytes.NewBuffer(postBody))
	c.Assert(err, check.IsNil)

	rsp := postApps(appsCmd, req, nil).(*resp)
	c.Assert(rsp.Status, check.Equals, 202)
	c.Assert(rsp.Type, check.Equals, ResponseTypeAsync)
	c.Check(rsp.Change, check.Matches, `[0-9]+`)

	st := s.d.overlord.State()
	st.Lock()
	chg := st.Change(rsp.Change)
	c.Assert(chg, check.NotNil)
	c.Check(chg.Tasks(), check.HasLen, 1)
	st.Unlock()
	<-chg.Ready()

	c.Check(s.cmd.Calls(), check.DeepEquals, [][]string{systemctlCall})
	return chg
}

func (s *appSuite) TestPostAppsStartOne(c *check.C) {
	inst := appInstruction{Action: "start", Names: []string{"snap-a.svc2"}}
	expected := []string{"systemctl", "start", "snap.snap-a.svc2.service"}
	s.testPostApps(c, inst, expected)
}

func (s *appSuite) TestPostAppsStartTwo(c *check.C) {
	inst := appInstruction{Action: "start", Names: []string{"snap-a"}}
	expected := []string{"systemctl", "start", "snap.snap-a.svc1.service", "snap.snap-a.svc2.service"}
	chg := s.testPostApps(c, inst, expected)
	// check the summary expands the snap into actual apps
	c.Check(chg.Summary(), check.Equals, "start of [snap-a.svc1 snap-a.svc2]")
}

func (s *appSuite) TestPostAppsStartThree(c *check.C) {
	inst := appInstruction{Action: "start", Names: []string{"snap-a", "snap-b"}}
	expected := []string{"systemctl", "start", "snap.snap-a.svc1.service", "snap.snap-a.svc2.service", "snap.snap-b.svc3.service"}
	chg := s.testPostApps(c, inst, expected)
	// check the summary expands the snap into actual apps
	c.Check(chg.Summary(), check.Equals, "start of [snap-a.svc1 snap-a.svc2 snap-b.svc3]")
}

func (s *appSuite) TestPosetAppsStop(c *check.C) {
	inst := appInstruction{Action: "stop", Names: []string{"snap-a.svc2"}}
	expected := []string{"systemctl", "stop", "snap.snap-a.svc2.service"}
	s.testPostApps(c, inst, expected)
}

func (s *appSuite) TestPosetAppsRestart(c *check.C) {
	inst := appInstruction{Action: "restart", Names: []string{"snap-a.svc2"}}
	expected := []string{"systemctl", "restart", "snap.snap-a.svc2.service"}
	s.testPostApps(c, inst, expected)
}

func (s *appSuite) TestPosetAppsReload(c *check.C) {
	inst := appInstruction{Action: "restart", Names: []string{"snap-a.svc2"}}
	inst.Reload = true
	expected := []string{"systemctl", "reload-or-restart", "snap.snap-a.svc2.service"}
	s.testPostApps(c, inst, expected)
}

func (s *appSuite) TestPosetAppsEnableNow(c *check.C) {
	inst := appInstruction{Action: "start", Names: []string{"snap-a.svc2"}}
	inst.Enable = true
	expected := []string{"systemctl", "enable", "--now", "snap.snap-a.svc2.service"}
	s.testPostApps(c, inst, expected)
}

func (s *appSuite) TestPosetAppsDisableNow(c *check.C) {
	inst := appInstruction{Action: "stop", Names: []string{"snap-a.svc2"}}
	inst.Disable = true
	expected := []string{"systemctl", "disable", "--now", "snap.snap-a.svc2.service"}
	s.testPostApps(c, inst, expected)
}

func (s *appSuite) TestPostAppsBadJSON(c *check.C) {
	req, err := http.NewRequest("POST", "/v2/apps", bytes.NewBufferString(`'junk`))
	c.Assert(err, check.IsNil)
	rsp := postApps(appsCmd, req, nil).(*resp)
	c.Check(rsp.Status, check.Equals, 400)
	c.Check(rsp.Type, check.Equals, ResponseTypeError)
	c.Check(rsp.Result.(*errorResult).Message, check.Matches, ".*cannot decode request body.*")
}

func (s *appSuite) TestPostAppsBadOp(c *check.C) {
	req, err := http.NewRequest("POST", "/v2/apps", bytes.NewBufferString(`{"random": "json"}`))
	c.Assert(err, check.IsNil)
	rsp := postApps(appsCmd, req, nil).(*resp)
	c.Check(rsp.Status, check.Equals, 400)
	c.Check(rsp.Type, check.Equals, ResponseTypeError)
	c.Check(rsp.Result.(*errorResult).Message, check.Matches, ".*cannot perform operation on services without a list of services.*")
}

func (s *appSuite) TestPostAppsBadSnap(c *check.C) {
	req, err := http.NewRequest("POST", "/v2/apps", bytes.NewBufferString(`{"action": "stop", "names": ["snap-c"]}`))
	c.Assert(err, check.IsNil)
	rsp := postApps(appsCmd, req, nil).(*resp)
	c.Check(rsp.Status, check.Equals, 404)
	c.Check(rsp.Type, check.Equals, ResponseTypeError)
	c.Check(rsp.Result.(*errorResult).Message, check.Equals, `snap "snap-c" has no services`)
}

func (s *appSuite) TestPostAppsBadApp(c *check.C) {
	req, err := http.NewRequest("POST", "/v2/apps", bytes.NewBufferString(`{"action": "stop", "names": ["snap-a.what"]}`))
	c.Assert(err, check.IsNil)
	rsp := postApps(appsCmd, req, nil).(*resp)
	c.Check(rsp.Status, check.Equals, 404)
	c.Check(rsp.Type, check.Equals, ResponseTypeError)
	c.Check(rsp.Result.(*errorResult).Message, check.Equals, `snap "snap-a" has no service "what"`)
}

func (s *appSuite) TestPostAppsBadAction(c *check.C) {
	req, err := http.NewRequest("POST", "/v2/apps", bytes.NewBufferString(`{"action": "discombobulate", "names": ["snap-a.svc1"]}`))
	c.Assert(err, check.IsNil)
	rsp := postApps(appsCmd, req, nil).(*resp)
	c.Check(rsp.Status, check.Equals, 400)
	c.Check(rsp.Type, check.Equals, ResponseTypeError)
	c.Check(rsp.Result.(*errorResult).Message, check.Equals, `unknown action "discombobulate"`)
}

func (s *appSuite) TestPostAppsConflict(c *check.C) {
	st := s.d.overlord.State()
	st.Lock()
	locked := true
	defer func() {
		if locked {
			st.Unlock()
		}
	}()

	ts, err := snapstate.Remove(st, "snap-a", snap.R(0))
	c.Assert(err, check.IsNil)
	// need a change to make the tasks visible
	st.NewChange("enable", "...").AddAll(ts)
	st.Unlock()
	locked = false

	req, err := http.NewRequest("POST", "/v2/apps", bytes.NewBufferString(`{"action": "start", "names": ["snap-a.svc1"]}`))
	c.Assert(err, check.IsNil)
	rsp := postApps(appsCmd, req, nil).(*resp)
	c.Check(rsp.Status, check.Equals, 500)
	c.Check(rsp.Type, check.Equals, ResponseTypeError)
	c.Check(rsp.Result.(*errorResult).Message, check.Equals, `snap "snap-a" has changes in progress`)
}<|MERGE_RESOLUTION|>--- conflicted
+++ resolved
@@ -416,12 +416,10 @@
 	// we have v0 [r5] installed
 	s.mkInstalledInState(c, d, "foo", "bar", "v0", snap.R(5), false, "")
 	// and v1 [r10] is current
-<<<<<<< HEAD
-	s.mkInstalledInState(c, d, "foo", "bar", "v1", snap.R(10), true, "title: title\ndescription: description\nsummary: summary\nlicense: GPL-3.0\napps:\n cmd:\n  command: some.cmd\n cmd2:\n  command: other.cmd\n")
-=======
 	s.mkInstalledInState(c, d, "foo", "bar", "v1", snap.R(10), true, `title: title
 description: description
 summary: summary
+license: GPL-3.0
 apps:
   cmd:
     command: some.cmd
@@ -440,7 +438,6 @@
     command: somed4
     daemon: notify
 `)
->>>>>>> a88be131
 	df := s.mkInstalledDesktopFile(c, "foo_cmd.desktop", "[Desktop]\nExec=foo.cmd %U")
 	s.sysctlBufs = [][]byte{
 		[]byte(`Type=simple
