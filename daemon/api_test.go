--- conflicted
+++ resolved
@@ -70,11 +70,8 @@
 	refreshCandidates []*store.RefreshCandidate
 	buyOptions        *store.BuyOptions
 	buyResult         *store.BuyResult
-<<<<<<< HEAD
 	paymentMethods    *store.PaymentInformation
-=======
 	storeSigning      *assertstest.StoreStack
->>>>>>> 1f1819de
 }
 
 var _ = check.Suite(&apiSuite{})
@@ -152,14 +149,10 @@
 
 	s.buyOptions = nil
 	s.buyResult = nil
-<<<<<<< HEAD
 	s.paymentMethods = nil
-=======
-
 	rootPrivKey, _ := assertstest.GenerateKey(1024)
 	storePrivKey, _ := assertstest.GenerateKey(752)
 	s.storeSigning = assertstest.NewStoreStack("can0nical", rootPrivKey, storePrivKey)
->>>>>>> 1f1819de
 }
 
 func (s *apiSuite) TearDownTest(c *check.C) {
