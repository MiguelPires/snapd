--- conflicted
+++ resolved
@@ -108,22 +108,9 @@
     mount options=(rw rbind) /media -> /tmp/snap.rootfs_*/media/,
     mount options=(rw bind) /snap/ubuntu-core/*/etc/alternatives/ -> /tmp/snap.rootfs_*/etc/alternatives/,
 
-<<<<<<< HEAD
     # Allow to mount / as hostfs in the chroot
     mount options=(ro bind) / -> /tmp/snap.rootfs_*/var/lib/snapd/hostfs/,
 
-    # This is used when --enable-rootfs-is-core-snap is NOT used
-    mount options=(rw bind) /snap/ubuntu-core/*/bin/ -> /bin/,
-    mount options=(rw bind) /snap/ubuntu-core/*/sbin/ -> /sbin/,
-    mount options=(rw bind) /snap/ubuntu-core/*/lib/ -> /lib/,
-    mount options=(rw bind) /snap/ubuntu-core/*/lib32/ -> /lib32/,
-    mount options=(rw bind) /snap/ubuntu-core/*/libx32/ -> /libx32/,
-    mount options=(rw bind) /snap/ubuntu-core/*/lib64/ -> /lib64/,
-    mount options=(rw bind) /snap/ubuntu-core/*/usr/ -> /usr/,
-    mount options=(rw bind) /snap/ubuntu-core/*/etc/alternatives/ -> /etc/alternatives/,
-
-=======
->>>>>>> 30ed1c84
     # Support mount profiles via the content interface
     mount options=(rw bind) /snap/*/*/** -> /snap/*/*/**,
     mount options=(ro bind) /snap/*/*/** -> /snap/*/*/**,
