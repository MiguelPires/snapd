--- conflicted
+++ resolved
@@ -25,31 +25,18 @@
 var (
 	GlobalRootDir string
 
-<<<<<<< HEAD
-	SnapAppsDir               string
-	SnapOemDir                string
-	SnapDataDir               string
-	SnapDataHomeGlob          string
-	SnapAppArmorDir           string
-	SnapAppArmorAdditionalDir string
-	SnapSeccompDir            string
-	SnapUdevRulesDir          string
-	LocaleDir                 string
-	SnapIconsDir              string
-	SnapMetaDir               string
-=======
 	SnapAppsDir      string
 	SnapOemDir       string
 	SnapDataDir      string
 	SnapDataHomeGlob string
 	SnapAppArmorDir  string
+	SnapAppArmorAdditionalDir string	
 	SnapSeccompDir   string
 	SnapUdevRulesDir string
 	LocaleDir        string
 	SnapIconsDir     string
 	SnapMetaDir      string
 	SnapLockFile     string
->>>>>>> 55b7cffe
 
 	SnapBinariesDir  string
 	SnapServicesDir  string
