--- conflicted
+++ resolved
@@ -258,7 +258,6 @@
 
 * Auto-Connect: no
 
-<<<<<<< HEAD
 ### dbus-app
 
 Allows access for binding to a well-known name on DBus on Classic systems.
@@ -276,7 +275,6 @@
         interface: dbus-app
         session:
         - org.some.name
-=======
 ### docker
 
 Can access snaps providing the docker interface which gives privileged access
@@ -294,7 +292,6 @@
 * Auto-Connect: no
 * Attributes:
     * privileged-containers (plug): true|false (defaults to ``false``)
->>>>>>> 1ca20d59
 
 ### firewall-control
 
