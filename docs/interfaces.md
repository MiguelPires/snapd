# Interfaces

Interfaces allow snaps to communicate or share resources according to the
protocol established by the interface.

Each connection has two ends, a "plug" (consumer) and a "slot" (provider).  A
plug and a slot can be connected if they use the same interface name.  The
connection grants necessary permissions for snaps to operate according to the
protocol.

Slots may support multiple connections to plugs.  For example the OS snap
exposes the ``network`` slot and all applications that can talk over the
network connect their plugs there.

The availability of an interface depends on whether snapd is running on a
classic (eg, traditional desktop or server) or on a native system. Interfaces
may be provided by the OS snap or provided solely via snaps providing the slot.

## Transitional interfaces
Most interfaces are designed for strong application isolation and user control
such that auto-connected interfaces are considered safe and users choose what
applications to trust and to what extent via manually connected interfaces.

Some interfaces are considered transitional to support traditional Linux
desktop environments. Since many of the underlying technologies in these
environments were not designed with strong application isolation in mind. Users
should only install applications using these interfaces from trusted sources.

## Making connections
Interfaces may either be auto-connected on install or manually connected after
install.

To list the available connectable interfaces and connections:

    $ snap interfaces

To make a connection:

    $ snap connect <snap>:<plug interface> <snap>:<slot interface>

To disconnect snaps:

    $ snap disconnect <snap>:<plug interface> <snap>:<slot interface>

Consider a snap ``foo`` that uses ``plugs: [ log-observe ]``. Since
``log-observe`` is not auto-connected, ``foo`` will not have access to the
interface upon install:

    $ sudo snap install foo
    $ snap interfaces
    Slot                 Plug
    :log-observe         -
    -                    foo:log-observe

You may manually connect using ``snappy connect``:

    $ sudo snap connect foo:log-observe core:log-observe
    $ snap interfaces
    Slot                 Plug
    :log-observe         foo:log-observe

and disconnect using ``snappy disconnect``:

    $ sudo snap disconnect foo:log-observe core:log-observe
    $ snap interfaces # shows they are disconnected
    Slot                 Plug
    :log-observe         -
    -                    foo:log-observe

On the other hand, ``bar`` could use ``plugs: [ network ]`` and since
``network`` is auto-connected, ``bar`` has access to the interface upon
install:

    $ sudo snap install bar
    $ snap interfaces
    Slot                 Plug
    :home                bar:home

You may disconnect an auto-connected interface:

    $ sudo snap disconnect bar:home core:home
    $ snap interfaces
    Slot                 Plug
    :home                -
    -                    bar:home

Whether the slot is provided by the OS snap or not doesn't matter in terms of
snap interfaces except that if the slot is provided by a snap, a snap that
implements the slot must be installed for it to be connectable. Eg, the
``bluez`` interface is not provided by the OS snap so a snap author
implementing the bluez service might use ``slots: [ bluez ]``. Then after
install, the bluez interface shows up as available:

    $ sudo snap install foo-blue
    $ snap interfaces
    Slot                 Plug
    foo-blue:bluez       -

Now install and connect works like before (eg, ``baz`` uses
``plugs: [ bluez ]``):

    $ sudo snap install baz
    $ snap interfaces
    Slot                 Plug
    foo-blue:bluez       -
    -                    baz:bluez
    $ sudo snap connect baz:bluez foo-blue:bluez
    $ snap interfaces
    Slot                 Plug
    foo-blue:bluez       baz:bluez

## Supported Interfaces - Basic

### camera

Can access the first video camera. Suitable for programs wanting to use
webcams.

* Auto-Connect: no
* Availability: OS snap (classic)

### gsettings

Can access global gsettings of the user's session which gives privileged access
to sensitive information stored in gsettings and allows adjusting settings of
other applications.

* Auto-Connect: yes
* Availability: OS snap (classic)

### home

Can access non-hidden files in user's `$HOME` and gvfs mounted directories
owned by the user to read/write/lock.

* Auto-Connect: yes on classic, no on native
* Availability: OS snap

### mpris

Providing snaps implementing the Media Player Remove Interfacing Specification
(mpris) may be accessed via their well-known DBus name.

Consuming snaps can access media players implementing mpris via the providing
snap's well-known DBus name.

* Auto-Connect: no
* Availability: with providing snap

### network

Can access the network as a client.

* Auto-Connect: yes
* Availability: OS snap

### network-bind

Can access the network as a server.

* Auto-Connect: yes
* Availability: OS snap

### opengl

Can access OpenGL hardware.

* Auto-Connect: yes
* Availability: OS snap (classic)

### optical-drive

Can access the first optical drive in read-only mode. Suitable for CD/DVD
playback.

* Auto-Connect: yes
* Availability: OS snap (classic)

### pulseaudio

Can access the PulseAudio sound server which allows for sound playback in games
and media application. Recording not supported but will be in a future release.

* Auto-Connect: yes
* Availability: OS snap (classic)

### unity7

Can access Unity7. Unity 7 runs on X and requires access to various DBus
services. This interface grants privileged access to the user's session since
the Unity 7 environment does not prevent eavesdropping or apps interfering with
one another.

* Auto-Connect: yes
* Availability: OS snap (classic)

### x11

Can access the X server which gives privileged access to the user's session
since X does not prevent eavesdropping or apps interfering with one another.

* Auto-Connect: yes
* Availability: OS snap (classic)

## Supported Interfaces - Advanced

### bluez

Can access snaps providing the bluez interface which gives privileged access to
bluetooth.

* Auto-Connect: no
* Availability: with providing snap

### bool-file

Can access GPIO paths for LED brightness and GPIO values.

* Auto-Connect: no
* Availability: OS snap
* Attributes:
    * path (slot): path to GPIO bool file

### content

Can access content from the providing snap from within the consuming snap's
filesystem area.

* Auto-Connect: yes for snaps from same publisher, no otherwise
* Availability: with providing snap
* Attributes:
    * read (slot): read-only path from providing snap to expose to the consuming snap
    * write (slot): read-write path from providing snap to expose to the consuming snap
    * target (plug): path in consuming snap to find providing snap's files

### cups-control

Can access cups control socket which gives privileged access to configure
printing.

* Auto-Connect: no
* Availability: OS snap (classic)

### firewall-control

Can configure network firewalling giving privileged access to networking.

* Auto-Connect: no
* Availability: OS snap

### locale-control

Can manage locales directly separate from ``config core``.

* Auto-Connect: no
* Availability: OS snap

### location-control

Can access snaps providing the location-control interface which gives
privileged access to configure, observe and use location services.

* Auto-Connect: no
* Availability: with providing snap

### location-observe

Can access snaps providing the location-observe interface which gives
privileged access to query location services.

* Auto-Connect: no
* Availability: with providing snap

### log-observe

Can read system logs and set kernel log rate-limiting.

* Auto-Connect: no
* Availability: OS snap

### modem-manager

Can access snaps providing the modem-manager interface which gives privileged
access to configure, observe and use modems.

* Auto-Connect: no
* Availability: OS snap (classic), with providing snap (native)

### mount-observe

Can query system mount information. This is restricted because it gives
privileged read access to mount arguments and should only be used with trusted
apps.

* Auto-Connect: no
* Availability: OS snap

### network-control

Can configure networking which gives wide, privileged access to networking.

* Auto-Connect: no
* Availability: OS snap

### network-manager

Can access snaps providing the network-manager interface which gives privileged
access to configure and observe networking.

* Auto-Connect: no
* Availability: OS snap (classic), with providing snap (native)

### network-observe

Can query network status information which gives privileged read-only access to
networking information.

* Auto-Connect: no
* Availability: OS snap

### ppp

Can access Point-to-Point protocol daemon which gives privileged access to
configure and observe PPP networking.

* Auto-Connect: no
* Availability: OS snap

### serial-port

Can access serial ports. This is restricted because it provides privileged
access to configure serial port hardware.

* Auto-Connect: no
* Availability: OS snap
* Attributes:
    * path (slot): path to serial device

### snapd-control

Can manage snaps via snapd.

* Auto-Connect: no
* Availability: OS snap

### system-observe

Can query system status information which gives privileged read access to all
processes on the system.

* Auto-Connect: no
* Availability: OS snap

### timeserver-control

Can manage timeservers directly separate from ``config core``.

<<<<<<< HEAD
* Auto-Connect: no
* Availability: OS snap
=======
Usage: reserved
Auto-Connect: no

### hardware-observe

Can query hardware information from the system.

Usage: reserved
Auto-Connect: no

### process-control

Can manage processes via signals and nice.

Usage: reserved
Auto-Connect: no
>>>>>>> af300116
<|MERGE_RESOLUTION|>--- conflicted
+++ resolved
@@ -248,6 +248,13 @@
 * Auto-Connect: no
 * Availability: OS snap
 
+### hardware-observe
+
+Can query hardware information from the system.
+
+* Auto-Connect: no
+* Availability: OS snap
+
 ### locale-control
 
 Can manage locales directly separate from ``config core``.
@@ -326,6 +333,13 @@
 * Auto-Connect: no
 * Availability: OS snap
 
+### process-control
+
+Can manage processes via signals and nice.
+
+* Auto-Connect: no
+* Availability: OS snap
+
 ### serial-port
 
 Can access serial ports. This is restricted because it provides privileged
@@ -355,24 +369,5 @@
 
 Can manage timeservers directly separate from ``config core``.
 
-<<<<<<< HEAD
-* Auto-Connect: no
-* Availability: OS snap
-=======
-Usage: reserved
-Auto-Connect: no
-
-### hardware-observe
-
-Can query hardware information from the system.
-
-Usage: reserved
-Auto-Connect: no
-
-### process-control
-
-Can manage processes via signals and nice.
-
-Usage: reserved
-Auto-Connect: no
->>>>>>> af300116
+* Auto-Connect: no
+* Availability: OS snap