# Snappy Ubuntu Core REST API

Version: 2.0pre0

Note: The 2.0 API is going to be very different from the 1.0; right now, not
so much.

## Versioning

As the API evolves, some changes are deemed backwards-compatible (such
as adding methods or verbs, or adding members to the returned JSON
objects) and don't warrant an endpoint change; some changes won't be
backwards compatible, and will be exposed under a new endpoint.

## Connecting

While it is expected to allow clients to connect using HTTPS over a
TCP socket, at this point only a UNIX socket is supported. The socket
is `/run/snapd.socket`.

## Authentication

The API documents three levels of access: *guest*, *authenticated* and
*trusted*. The trusted level is allowed to modify all aspects of the
system, the authenticated level can query most but not all aspects,
and the guest level can only query static system-level information.

Authentication over the unix socket is delegated to UNIX ACLs, and
uses `SO_PEERCRED` to determine privilege levels. In essence this
means that a user will be either *authenticated* or *trusted*, with
the latter restricted to the superuser.

[//]: # (QUESTION: map system user nobody to guest?)

## Responses

All responses are `application/json` unless noted otherwise. There are
three standard return types:

* Standard return value
* Background operation
* Error

Status codes follow that of HTTP.

### Standard return value

For a standard synchronous operation, the following JSON object is
returned:

```javascript
{
 "result": {},               // Extra resource/action specific data
 "status": "OK",
 "status_code": 200,
 "type": "sync"
}
```

The HTTP code will be 200 (`OK`), or 201 (`Created`, in which case the
`Location` HTTP header will be set), as appropriate.

### Background operation

When a request results in a background operation, the HTTP code is set
to 202 (`Accepted`) and the `Location` HTTP header is set to the
operation's URL.

The body is a JSON object with the following structure:

```javascript
{
 "result": {
   "resource": "/2.0/operations/[uuid]",     // see below
   "status": "running",
   "created_at": "..."                       // and other operation fields
 },
 "status": "Accepted",
 "status_code": 202,
 "type": "async"
}
```

The response body is mostly provided as a user friendly way of seeing
what's going on without having to pull the target operation; all
information in the body can also be retrieved from the background
operation URL.

### Error

There are various situations in which something may immediately go
wrong, in those cases, the following return value is used:

```javascript
{
 "result": {
   "message": "human-friendly description of the cause of the error",
   "kind": "store-error",  // one of a list of kinds (TBD), only present iff "value" is present
   "value": {"...": "..."} // kind-specific object, as required
 },
 "status": "Bad Request", // text description of status_code
 "status_code": 400,      // or 401, etc. (same as HTTP code)
 "type": "error"
}
```

HTTP code must be one of of 400, 401, 403, 404, 405, 409, 412 or 500.

Error *results* will also be used in the output of `async` responses.

If, in implementing a client, you find yourself keying off of
`message` to alter the behaviour of your client to e.g. better inform
the user of the error or otherwise adapt to the error condition,
**STOP** and *talk to us*; this is where `kind` comes in. New entries
for `kind` (and associated `value` metadata) will be added as needed
by client implementations.

#### Error kinds

kind               | value description
-------------------|--------------------
`license-required` | see “A note on licenses”, below

### Timestamps

Timestamps are presented in RFC3339 format, with µs precision, and in
UTC. For example, `2009-02-13T23:31:31.234567Z`.

## `/`

Reserved for human-readable content describing the service.

## `/2.0/system-info`
### `GET`

* Description: Server configuration and environment information
* Access: guest
* Operation: sync
* Return: Dict with the operating system's key values.

#### Sample result:

```javascript
{
 "default_channel": "edge",
 "flavor": "core",
 "api_compat": "1",           // increased on minor API changes
 "release": "15.04",
 "store": "store-id"          // only if not default
}
```

## /2.0/snaps
### GET

* Description: List of snaps
* Access: authenticated
* Operation: sync
* Return: list of snaps this Ubuntu Core system can handle.

The result is a JSON object with a `snaps` key; its value is itself a
JSON object whose keys are qualified snap names (e.g.,
`hello-world.canonical`), and whose values describe that snap.

Sample result:

```javascript
{
 "snaps": {
    "hello-world.canonical": {
      "description": "hello-world",
      "download_size": 22212,
      "icon": "https://myapps.developer.ubuntu.com/site_media/appmedia/2015/03/hello.svg_NZLfWbh.png",
      "installed_size": -1,          // always -1 if not installed
      "name": "hello-world",
      "origin": "canonical",
      "resource": "/2.0/snaps/hello-world.canonical",
      "status": "not installed",
      "type": "app",
      "version": "1.0.18"
    },
    "http.chipaca": {
      "description": "HTTPie in a snap\nno description",
      "download_size": 1578272,
      "icon": "/2.0/icons/http.chipaca/icon",
      "installed_size": 1821897,
      "name": "http",
      "origin": "chipaca",
      "resource": "/2.0/snaps/http.chipaca",
      "status": "active",
      "type": "app",
      "version": "3.1"
    },
    "ubuntu-core.ubuntu": {
      "description": "A secure, minimal transactional OS for devices and containers.",
      "download_size": 19845748,
      "icon": "",               // core might not have an icon
      "installed_size": -1,     // core doesn't have installed_size (yet)
      "name": "ubuntu-core",
      "origin": "ubuntu",
      "resource": "/2.0/snaps/ubuntu-core.ubuntu",
      "status": "active",
      "type": "os",
      "update_available": "247",
      "version": "241"
    }
 },
 "paging": {
    "count": 3,
    "page": 0,
    "pages": 1
  },
  "sources": [
    "local",
    "store"
  ]
}
```

#### Fields
* `snaps`
    * `status`: can be either `not installed`, `installed`, `active` (i.e. is
      current), `removed` (but data present); there is no `purged` state, as a
      purged snap is undistinguishable from a non-installed snap.
    * `name`: the snap name.
    * `version`: a string representing the version.
    * `icon`: a url to the snap icon, possibly relative to this server.
    * `type`: the type of snap; one of `app`, `framework`, `kernel`,
      `gadget`, or `os`.
    * `description`: snap description
    * `installed_size`: for installed snaps, how much space the snap
      itself (not its data) uses.
    * `download_size`: for not-installed snaps, how big the download will
      be, formatted as a decimal string.
    * `rollback_available`: if present and not empty, it means the snap can
      be rolled back to the version specified as a value to this entry.
    * `update_available`: if present and not empty, it means the snap can be
      updated to the version specified as a value to this entry.
* `paging`
    * `count`: the number of snaps on this page
    * `page`: the page number, starting from `0`
    * `pages`: the (approximate) number of pages
* `sources`
    a list of the sources that were queried (see the `sources` parameter, below)

### Parameters [fixme: is that the right word for these?]

#### `sources`

Can be set to either `local` (to only list
local snaps) or `store` (to only list snaps from the store), or a
comma-separated combination. Defaults to `local,store`.

#### `page`

request the given page when the server is paginating the
result. Defaults to `0`.

### POST

* Description: Sideload a snap to the system.
* Access: trusted
* Operation: async
* Return: background operation or standard error

#### Input

The snap to sideload should be provided as part of the body of a
`mutlipart/form-data` request. The form should have only one file. If it also
has an `allow-unsigned` field (with any value), the snap may be unsigned;
otherwise attempting to sideload an unsigned snap will result in a failed
background operation.

It's also possible to provide the snap as the entire body of a `POST` (not a
multipart request). In this case the header `X-Allow-Unsigned` may be used to
allow sideloading unsigned snaps.

## /2.0/snaps/[name]
### GET

* Description: Details for a snap
* Access: authenticated
* Operation: sync
* Return: snap details (as in `/2.0/snaps`)

### Parameters
<<<<<<< HEAD

#### `sources`

=======

#### `sources`

>>>>>>> 9fae71b3
See `sources` for `/2.0/snaps`.

### POST

* Description: Install, update, remove, purge, activate, deactivate, or
  rollback the snap
* Access: trusted
* Operation: async
* Return: background operation or standard error

#### Sample input

```javascript
{
 "action": "install"
}
```

#### Fields in the input object

field      | ignored except in action | description
-----------|-------------------|------------
`action`   |                   | Required; a string, one of `install`, `update`, `remove`, `purge`, `activate`, `deactivate`, or `rollback`.
`leave_old`| `install` `update` `remove` | A boolean, equivalent to commandline's `--no-gc`. Default is false (do not leave old snaps around).
`license`  | `install` `update` | A JSON object with `intro`, `license`, and `agreed` fields, the first two of which must match the license (see the section “A note on licenses”, below).

#### A note on licenses

When requesting to install a snap that requires agreeing to a license before
install succeeds, or when requesting an update to a snap with such an
agreement that has an updated license version, the initial request will fail
with an error, and the error object will contain the intro and license texts to
present to the user for their approval. An example of the command's `output`
field would be

```javascript
"output": {
    "value": {
        "agreed": false,
        "intro": "licensed requires that you accept the following license before continuing",
        "license": "In order to use this software you must agree with us."
    },
    "kind": "license-required",
    "message": "License agreement required."
}
```

## /2.0/snaps/[name]/services

Query an active snap for information about its services, and alter the
state of those services. Commands under `.../services` will return an error if
the snap is not active.

### GET

* Description: Services for a snap
* Access: authenticated
* Operation: sync
* Return: service configuration

Returns a JSON object with a result key, its value is a list of JSON objects
where the snap name is the item key. The value is another JSON object that
has three keys [`op`, `spec`, `status`], spec and status are JSON objects that
provide description about the service as well as its systemd unit.

#### Sample result:

```javascript
{
  "result": {
    "xkcd-webserver": {
      "op": "status",
      "spec": {
        "name": "xkcd-webserver",
        "description": "A fun webserver",
        "start": "bin/xkcd-webserver",
        "stop-timeout": "30s",
        "caps": [
          "networking",
          "network-service"
        ]
      },
      "status": {
        "service_file_name": "xkcd-webserver_xkcd-webserver_0.5.service",
        "load_state": "loaded",
        "active_state": "inactive",
        "sub_state": "dead",
        "unit_file_state": "enabled",
        "snap_name": "xkcd-webserver",
        "service_name": "xkcd-webserver"
      }
    }
  },
  "status": "OK",
  "status_code": 200,
  "type": "sync"
}
```

### PUT

* Description: Put all services of a snap into a specific state
* Access: trusted
* Operation: async

#### Sample input:

```javascript
{
"action": "start|stop|restart|enable|disable"
}
```

## /2.0/snaps/[name]/services/[name]

### GET

* Description: Service for a snap
* Access: authenticated
* Operation: sync
* Return: service configuration

The result is a JSON object with a `result` key where the value is a JSON object
that includes a single object from the list of the upper level endpoint
(`/2.0/snaps/[name]/services`).

#### Sample result:

```javascript
{
  "result": {
    "op": "status",
    "spec": {
      "name": "xkcd-webserver",
      "description": "A fun webserver",
      "start": "bin/xkcd-webserver",
      "stop-timeout": "30s",
      "caps": [
        "networking",
        "network-service"
      ]
    },
    "status": {
      "service_file_name": "xkcd-webserver_xkcd-webserver_0.5.service",
      "load_state": "loaded",
      "active_state": "inactive",
      "sub_state": "dead",
      "unit_file_state": "enabled",
      "snap_name": "xkcd-webserver",
      "service_name": "xkcd-webserver"
    }
  },
  "status": "OK",
  "status_code": 200,
  "type": "sync"
}
```

### PUT

* Description: Put the service into a specific state
* Access: trusted
* Operation: async

#### Sample input:

```javascript
{
"action": "start|stop|restart|enable|disable"
}
```

## /2.0/snaps/[name]/services/[name]/logs

### GET

* Description: Logs for the service from a snap
* Access: trusted
* Operation: sync
* Return: service logs

#### Sample result:

```javascript
[
   {
       "timestamp": "1440679470679901",
       "message": "something happened",
       "raw": {}
   },
   {
       "timestamp": "1440679470680968",
       "message": "bla bla",
       "raw": {}
    }
]
```

## /2.0/snaps/[name]/config

Query an active snap for information about its configuration, and alter
that configuration. Will return an error if the snap is not active.

### GET

* Description: Configuration for a snap
* Access: trusted
* Operation: sync
* Return: snap configuration

#### Sample result:

```javascript
"config:\n  ubuntu-core:\n    autopilot: false\n    timezone: Europe/Berlin\n    hostname: localhost.localdomain\n"
```

Notes: user facing implementations in text form must show this data using yaml.

### PUT

* Description: Set configuration for a snap
* Access: trusted
* Operation: sync
* Return: snap configuration

#### Sample input:

```javascript
        config:\n  ubuntu-core:\n    autopilot: true\n
```

#### Sample result:

```javascript
"config:\n  ubuntu-core:\n    autopilot: true\n    timezone: Europe/Berlin\n    hostname: localhost.localdomain\n"
```

## /2.0/operations/<uuid>

### GET

* Description: background operation
* Access: trusted
* Operation: sync
* Return: dict representing a background operation

#### Sample result:

```javascript
{
 "created_at": "1415639996123456",      // Creation timestamp
 "output": {},
 "resource": "/2.0/snaps/camlistore.sergiusens",
 "status": "running",                   // or “succeeded” or “failed”
 "updated_at": "1415639996451214"       // Last update timestamp
}
```

### DELETE

* Description: If the operation has completed, `DELETE` will remove the
  entry. Otherwise it is an error.
* Access: trusted
* Operation: sync
* Return: standard return value or standard error

## /2.0/icons/[name]/icon

### GET

* Description: Get an icon from a snap installed on the system. The
  response will be the raw contents of the icon file; the content-type
  will be set accordingly and the Content-Disposition header will specify
  the filename.

  This fetches the icon from the snap itself.
* Access: guest

This is *not* a standard return type.

## /2.0/capabilities

### GET

* Description: Get all of the capabilities that exist in the system
* Authorization: authenticated
* Operation: sync
* Return: map of capabilities, see below.

The result is a JSON object with a *capabilities* key; its value itself is a JSON
object whose keys are capability names (e.g., "power-button") and whose values
describe that capability.

The method returns *all* capabilities. Regardless of their assignment to snaps.
Note that capabilities are dynamic, they can be added and removed to the system
and individual capabilities can change state over time.

Each capability has the following attributes:

name:
	Name is a key that identifies the capability. It must be unique within its
	context, which may be either a snap or a snappy runtime.

label:
	Label provides an optional title for the capability to help a human tell
	which physical device this capability is referring to. It might say "Front
	USB", or "Green Serial Port", for example.

type:
	Type defines the type of this capability. The capability type defines the
	behavior allowed and expected from providers and consumers of that
	capability, and also which information should be exchanged by these
	parties.

attrs:
	Attrs are key-value pairs that provide type-specific capability details.
	The attribute 'attrs' itself may not be present if there are no attributes
	to mention.

Sample result:

```javascript
{
	"capabilities": {
		"power-button": {
			"resource": "/2.0/capabilities/power-button",
			"name": "power-button",
			"label": "Power Button",
			"type": "evdev",
			"attrs": {
				"path": "/dev/input/event2"
			},
		}
	}
}
```

### POST

* Description: Adds a new capability to the system
* Authorization: authenticated
* Operation: sync

#### Sample input:

```javascript
{
	"name": "my-capability",
	"label": "My Capability",
	"type": "my-type",
	"attrs": {
		"key": "value"
	}
}
```

## /1.0/capabilities/[name]

### DELETE

* Description: Remove a capability from the system
* Access: trusted
* Operation: sync

## /2.0/assertions

### POST

* Description: Tries to add an assertion to the system assertion database.
* Authorization: trusted
* Operation: sync

The body of the request provides the assertion to add. The assertion
may also be a newer revision of a preexisting assertion that it will replace.

To succeed the assertion must be valid, its signature verified with a
known public key and the assertion consistent with and its
prerequisite in the database.<|MERGE_RESOLUTION|>--- conflicted
+++ resolved
@@ -284,15 +284,9 @@
 * Return: snap details (as in `/2.0/snaps`)
 
 ### Parameters
-<<<<<<< HEAD
 
 #### `sources`
 
-=======
-
-#### `sources`
-
->>>>>>> 9fae71b3
 See `sources` for `/2.0/snaps`.
 
 ### POST
