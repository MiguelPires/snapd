// -*- Mode: Go; indent-tabs-mode: t -*-

/*
 * Copyright (C) 2019 Canonical Ltd
 *
 * This program is free software: you can redistribute it and/or modify
 * it under the terms of the GNU General Public License version 3 as
 * published by the Free Software Foundation.
 *
 * This program is distributed in the hope that it will be useful,
 * but WITHOUT ANY WARRANTY; without even the implied warranty of
 * MERCHANTABILITY or FITNESS FOR A PARTICULAR PURPOSE.  See the
 * GNU General Public License for more details.
 *
 * You should have received a copy of the GNU General Public License
 * along with this program.  If not, see <http://www.gnu.org/licenses/>.
 *
 */

package gadget_test

import (
	"bytes"
	"fmt"
	"io/ioutil"
	"os"
	"path/filepath"
	"strings"
	"testing"

	. "gopkg.in/check.v1"
	"gopkg.in/yaml.v2"

	"github.com/snapcore/snapd/dirs"
	"github.com/snapcore/snapd/gadget"
)

type gadgetYamlTestSuite struct {
	dir            string
	gadgetYamlPath string
}

var _ = Suite(&gadgetYamlTestSuite{})

var mockGadgetSnapYaml = `
name: canonical-pc
type: gadget
`

var mockGadgetYaml = []byte(`
defaults:
  system:
    something: true

connections:
  - plug: snapid1:plg1
    slot: snapid2:slot
  - plug: snapid3:process-control
  - plug: snapid4:pctl4
    slot: system:process-control

volumes:
  volumename:
    schema: mbr
    bootloader: u-boot
    id:     0C
    structure:
      - filesystem-label: system-boot
        offset: 12345
        offset-write: 777
        size: 88888
        type: 0C
        filesystem: vfat
        content:
          - source: subdir/
            target: /
            unpack: false
          - source: foo
            target: /
`)

var mockMultiVolumeGadgetYaml = []byte(`
device-tree: frobinator-3000.dtb
device-tree-origin: kernel
volumes:
  frobinator-image:
    bootloader: u-boot
    schema: mbr
    structure:
      - name: system-boot
        type: 0C
        filesystem: vfat
        filesystem-label: system-boot
        size: 128M
        role: system-boot
        content:
          - source: splash.bmp
            target: .
      - name: writable
        type: 83
        filesystem: ext4
        filesystem-label: writable
        size: 380M
        role: system-data
  u-boot-frobinator:
    structure:
      - name: u-boot
        type: bare
        size: 623000
        offset: 0
        content:
          - image: u-boot.imz
`)

var mockClassicGadgetYaml = []byte(`
defaults:
  system:
    something: true
  otheridididididididididididididi:
    foo:
      bar: baz
`)

var mockClassicGadgetMultilineDefaultsYaml = []byte(`
defaults:
  system:
    something: true
  otheridididididididididididididi:
    foosnap:
      multiline: |
        foo
        bar
`)

var mockVolumeUpdateGadgetYaml = []byte(`
volumes:
  bootloader:
    schema: mbr
    bootloader: u-boot
    id:     0C
    structure:
      - filesystem-label: system-boot
        offset: 12345
        offset-write: 777
        size: 88888
        type: 0C
        filesystem: vfat
        content:
          - source: subdir/
            target: /
            unpack: false
        update:
          edition: 5
          preserve:
           - env.txt
           - config.txt
`)

var gadgetYamlPC = []byte(`
volumes:
  pc:
    bootloader: grub
    structure:
      - name: mbr
        type: mbr
        size: 440
        content:
          - image: pc-boot.img
      - name: BIOS Boot
        type: DA,21686148-6449-6E6F-744E-656564454649
        size: 1M
        offset: 1M
        offset-write: mbr+92
        content:
          - image: pc-core.img
      - name: EFI System
        type: EF,C12A7328-F81F-11D2-BA4B-00A0C93EC93B
        filesystem: vfat
        filesystem-label: system-boot
        size: 50M
        content:
          - source: grubx64.efi
            target: EFI/boot/grubx64.efi
          - source: shim.efi.signed
            target: EFI/boot/bootx64.efi
          - source: grub.cfg
            target: EFI/ubuntu/grub.cfg
`)

var gadgetYamlRPi = []byte(`
device-tree: bcm2709-rpi-2-b
volumes:
  pi:
    schema: mbr
    bootloader: u-boot
    structure:
      - type: 0C
        filesystem: vfat
        filesystem-label: system-boot
        size: 128M
        content:
          - source: boot-assets/
            target: /
`)

var gadgetYamlLk = []byte(`
volumes:
  volumename:
    schema: mbr
    bootloader: lk
    structure:
      - name: BOOTIMG1
        size: 25165824
        role: system-boot-image
        type: 27
        content:
          - image: boot.img
      - name: BOOTIMG2
        size: 25165824
        role: system-boot-image
        type: 27
      - name: snapbootsel
        size: 131072
        role: system-boot-select
        type: B2
        content:
          - image: snapbootsel.bin
      - name: snapbootselbak
        size: 131072
        role: system-boot-select
        type: B2
        content:
          - image: snapbootsel.bin
      - name: writable
        type: 83
        filesystem: ext4
        filesystem-label: writable
        size: 500M
        role: system-data
`)

var gadgetYamlLkLegacy = []byte(`
volumes:
  volumename:
    schema: mbr
    bootloader: lk
    structure:
      - name: BOOTIMG1
        size: 25165824
        role: bootimg
        type: 27
        content:
          - image: boot.img
      - name: BOOTIMG2
        size: 25165824
        role: bootimg
        type: 27
      - name: snapbootsel
        size: 131072
        role: bootselect
        type: B2
        content:
          - image: snapbootsel.bin
      - name: snapbootselbak
        size: 131072
        role: bootselect
        type: B2
        content:
          - image: snapbootsel.bin
      - name: writable
        type: 83
        filesystem: ext4
        filesystem-label: writable
        size: 500M
        role: system-data
`)

func TestRun(t *testing.T) { TestingT(t) }

func mustParseGadgetSize(c *C, s string) gadget.Size {
	gs, err := gadget.ParseSize(s)
	c.Assert(err, IsNil)
	return gs
}

func mustParseGadgetRelativeOffset(c *C, s string) *gadget.RelativeOffset {
	grs, err := gadget.ParseRelativeOffset(s)
	c.Assert(err, IsNil)
	c.Assert(grs, NotNil)
	return grs
}

func (s *gadgetYamlTestSuite) SetUpTest(c *C) {
	dirs.SetRootDir(c.MkDir())
	s.dir = c.MkDir()
	c.Assert(os.MkdirAll(filepath.Join(s.dir, "meta"), 0755), IsNil)
	s.gadgetYamlPath = filepath.Join(s.dir, "meta", "gadget.yaml")
}

func (s *gadgetYamlTestSuite) TearDownTest(c *C) {
	dirs.SetRootDir("/")
}

func (s *gadgetYamlTestSuite) TestReadGadgetYamlMissing(c *C) {
	// if constraints are nil, we allow a missing yaml
	_, err := gadget.ReadInfo("bogus-path", nil)
	c.Assert(err, IsNil)

	_, err = gadget.ReadInfo("bogus-path", &gadget.ModelConstraints{})
	c.Assert(err, ErrorMatches, ".*meta/gadget.yaml: no such file or directory")
}

func (s *gadgetYamlTestSuite) TestReadGadgetYamlOnClassicOptional(c *C) {
	// no meta/gadget.yaml
	gi, err := gadget.ReadInfo(s.dir, &gadget.ModelConstraints{Classic: true})
	c.Assert(err, IsNil)
	c.Check(gi, NotNil)
}

func (s *gadgetYamlTestSuite) TestReadGadgetYamlOnClassicEmptyIsValid(c *C) {
	err := ioutil.WriteFile(s.gadgetYamlPath, nil, 0644)
	c.Assert(err, IsNil)

	ginfo, err := gadget.ReadInfo(s.dir, &gadget.ModelConstraints{Classic: true})
	c.Assert(err, IsNil)
	c.Assert(ginfo, DeepEquals, &gadget.Info{})
}

func (s *gadgetYamlTestSuite) TestReadGadgetYamlOnClassicOnylDefaultsIsValid(c *C) {
	err := ioutil.WriteFile(s.gadgetYamlPath, mockClassicGadgetYaml, 0644)
	c.Assert(err, IsNil)

	ginfo, err := gadget.ReadInfo(s.dir, &gadget.ModelConstraints{Classic: true})
	c.Assert(err, IsNil)
	c.Assert(ginfo, DeepEquals, &gadget.Info{
		Defaults: map[string]map[string]interface{}{
			"system": {"something": true},
			// keep this comment so that gofmt 1.10+ does not
			// realign this, thus breaking our gofmt 1.9 checks
			"otheridididididididididididididi": {"foo": map[string]interface{}{"bar": "baz"}},
		},
	})
}

func (s *gadgetYamlTestSuite) TestReadGadgetDefaultsMultiline(c *C) {
	err := ioutil.WriteFile(s.gadgetYamlPath, mockClassicGadgetMultilineDefaultsYaml, 0644)
	c.Assert(err, IsNil)

	ginfo, err := gadget.ReadInfo(s.dir, &gadget.ModelConstraints{Classic: true})
	c.Assert(err, IsNil)
	c.Assert(ginfo, DeepEquals, &gadget.Info{
		Defaults: map[string]map[string]interface{}{
			"system": {"something": true},
			// keep this comment so that gofmt 1.10+ does not
			// realign this, thus breaking our gofmt 1.9 checks
			"otheridididididididididididididi": {"foosnap": map[string]interface{}{"multiline": "foo\nbar\n"}},
		},
	})
}

func asSizePtr(size gadget.Size) *gadget.Size {
	gsz := gadget.Size(size)
	return &gsz
}

func (s *gadgetYamlTestSuite) TestReadGadgetYamlValid(c *C) {
	err := ioutil.WriteFile(s.gadgetYamlPath, mockGadgetYaml, 0644)
	c.Assert(err, IsNil)

	ginfo, err := gadget.ReadInfo(s.dir, nil)
	c.Assert(err, IsNil)
	c.Assert(ginfo, DeepEquals, &gadget.Info{
		Defaults: map[string]map[string]interface{}{
			"system": {"something": true},
		},
		Connections: []gadget.Connection{
			{Plug: gadget.ConnectionPlug{SnapID: "snapid1", Plug: "plg1"}, Slot: gadget.ConnectionSlot{SnapID: "snapid2", Slot: "slot"}},
			{Plug: gadget.ConnectionPlug{SnapID: "snapid3", Plug: "process-control"}, Slot: gadget.ConnectionSlot{SnapID: "system", Slot: "process-control"}},
			{Plug: gadget.ConnectionPlug{SnapID: "snapid4", Plug: "pctl4"}, Slot: gadget.ConnectionSlot{SnapID: "system", Slot: "process-control"}},
		},
		Volumes: map[string]gadget.Volume{
			"volumename": {
				Schema:     gadget.MBR,
				Bootloader: "u-boot",
				ID:         "0C",
				Structure: []gadget.VolumeStructure{
					{
						Label:       "system-boot",
						Offset:      asSizePtr(12345),
						OffsetWrite: mustParseGadgetRelativeOffset(c, "777"),
						Size:        88888,
						Type:        "0C",
						Filesystem:  "vfat",
						Content: []gadget.VolumeContent{
							{
								Source: "subdir/",
								Target: "/",
								Unpack: false,
							},
							{
								Source: "foo",
								Target: "/",
								Unpack: false,
							},
						},
					},
				},
			},
		},
	})
}

func (s *gadgetYamlTestSuite) TestReadMultiVolumeGadgetYamlValid(c *C) {
	err := ioutil.WriteFile(s.gadgetYamlPath, mockMultiVolumeGadgetYaml, 0644)
	c.Assert(err, IsNil)

	ginfo, err := gadget.ReadInfo(s.dir, nil)
	c.Assert(err, IsNil)
	c.Check(ginfo.Volumes, HasLen, 2)
	c.Assert(ginfo, DeepEquals, &gadget.Info{
		Volumes: map[string]gadget.Volume{
			"frobinator-image": {
				Schema:     gadget.MBR,
				Bootloader: "u-boot",
				Structure: []gadget.VolumeStructure{
					{
						Name:       "system-boot",
						Role:       "system-boot",
						Label:      "system-boot",
						Size:       mustParseGadgetSize(c, "128M"),
						Filesystem: "vfat",
						Type:       "0C",
						Content: []gadget.VolumeContent{
							{
								Source: "splash.bmp",
								Target: ".",
							},
						},
					},
					{
						Role:       "system-data",
						Name:       "writable",
						Label:      "writable",
						Type:       "83",
						Filesystem: "ext4",
						Size:       mustParseGadgetSize(c, "380M"),
					},
				},
			},
			"u-boot-frobinator": {
				Structure: []gadget.VolumeStructure{
					{
						Name:   "u-boot",
						Type:   "bare",
						Size:   623000,
						Offset: asSizePtr(0),
						Content: []gadget.VolumeContent{
							{
								Image: "u-boot.imz",
							},
						},
					},
				},
			},
		},
	})
}

func (s *gadgetYamlTestSuite) TestReadGadgetYamlInvalidBootloader(c *C) {
	mockGadgetYamlBroken := []byte(`
volumes:
 name:
  bootloader: silo
`)

	err := ioutil.WriteFile(s.gadgetYamlPath, mockGadgetYamlBroken, 0644)
	c.Assert(err, IsNil)

	_, err = gadget.ReadInfo(s.dir, nil)
	c.Assert(err, ErrorMatches, "bootloader must be one of grub, u-boot, android-boot or lk")
}

func (s *gadgetYamlTestSuite) TestReadGadgetYamlEmptyBootloader(c *C) {
	mockGadgetYamlBroken := []byte(`
volumes:
 name:
  bootloader:
`)

	err := ioutil.WriteFile(s.gadgetYamlPath, mockGadgetYamlBroken, 0644)
	c.Assert(err, IsNil)

	_, err = gadget.ReadInfo(s.dir, &gadget.ModelConstraints{Classic: false})
	c.Assert(err, ErrorMatches, "bootloader not declared in any volume")
}

func (s *gadgetYamlTestSuite) TestReadGadgetYamlMissingBootloader(c *C) {
	err := ioutil.WriteFile(s.gadgetYamlPath, nil, 0644)
	c.Assert(err, IsNil)

	_, err = gadget.ReadInfo(s.dir, &gadget.ModelConstraints{Classic: false})
	c.Assert(err, ErrorMatches, "bootloader not declared in any volume")
}

func (s *gadgetYamlTestSuite) TestReadGadgetYamlInvalidDefaultsKey(c *C) {
	mockGadgetYamlBroken := []byte(`
defaults:
 foo:
  x: 1
`)

	err := ioutil.WriteFile(s.gadgetYamlPath, mockGadgetYamlBroken, 0644)
	c.Assert(err, IsNil)

	_, err = gadget.ReadInfo(s.dir, nil)
	c.Assert(err, ErrorMatches, `default stanza not keyed by "system" or snap-id: foo`)
}

func (s *gadgetYamlTestSuite) TestReadGadgetYamlInvalidConnection(c *C) {
	mockGadgetYamlBroken := `
connections:
 - @INVALID@
`
	tests := []struct {
		invalidConn string
		expectedErr string
	}{
		{``, `gadget connection plug cannot be empty`},
		{`foo:bar baz:quux`, `(?s).*unmarshal errors:.*`},
		{`plug: foo:`, `.*mapping values are not allowed in this context`},
		{`plug: ":"`, `.*in gadget connection plug: expected "\(<snap-id>\|system\):name" not ":"`},
		{`slot: "foo:"`, `.*in gadget connection slot: expected "\(<snap-id>\|system\):name" not "foo:"`},
		{`slot: foo:bar`, `gadget connection plug cannot be empty`},
	}

	for _, t := range tests {
		mockGadgetYamlBroken := strings.Replace(mockGadgetYamlBroken, "@INVALID@", t.invalidConn, 1)

		err := ioutil.WriteFile(s.gadgetYamlPath, []byte(mockGadgetYamlBroken), 0644)
		c.Assert(err, IsNil)

		_, err = gadget.ReadInfo(s.dir, nil)
		c.Check(err, ErrorMatches, t.expectedErr)
	}
}

func (s *gadgetYamlTestSuite) TestReadGadgetYamlVolumeUpdate(c *C) {
	err := ioutil.WriteFile(s.gadgetYamlPath, mockVolumeUpdateGadgetYaml, 0644)
	c.Assert(err, IsNil)

	ginfo, err := gadget.ReadInfo(s.dir, nil)
	c.Check(err, IsNil)
	c.Assert(ginfo, DeepEquals, &gadget.Info{
		Volumes: map[string]gadget.Volume{
			"bootloader": {
				Schema:     gadget.MBR,
				Bootloader: "u-boot",
				ID:         "0C",
				Structure: []gadget.VolumeStructure{
					{
						Label:       "system-boot",
						Offset:      asSizePtr(12345),
						OffsetWrite: mustParseGadgetRelativeOffset(c, "777"),
						Size:        88888,
						Type:        "0C",
						Filesystem:  "vfat",
						Content: []gadget.VolumeContent{{
							Source: "subdir/",
							Target: "/",
							Unpack: false,
						}},
						Update: gadget.VolumeUpdate{
							Edition: 5,
							Preserve: []string{
								"env.txt",
								"config.txt",
							},
						},
					},
				},
			},
		},
	})
}

func (s *gadgetYamlTestSuite) TestReadGadgetYamlVolumeUpdateUnhappy(c *C) {
	broken := bytes.Replace(mockVolumeUpdateGadgetYaml, []byte("edition: 5"), []byte("edition: borked"), 1)
	err := ioutil.WriteFile(s.gadgetYamlPath, broken, 0644)
	c.Assert(err, IsNil)

	_, err = gadget.ReadInfo(s.dir, nil)
	c.Check(err, ErrorMatches, `cannot parse gadget metadata: "edition" must be a positive number, not "borked"`)

	broken = bytes.Replace(mockVolumeUpdateGadgetYaml, []byte("edition: 5"), []byte("edition: -5"), 1)
	err = ioutil.WriteFile(s.gadgetYamlPath, broken, 0644)
	c.Assert(err, IsNil)

	_, err = gadget.ReadInfo(s.dir, nil)
	c.Check(err, ErrorMatches, `cannot parse gadget metadata: "edition" must be a positive number, not "-5"`)
}

func (s *gadgetYamlTestSuite) TestUnmarshalGadgetSize(c *C) {
	type foo struct {
		Size gadget.Size `yaml:"size"`
	}

	for i, tc := range []struct {
		s   string
		sz  gadget.Size
		err string
	}{
		{"1234", 1234, ""},
		{"1234M", 1234 * gadget.SizeMiB, ""},
		{"1234G", 1234 * gadget.SizeGiB, ""},
		{"0", 0, ""},
		{"a0M", 0, `cannot parse size "a0M": no numerical prefix.*`},
		{"-123", 0, `cannot parse size "-123": size cannot be negative`},
		{"123a", 0, `cannot parse size "123a": invalid suffix "a"`},
	} {
		c.Logf("tc: %v", i)

		var f foo
		err := yaml.Unmarshal([]byte(fmt.Sprintf("size: %s", tc.s)), &f)
		if tc.err != "" {
			c.Check(err, ErrorMatches, tc.err)
		} else {
			c.Check(err, IsNil)
			c.Check(f.Size, Equals, tc.sz)
		}
	}
}

func (s *gadgetYamlTestSuite) TestUnmarshalGadgetRelativeOffset(c *C) {
	type foo struct {
		OffsetWrite gadget.RelativeOffset `yaml:"offset-write"`
	}

	for i, tc := range []struct {
		s   string
		sz  *gadget.RelativeOffset
		err string
	}{
		{"1234", &gadget.RelativeOffset{Offset: 1234}, ""},
		{"1234M", &gadget.RelativeOffset{Offset: 1234 * gadget.SizeMiB}, ""},
		{"4096M", &gadget.RelativeOffset{Offset: 4096 * gadget.SizeMiB}, ""},
		{"0", &gadget.RelativeOffset{}, ""},
		{"mbr+0", &gadget.RelativeOffset{RelativeTo: gadget.MBR}, ""},
		{"foo+1234M", &gadget.RelativeOffset{RelativeTo: "foo", Offset: 1234 * gadget.SizeMiB}, ""},
		{"foo+1G", &gadget.RelativeOffset{RelativeTo: "foo", Offset: 1 * gadget.SizeGiB}, ""},
		{"foo+1G", &gadget.RelativeOffset{RelativeTo: "foo", Offset: 1 * gadget.SizeGiB}, ""},
		{"foo+4097M", nil, `cannot parse relative offset "foo\+4097M": offset above 4G limit`},
		{"foo+", nil, `cannot parse relative offset "foo\+": missing offset`},
		{"foo+++12", nil, `cannot parse relative offset "foo\+\+\+12": cannot parse offset "\+\+12": .*`},
		{"+12", nil, `cannot parse relative offset "\+12": missing volume name`},
		{"a0M", nil, `cannot parse relative offset "a0M": cannot parse offset "a0M": no numerical prefix.*`},
		{"-123", nil, `cannot parse relative offset "-123": cannot parse offset "-123": size cannot be negative`},
		{"123a", nil, `cannot parse relative offset "123a": cannot parse offset "123a": invalid suffix "a"`},
	} {
		c.Logf("tc: %v", i)

		var f foo
		err := yaml.Unmarshal([]byte(fmt.Sprintf("offset-write: %s", tc.s)), &f)
		if tc.err != "" {
			c.Check(err, ErrorMatches, tc.err)
		} else {
			c.Check(err, IsNil)
			c.Assert(tc.sz, NotNil, Commentf("test case %v data must be not-nil", i))
			c.Check(f.OffsetWrite, Equals, *tc.sz)
		}
	}
}

var classicModelConstraints = []*gadget.ModelConstraints{
	nil,
	{Classic: false, SystemSeed: false},
	{Classic: true, SystemSeed: false},
}

func (s *gadgetYamlTestSuite) TestReadGadgetYamlPCHappy(c *C) {
	err := ioutil.WriteFile(s.gadgetYamlPath, gadgetYamlPC, 0644)
	c.Assert(err, IsNil)

	for _, constraints := range classicModelConstraints {
		_, err = gadget.ReadInfo(s.dir, constraints)
		c.Assert(err, IsNil)
	}
}

func (s *gadgetYamlTestSuite) TestReadGadgetYamlRPiHappy(c *C) {
	err := ioutil.WriteFile(s.gadgetYamlPath, gadgetYamlRPi, 0644)
	c.Assert(err, IsNil)

	for _, constraints := range classicModelConstraints {
		_, err = gadget.ReadInfo(s.dir, constraints)
		c.Assert(err, IsNil)
	}
}

func (s *gadgetYamlTestSuite) TestReadGadgetYamlLkHappy(c *C) {
	err := ioutil.WriteFile(s.gadgetYamlPath, gadgetYamlLk, 0644)
	c.Assert(err, IsNil)

	for _, constraints := range classicModelConstraints {
		_, err = gadget.ReadInfo(s.dir, constraints)
		c.Assert(err, IsNil)
	}
}

func (s *gadgetYamlTestSuite) TestReadGadgetYamlLkLegacyHappy(c *C) {
	err := ioutil.WriteFile(s.gadgetYamlPath, gadgetYamlLkLegacy, 0644)
	c.Assert(err, IsNil)

	for _, constraints := range classicModelConstraints {
		_, err = gadget.ReadInfo(s.dir, constraints)
		c.Assert(err, IsNil)
	}
}

func (s *gadgetYamlTestSuite) TestValidateStructureType(c *C) {
	for i, tc := range []struct {
		s      string
		err    string
		schema string
	}{
		// legacy
		{"mbr", "", ""},
		// special case
		{"bare", "", ""},
		// plain MBR type
		{"0C", "", gadget.MBR},
		// GPT UUID
		{"21686148-6449-6E6F-744E-656564454649", "", gadget.GPT},
		// GPT UUID (lowercase)
		{"21686148-6449-6e6f-744e-656564454649", "", gadget.GPT},
		// hybrid ID
		{"EF,21686148-6449-6E6F-744E-656564454649", "", ""},
		// hybrid ID (UUID lowercase)
		{"EF,21686148-6449-6e6f-744e-656564454649", "", ""},
		// hybrid, partially lowercase UUID
		{"EF,aa686148-6449-6e6f-744E-656564454649", "", ""},
		// GPT UUID, partially lowercase
		{"aa686148-6449-6e6f-744E-656564454649", "", ""},
		// no type specified
		{"", `invalid type "": type is not specified`, ""},
		// plain MBR type without mbr schema
		{"0C", `invalid type "0C": MBR structure type with non-MBR schema ""`, ""},
		// GPT UUID with non GPT schema
		{"21686148-6449-6E6F-744E-656564454649", `invalid type "21686148-6449-6E6F-744E-656564454649": GUID structure type with non-GPT schema "mbr"`, gadget.MBR},
		// invalid
		{"1234", `invalid type "1234": invalid format`, ""},
		// outside of hex range
		{"FG", `invalid type "FG": invalid format`, ""},
		{"GG686148-6449-6E6F-744E-656564454649", `invalid type "GG686148-6449-6E6F-744E-656564454649": invalid format`, ""},
		// too long
		{"AA686148-6449-6E6F-744E-656564454649123", `invalid type "AA686148-6449-6E6F-744E-656564454649123": invalid format`, ""},
		// hybrid, missing MBR type
		{",AA686148-6449-6E6F-744E-656564454649", `invalid type ",AA686148-6449-6E6F-744E-656564454649": invalid format of hybrid type`, ""},
		// hybrid, missing GPT UUID
		{"EF,", `invalid type "EF,": invalid format of hybrid type`, ""},
		// hybrid, MBR type too long
		{"EFC,AA686148-6449-6E6F-744E-656564454649", `invalid type "EFC,AA686148-6449-6E6F-744E-656564454649": invalid format of hybrid type`, ""},
		// hybrid, GPT UUID too long
		{"EF,AAAA686148-6449-6E6F-744E-656564454649", `invalid type "EF,AAAA686148-6449-6E6F-744E-656564454649": invalid format of hybrid type`, ""},
		// GPT schema with non GPT type
		{"EF,AAAA686148-6449-6E6F-744E-656564454649", `invalid type "EF,AAAA686148-6449-6E6F-744E-656564454649": invalid format of hybrid type`, gadget.GPT},
	} {
		c.Logf("tc: %v %q", i, tc.s)

		err := gadget.ValidateVolumeStructure(&gadget.VolumeStructure{Type: tc.s, Size: 123}, &gadget.Volume{Schema: tc.schema})
		if tc.err != "" {
			c.Check(err, ErrorMatches, tc.err)
		} else {
			c.Check(err, IsNil)
		}
	}
}

func mustParseStructure(c *C, s string) *gadget.VolumeStructure {
	var v gadget.VolumeStructure
	err := yaml.Unmarshal([]byte(s), &v)
	c.Assert(err, IsNil)
	return &v
}

func (s *gadgetYamlTestSuite) TestValidateRole(c *C) {
	uuidType := `
type: 21686148-6449-6E6F-744E-656564454649
size: 1023
`
	bareType := `
type: bare
`
	mbrTooLarge := bareType + `
role: mbr
size: 467`
	mbrBadOffset := bareType + `
role: mbr
size: 446
offset: 123`
	mbrBadID := bareType + `
role: mbr
id: 123
size: 446`
	mbrBadFilesystem := bareType + `
role: mbr
size: 446
filesystem: vfat`
	mbrNoneFilesystem := `
type: bare
role: mbr
filesystem: none
size: 446`
	typeConflictsRole := `
type: bare
role: system-data
size: 1M`
	validSystemBoot := uuidType + `
role: system-boot
`
	validSystemSeed := uuidType + `
role: system-seed
`
	emptyRole := uuidType + `
role: system-boot
size: 123M
`
	bogusRole := uuidType + `
role: foobar
size: 123M
`
	legacyMBR := `
type: mbr
size: 446`
	legacyTypeMatchingRole := `
type: mbr
role: mbr
size: 446`
	legacyTypeConflictsRole := `
type: mbr
role: system-data
size: 446`
	legacyTypeAsMBRTooLarge := `
type: mbr
size: 447`
	vol := &gadget.Volume{}
	mbrVol := &gadget.Volume{Schema: gadget.MBR}
	for i, tc := range []struct {
		s   *gadget.VolumeStructure
		v   *gadget.Volume
		err string
	}{
		{mustParseStructure(c, validSystemBoot), vol, ""},
		// empty, ok too
		{mustParseStructure(c, emptyRole), vol, ""},
		// invalid role name
		{mustParseStructure(c, bogusRole), vol, `invalid role "foobar": unsupported role`},
		// the system-seed role
		{mustParseStructure(c, validSystemSeed), vol, ""},
		{mustParseStructure(c, validSystemSeed), vol, ""},
		{mustParseStructure(c, validSystemSeed), vol, ""},
		// mbr
		{mustParseStructure(c, mbrTooLarge), mbrVol, `invalid role "mbr": mbr structures cannot be larger than 446 bytes`},
		{mustParseStructure(c, mbrBadOffset), mbrVol, `invalid role "mbr": mbr structure must start at offset 0`},
		{mustParseStructure(c, mbrBadID), mbrVol, `invalid role "mbr": mbr structure must not specify partition ID`},
		{mustParseStructure(c, mbrBadFilesystem), mbrVol, `invalid role "mbr": mbr structures must not specify a file system`},
		// filesystem: none is ok for MBR
		{mustParseStructure(c, mbrNoneFilesystem), mbrVol, ""},
		// legacy, type: mbr treated like role: mbr
		{mustParseStructure(c, legacyMBR), mbrVol, ""},
		{mustParseStructure(c, legacyTypeMatchingRole), mbrVol, ""},
		{mustParseStructure(c, legacyTypeAsMBRTooLarge), mbrVol, `invalid implicit role "mbr": mbr structures cannot be larger than 446 bytes`},
		{mustParseStructure(c, legacyTypeConflictsRole), vol, `invalid role "system-data": conflicting legacy type: "mbr"`},
		// conflicting type/role
		{mustParseStructure(c, typeConflictsRole), vol, `invalid role "system-data": conflicting type: "bare"`},
	} {
		c.Logf("tc: %v %+v", i, tc.s)

		err := gadget.ValidateVolumeStructure(tc.s, tc.v)
		if tc.err != "" {
			c.Check(err, ErrorMatches, tc.err)
		} else {
			c.Check(err, IsNil)
		}
	}
}

func (s *gadgetYamlTestSuite) TestValidateFilesystem(c *C) {
	for i, tc := range []struct {
		s   string
		err string
	}{
		{"vfat", ""},
		{"ext4", ""},
		{"none", ""},
		{"btrfs", `invalid filesystem "btrfs"`},
	} {
		c.Logf("tc: %v %+v", i, tc.s)

		err := gadget.ValidateVolumeStructure(&gadget.VolumeStructure{Filesystem: tc.s, Type: "21686148-6449-6E6F-744E-656564454649", Size: 123}, &gadget.Volume{})
		if tc.err != "" {
			c.Check(err, ErrorMatches, tc.err)
		} else {
			c.Check(err, IsNil)
		}
	}
}

func (s *gadgetYamlTestSuite) TestValidateVolumeSchema(c *C) {
	for i, tc := range []struct {
		s   string
		err string
	}{
		{gadget.GPT, ""},
		{gadget.MBR, ""},
		// implicit GPT
		{"", ""},
		// invalid
		{"some", `invalid schema "some"`},
	} {
		c.Logf("tc: %v %+v", i, tc.s)

		err := gadget.ValidateVolume("name", &gadget.Volume{Schema: tc.s}, nil)
		if tc.err != "" {
			c.Check(err, ErrorMatches, tc.err)
		} else {
			c.Check(err, IsNil)
		}
	}
}

func (s *gadgetYamlTestSuite) TestValidateVolumeName(c *C) {

	for i, tc := range []struct {
		s   string
		err string
	}{
		{"valid", ""},
		{"still-valid", ""},
		{"123volume", ""},
		{"volume123", ""},
		{"PC", ""},
		{"PC123", ""},
		{"UPCASE", ""},
		// invalid
		{"-valid", "invalid name"},
		{"in+valid", "invalid name"},
		{"with whitespace", "invalid name"},
		{"", "invalid name"},
	} {
		c.Logf("tc: %v %+v", i, tc.s)

		err := gadget.ValidateVolume(tc.s, &gadget.Volume{}, nil)
		if tc.err != "" {
			c.Check(err, ErrorMatches, tc.err)
		} else {
			c.Check(err, IsNil)
		}
	}
}

func (s *gadgetYamlTestSuite) TestValidateVolumeDuplicateStructures(c *C) {
	err := gadget.ValidateVolume("name", &gadget.Volume{
		Structure: []gadget.VolumeStructure{
			{Name: "duplicate", Type: "bare", Size: 1024},
			{Name: "duplicate", Type: "21686148-6449-6E6F-744E-656564454649", Size: 2048},
		},
	}, nil)
	c.Assert(err, ErrorMatches, `structure name "duplicate" is not unique`)
}

func (s *gadgetYamlTestSuite) TestValidateVolumeDuplicateFsLabel(c *C) {
	err := gadget.ValidateVolume("name", &gadget.Volume{
		Structure: []gadget.VolumeStructure{
			{Label: "foo", Type: "21686148-6449-6E6F-744E-656564454123", Size: gadget.SizeMiB},
			{Label: "foo", Type: "21686148-6449-6E6F-744E-656564454649", Size: gadget.SizeMiB},
		},
	}, nil)
	c.Assert(err, ErrorMatches, `filesystem label "foo" is not unique`)

	// writable isn't special
	for _, x := range []struct {
		systemSeed bool
		label      string
		errMsg     string
	}{
		{false, "writable", `filesystem label "writable" is not unique`},
		{false, "ubuntu-data", `filesystem label "ubuntu-data" is not unique`},
		{true, "writable", `filesystem label "writable" is not unique`},
		{true, "ubuntu-data", `filesystem label "ubuntu-data" is not unique`},
	} {
		for _, constraints := range []*gadget.ModelConstraints{
			{Classic: false, SystemSeed: x.systemSeed},
			{Classic: true, SystemSeed: x.systemSeed},
		} {
			err = gadget.ValidateVolume("name", &gadget.Volume{
				Structure: []gadget.VolumeStructure{{
					Name:  "data1",
					Role:  gadget.SystemData,
					Label: x.label,
					Type:  "21686148-6449-6E6F-744E-656564454123",
					Size:  gadget.SizeMiB,
				}, {
					Name:  "data2",
					Role:  gadget.SystemData,
					Label: x.label,
					Type:  "21686148-6449-6E6F-744E-656564454649",
					Size:  gadget.SizeMiB,
				}},
			}, constraints)
			c.Assert(err, ErrorMatches, x.errMsg)
		}
	}

	// nor is system-boot
	err = gadget.ValidateVolume("name", &gadget.Volume{
		Structure: []gadget.VolumeStructure{{
			Name:  "boot1",
			Label: "system-boot",
			Type:  "EF,C12A7328-F81F-11D2-BA4B-00A0C93EC93B",
			Size:  gadget.SizeMiB,
		}, {
			Name:  "boot2",
			Label: "system-boot",
			Type:  "EF,C12A7328-F81F-11D2-BA4B-00A0C93EC93B",
			Size:  gadget.SizeMiB,
		}},
	}, nil)
	c.Assert(err, ErrorMatches, `filesystem label "system-boot" is not unique`)
}

func (s *gadgetYamlTestSuite) TestValidateVolumeErrorsWrapped(c *C) {
	err := gadget.ValidateVolume("name", &gadget.Volume{
		Structure: []gadget.VolumeStructure{
			{Type: "bare", Size: 1024},
			{Type: "bogus", Size: 1024},
		},
	}, nil)
	c.Assert(err, ErrorMatches, `invalid structure #1: invalid type "bogus": invalid format`)

	err = gadget.ValidateVolume("name", &gadget.Volume{
		Structure: []gadget.VolumeStructure{
			{Type: "bare", Size: 1024},
			{Type: "bogus", Size: 1024, Name: "foo"},
		},
	}, nil)
	c.Assert(err, ErrorMatches, `invalid structure #1 \("foo"\): invalid type "bogus": invalid format`)

	err = gadget.ValidateVolume("name", &gadget.Volume{
		Structure: []gadget.VolumeStructure{
			{Type: "bare", Name: "foo", Size: 1024, Content: []gadget.VolumeContent{{Source: "foo"}}},
		},
	}, nil)
	c.Assert(err, ErrorMatches, `invalid structure #0 \("foo"\): invalid content #0: cannot use non-image content for bare file system`)
}

func (s *gadgetYamlTestSuite) TestValidateStructureContent(c *C) {
	bareOnlyOk := `
type: bare
size: 1M
content:
  - image: foo.img
`
	bareMixed := `
type: bare
size: 1M
content:
  - image: foo.img
  - source: foo
    target: bar
`
	bareMissing := `
type: bare
size: 1M
content:
  - offset: 123
`
	fsOk := `
type: 21686148-6449-6E6F-744E-656564454649
filesystem: ext4
size: 1M
content:
  - source: foo
    target: bar
`
	fsMixed := `
type: 21686148-6449-6E6F-744E-656564454649
filesystem: ext4
size: 1M
content:
  - source: foo
    target: bar
  - image: foo.img
`
	fsMissing := `
type: 21686148-6449-6E6F-744E-656564454649
filesystem: ext4
size: 1M
content:
  - source: foo
`

	for i, tc := range []struct {
		s   *gadget.VolumeStructure
		v   *gadget.Volume
		err string
	}{
		{mustParseStructure(c, bareOnlyOk), nil, ""},
		{mustParseStructure(c, bareMixed), nil, `invalid content #1: cannot use non-image content for bare file system`},
		{mustParseStructure(c, bareMissing), nil, `invalid content #0: missing image file name`},
		{mustParseStructure(c, fsOk), nil, ""},
		{mustParseStructure(c, fsMixed), nil, `invalid content #1: cannot use image content for non-bare file system`},
		{mustParseStructure(c, fsMissing), nil, `invalid content #0: missing source or target`},
	} {
		c.Logf("tc: %v %+v", i, tc.s)

		err := gadget.ValidateVolumeStructure(tc.s, &gadget.Volume{})
		if tc.err != "" {
			c.Check(err, ErrorMatches, tc.err)
		} else {
			c.Check(err, IsNil)
		}
	}
}

func (s *gadgetYamlTestSuite) TestValidateStructureAndContentRelativeOffset(c *C) {
	gadgetYamlHeader := `
volumes:
  pc:
    bootloader: grub
    structure:
      - name: my-name-is
        type: mbr
        size: 440
        content:
          - image: pc-boot.img`

	gadgetYamlBadStructureName := gadgetYamlHeader + `
      - name: other-name
        type: DA,21686148-6449-6E6F-744E-656564454649
        size: 1M
        offset: 1M
        offset-write: bad-name+92
        content:
          - image: pc-core.img
`
	gadgetYamlBadContentName := gadgetYamlHeader + `
      - name: other-name
        type: DA,21686148-6449-6E6F-744E-656564454649
        size: 1M
        offset: 1M
        offset-write: my-name-is+92
        content:
          - image: pc-core.img
            offset-write: bad-name+123
`

	err := ioutil.WriteFile(s.gadgetYamlPath, []byte(gadgetYamlBadStructureName), 0644)
	c.Assert(err, IsNil)

	_, err = gadget.ReadInfo(s.dir, nil)
	c.Check(err, ErrorMatches, `invalid volume "pc": structure #1 \("other-name"\) refers to an unknown structure "bad-name"`)

	err = ioutil.WriteFile(s.gadgetYamlPath, []byte(gadgetYamlBadContentName), 0644)
	c.Assert(err, IsNil)

	_, err = gadget.ReadInfo(s.dir, nil)
	c.Check(err, ErrorMatches, `invalid volume "pc": structure #1 \("other-name"\), content #0 \("pc-core.img"\) refers to an unknown structure "bad-name"`)

}

func (s *gadgetYamlTestSuite) TestValidateStructureUpdatePreserveOnlyForFs(c *C) {
	gv := &gadget.Volume{}

	err := gadget.ValidateVolumeStructure(&gadget.VolumeStructure{
		Type:   "bare",
		Update: gadget.VolumeUpdate{Preserve: []string{"foo"}},
		Size:   512,
	}, gv)
	c.Check(err, ErrorMatches, "preserving files during update is not supported for non-filesystem structures")

	err = gadget.ValidateVolumeStructure(&gadget.VolumeStructure{
		Type:   "21686148-6449-6E6F-744E-656564454649",
		Update: gadget.VolumeUpdate{Preserve: []string{"foo"}},
		Size:   512,
	}, gv)
	c.Check(err, ErrorMatches, "preserving files during update is not supported for non-filesystem structures")

	err = gadget.ValidateVolumeStructure(&gadget.VolumeStructure{
		Type:       "21686148-6449-6E6F-744E-656564454649",
		Filesystem: "vfat",
		Update:     gadget.VolumeUpdate{Preserve: []string{"foo"}},
		Size:       512,
	}, gv)
	c.Check(err, IsNil)
}

func (s *gadgetYamlTestSuite) TestValidateStructureUpdatePreserveDuplicates(c *C) {
	gv := &gadget.Volume{}

	err := gadget.ValidateVolumeStructure(&gadget.VolumeStructure{
		Type:       "21686148-6449-6E6F-744E-656564454649",
		Filesystem: "vfat",
		Update:     gadget.VolumeUpdate{Edition: 1, Preserve: []string{"foo", "bar"}},
		Size:       512,
	}, gv)
	c.Check(err, IsNil)

	err = gadget.ValidateVolumeStructure(&gadget.VolumeStructure{
		Type:       "21686148-6449-6E6F-744E-656564454649",
		Filesystem: "vfat",
		Update:     gadget.VolumeUpdate{Edition: 1, Preserve: []string{"foo", "bar", "foo"}},
		Size:       512,
	}, gv)
	c.Check(err, ErrorMatches, `duplicate "preserve" entry "foo"`)
}

func (s *gadgetYamlTestSuite) TestValidateStructureSizeRequired(c *C) {

	gv := &gadget.Volume{}

	err := gadget.ValidateVolumeStructure(&gadget.VolumeStructure{
		Type:   "bare",
		Update: gadget.VolumeUpdate{Preserve: []string{"foo"}},
	}, gv)
	c.Check(err, ErrorMatches, "missing size")

	err = gadget.ValidateVolumeStructure(&gadget.VolumeStructure{
		Type:       "21686148-6449-6E6F-744E-656564454649",
		Filesystem: "vfat",
		Update:     gadget.VolumeUpdate{Preserve: []string{"foo"}},
	}, gv)
	c.Check(err, ErrorMatches, "missing size")

	err = gadget.ValidateVolumeStructure(&gadget.VolumeStructure{
		Type:       "21686148-6449-6E6F-744E-656564454649",
		Filesystem: "vfat",
		Size:       mustParseGadgetSize(c, "123M"),
		Update:     gadget.VolumeUpdate{Preserve: []string{"foo"}},
	}, gv)
	c.Check(err, IsNil)
}

func (s *gadgetYamlTestSuite) TestValidateLayoutOverlapPreceding(c *C) {
	overlappingGadgetYaml := `
volumes:
  pc:
    bootloader: grub
    structure:
      - name: mbr
        type: mbr
        size: 440
        content:
          - image: pc-boot.img
      - name: other-name
        type: DA,21686148-6449-6E6F-744E-656564454649
        size: 1M
        offset: 200
        content:
          - image: pc-core.img
`
	err := ioutil.WriteFile(s.gadgetYamlPath, []byte(overlappingGadgetYaml), 0644)
	c.Assert(err, IsNil)

	_, err = gadget.ReadInfo(s.dir, nil)
	c.Check(err, ErrorMatches, `invalid volume "pc": structure #1 \("other-name"\) overlaps with the preceding structure #0 \("mbr"\)`)
}

func (s *gadgetYamlTestSuite) TestValidateLayoutOverlapOutOfOrder(c *C) {
	outOfOrderGadgetYaml := `
volumes:
  pc:
    bootloader: grub
    structure:
      - name: overlaps-with-foo
        type: DA,21686148-6449-6E6F-744E-656564454649
        size: 1M
        offset: 200
        content:
          - image: pc-core.img
      - name: foo
        type: DA,21686148-6449-6E6F-744E-656564454648
        size: 1M
        offset: 100
        filesystem: vfat
`
	err := ioutil.WriteFile(s.gadgetYamlPath, []byte(outOfOrderGadgetYaml), 0644)
	c.Assert(err, IsNil)

	_, err = gadget.ReadInfo(s.dir, nil)
	c.Check(err, ErrorMatches, `invalid volume "pc": structure #0 \("overlaps-with-foo"\) overlaps with the preceding structure #1 \("foo"\)`)
}

func (s *gadgetYamlTestSuite) TestValidateCrossStructureMBRFixedOffset(c *C) {
	gadgetYaml := `
volumes:
  pc:
    bootloader: grub
    structure:
      - name: other-name
        type: DA,21686148-6449-6E6F-744E-656564454649
        size: 1M
        offset: 500
        content:
          - image: pc-core.img
      - name: mbr
        type: mbr
        size: 440
        offset: 0
        content:
          - image: pc-boot.img
`
	err := ioutil.WriteFile(s.gadgetYamlPath, []byte(gadgetYaml), 0644)
	c.Assert(err, IsNil)

	_, err = gadget.ReadInfo(s.dir, nil)
	c.Check(err, IsNil)
}

func (s *gadgetYamlTestSuite) TestValidateCrossStructureMBRDefaultOffsetInvalid(c *C) {
	gadgetYaml := `
volumes:
  pc:
    bootloader: grub
    structure:
      - name: other-name
        type: DA,21686148-6449-6E6F-744E-656564454649
        size: 1M
        offset: 500
        content:
          - image: pc-core.img
      - name: mbr
        type: mbr
        size: 440
        content:
          - image: pc-boot.img
`
	err := ioutil.WriteFile(s.gadgetYamlPath, []byte(gadgetYaml), 0644)
	c.Assert(err, IsNil)

	_, err = gadget.ReadInfo(s.dir, nil)
	c.Check(err, ErrorMatches, `invalid volume "pc": structure #1 \("mbr"\) has "mbr" role and must start at offset 0`)
}

type gadgetTestSuite struct{}

var _ = Suite(&gadgetTestSuite{})

func (s *gadgetTestSuite) TestEffectiveRole(c *C) {
	// no role set
	vs := gadget.VolumeStructure{Role: ""}
	c.Check(vs.EffectiveRole(), Equals, "")

	// explicitly set role trumps all
	vs = gadget.VolumeStructure{Role: "foobar", Type: gadget.MBR, Label: gadget.SystemBoot}

	c.Check(vs.EffectiveRole(), Equals, "foobar")

	vs = gadget.VolumeStructure{Role: gadget.MBR}
	c.Check(vs.EffectiveRole(), Equals, gadget.MBR)

	// legacy fallback
	vs = gadget.VolumeStructure{Role: "", Type: gadget.MBR}
	c.Check(vs.EffectiveRole(), Equals, gadget.MBR)

	// fallback role based on fs label applies only to system-boot
	vs = gadget.VolumeStructure{Role: "", Label: gadget.SystemBoot}
	c.Check(vs.EffectiveRole(), Equals, gadget.SystemBoot)
	vs = gadget.VolumeStructure{Role: "", Label: gadget.SystemData}
	c.Check(vs.EffectiveRole(), Equals, "")
	vs = gadget.VolumeStructure{Role: "", Label: gadget.SystemSeed}
	c.Check(vs.EffectiveRole(), Equals, "")
}

func (s *gadgetTestSuite) TestEffectiveFilesystemLabel(c *C) {
	// no label, and no role set
	vs := gadget.VolumeStructure{Role: ""}
	c.Check(vs.EffectiveFilesystemLabel(), Equals, "")

	// explicitly set label
	vs = gadget.VolumeStructure{Label: "my-label"}
	c.Check(vs.EffectiveFilesystemLabel(), Equals, "my-label")

	// inferred based on role
	vs = gadget.VolumeStructure{Role: gadget.SystemData, Label: "unused-label"}
	c.Check(vs.EffectiveFilesystemLabel(), Equals, gadget.ImplicitSystemDataLabel)
	vs = gadget.VolumeStructure{Role: gadget.SystemData}
	c.Check(vs.EffectiveFilesystemLabel(), Equals, gadget.ImplicitSystemDataLabel)

	// only system-data role is special
	vs = gadget.VolumeStructure{Role: gadget.SystemBoot}
	c.Check(vs.EffectiveFilesystemLabel(), Equals, "")
}

func (s *gadgetYamlTestSuite) TestEnsureVolumeConsistency(c *C) {
	state := func(seed bool, label string) *gadget.ValidationState {
		systemDataVolume := &gadget.VolumeStructure{Label: label}
		systemSeedVolume := (*gadget.VolumeStructure)(nil)
		if seed {
			systemSeedVolume = &gadget.VolumeStructure{}
		}
		return &gadget.ValidationState{
			SystemSeed: systemSeedVolume,
			SystemData: systemDataVolume,
		}
	}

	for i, tc := range []struct {
		s   *gadget.ValidationState
		err string
	}{

		// we have the system-seed role
		{state(true, ""), ""},
		{state(true, "foobar"), "system-data structure must not have a label"},
		{state(true, "writable"), "system-data structure must not have a label"},
		{state(true, "ubuntu-data"), "system-data structure must not have a label"},

		// we don't have the system-seed role (old systems)
		{state(false, ""), ""}, // implicit is ok
		{state(false, "foobar"), `.* must have an implicit label or "writable", not "foobar"`},
		{state(false, "writable"), ""},
		{state(false, "ubuntu-data"), `.* must have an implicit label or "writable", not "ubuntu-data"`},
	} {
		c.Logf("tc: %v %p %v", i, tc.s.SystemSeed, tc.s.SystemData.Label)

		err := gadget.EnsureVolumeConsistency(tc.s, nil)
		if tc.err != "" {
			c.Assert(err, ErrorMatches, tc.err)
		} else {
			c.Check(err, IsNil)
		}
	}

	// Check system-seed label
	for i, tc := range []struct {
		l   string
		err string
	}{
		{"", ""},
		{"foobar", "system-seed structure must not have a label"},
		{"ubuntu-seed", "system-seed structure must not have a label"},
	} {
		c.Logf("tc: %v %v", i, tc.l)
		s := state(true, "")
		s.SystemSeed.Label = tc.l
		err := gadget.EnsureVolumeConsistency(s, nil)
		if tc.err != "" {
			c.Assert(err, ErrorMatches, tc.err)
		} else {
			c.Check(err, IsNil)
		}
	}

	// Check system-seed without system-data
	vs := &gadget.ValidationState{}
	err := gadget.EnsureVolumeConsistency(vs, nil)
	c.Assert(err, IsNil)
	vs.SystemSeed = &gadget.VolumeStructure{}
	err = gadget.EnsureVolumeConsistency(vs, nil)
	c.Assert(err, ErrorMatches, "the system-seed role requires system-data to be defined")
}

func (s *gadgetYamlTestSuite) TestGadgetConsistencyWithoutConstraints(c *C) {
	for i, tc := range []struct {
		role  string
		label string
		err   string
	}{
		// when constraints are nil, the system-seed role and ubuntu-data label on the
		// system-data structure should be consistent
		{"system-seed", "", ""},
		{"system-seed", "writable", ".* system-data structure must not have a label"},
		{"system-seed", "ubuntu-data", ".* system-data structure must not have a label"},
		{"", "", ""},
		{"", "writable", ""},
		{"", "ubuntu-data", `.* must have an implicit label or "writable", not "ubuntu-data"`},
	} {
		c.Logf("tc: %v %v %v", i, tc.role, tc.label)
		b := &bytes.Buffer{}

		fmt.Fprintf(b, `
volumes:
  pc:
    bootloader: grub
    schema: mbr
    structure:`)

		if tc.role == "system-seed" {
			fmt.Fprintf(b, `
      - name: Recovery
        size: 10M
        type: 83
        role: system-seed`)
		}

		fmt.Fprintf(b, `
      - name: Data
        size: 10M
        type: 83
        role: system-data
        filesystem-label: %s`, tc.label)

		err := ioutil.WriteFile(s.gadgetYamlPath, b.Bytes(), 0644)
		c.Assert(err, IsNil)

		_, err = gadget.ReadInfo(s.dir, nil)
		if tc.err != "" {
			c.Assert(err, ErrorMatches, tc.err)

		} else {
			c.Check(err, IsNil)
		}
	}
}

func (s *gadgetYamlTestSuite) TestGadgetConsistencyWithConstraints(c *C) {
	bloader := `
volumes:
  pc:
    bootloader: grub
    schema: mbr
    structure:`

	for i, tc := range []struct {
		role       string
		label      string
		systemSeed bool
		err        string
	}{
		// when constraints are nil, the system-seed role and ubuntu-data label on the
		// system-data structure should be consistent
		{"system-seed", "", true, ""},
		{"system-seed", "", false, `.* model does not support the system-seed role`},
		{"system-seed", "writable", true, ".* system-data structure must not have a label"},
		{"system-seed", "writable", false, `.* model does not support the system-seed role`},
		{"system-seed", "ubuntu-data", true, ".* system-data structure must not have a label"},
		{"system-seed", "ubuntu-data", false, `.* model does not support the system-seed role`},
		{"", "writable", true, `.* model requires system-seed structure, but none was found`},
		{"", "writable", false, ""},
		{"", "ubuntu-data", true, `.* model requires system-seed structure, but none was found`},
		{"", "ubuntu-data", false, `.* must have an implicit label or "writable", not "ubuntu-data"`},
	} {
		c.Logf("tc: %v %v %v %v", i, tc.role, tc.label, tc.systemSeed)
		b := &bytes.Buffer{}

		fmt.Fprintf(b, bloader)
		if tc.role == "system-seed" {
			fmt.Fprintf(b, `
      - name: Recovery
        size: 10M
        type: 83
        role: system-seed`)
		}

		fmt.Fprintf(b, `
      - name: Data
        size: 10M
        type: 83
        role: system-data
        filesystem-label: %s`, tc.label)

		err := ioutil.WriteFile(s.gadgetYamlPath, b.Bytes(), 0644)
		c.Assert(err, IsNil)

		constraints := &gadget.ModelConstraints{
			Classic:    false,
			SystemSeed: tc.systemSeed,
		}

		_, err = gadget.ReadInfo(s.dir, constraints)
		if tc.err != "" {
			c.Assert(err, ErrorMatches, tc.err)
		} else {
			c.Check(err, IsNil)
		}
	}

	// test error with no volumes
	err := ioutil.WriteFile(s.gadgetYamlPath, []byte(bloader), 0644)
	c.Assert(err, IsNil)
	constraints := &gadget.ModelConstraints{
		SystemSeed: true,
	}
	_, err = gadget.ReadInfo(s.dir, constraints)
	c.Assert(err, ErrorMatches, ".*: model requires system-seed partition, but no system-seed or system-data partition found")
}

func (s *gadgetYamlTestSuite) TestGadgetReadInfoVsFromMeta(c *C) {
	err := ioutil.WriteFile(s.gadgetYamlPath, gadgetYamlPC, 0644)
	c.Assert(err, IsNil)

	constraints := &gadget.ModelConstraints{
		Classic: false,
	}

	giRead, err := gadget.ReadInfo(s.dir, constraints)
	c.Check(err, IsNil)

	giMeta, err := gadget.InfoFromGadgetYaml(gadgetYamlPC, constraints)
	c.Check(err, IsNil)

	c.Assert(giRead, DeepEquals, giMeta)
}

var (
	classicConstraints = &gadget.ModelConstraints{
		Classic: true,
	}
	coreConstraints = &gadget.ModelConstraints{
		Classic: false,
	}
)

func (s *gadgetYamlTestSuite) TestGadgetFromMetaEmpty(c *C) {
	// this is ok for classic
	giClassic, err := gadget.InfoFromGadgetYaml([]byte(""), classicConstraints)
	c.Check(err, IsNil)
	c.Assert(giClassic, DeepEquals, &gadget.Info{})

	// but not so much for core
	giCore, err := gadget.InfoFromGadgetYaml([]byte(""), coreConstraints)
	c.Check(err, ErrorMatches, "bootloader not declared in any volume")
	c.Assert(giCore, IsNil)
}

<<<<<<< HEAD
func (s *gadgetYamlTestSuite) TestPositionedVolumeFromGadgetMultiVolume(c *C) {
	err := ioutil.WriteFile(s.gadgetYamlPath, mockMultiVolumeGadgetYaml, 0644)
	c.Assert(err, IsNil)

	_, err = gadget.PositionedVolumeFromGadget(s.dir)
	c.Assert(err, ErrorMatches, "cannot position multiple volumes yet")
}

func (s *gadgetYamlTestSuite) TestPositionedVolumeFromGadgetHappy(c *C) {
	err := ioutil.WriteFile(s.gadgetYamlPath, gadgetYamlPC, 0644)
	c.Assert(err, IsNil)
	for _, fn := range []string{"pc-boot.img", "pc-core.img"} {
		err = ioutil.WriteFile(filepath.Join(s.dir, fn), nil, 0644)
		c.Assert(err, IsNil)
	}

	lv, err := gadget.PositionedVolumeFromGadget(s.dir)
	c.Assert(err, IsNil)
	c.Assert(lv.Volume.Bootloader, Equals, "grub")
	// mbr, bios-boot, efi-system
	c.Assert(lv.LaidOutStructure, HasLen, 3)
=======
type gadgetCompatibilityTestSuite struct{}

var _ = Suite(&gadgetCompatibilityTestSuite{})

func (s *gadgetCompatibilityTestSuite) TestGadgetIsCompatibleSelf(c *C) {
	giPC1, err := gadget.InfoFromGadgetYaml(gadgetYamlPC, coreConstraints)
	c.Assert(err, IsNil)
	giPC2, err := gadget.InfoFromGadgetYaml(gadgetYamlPC, coreConstraints)
	c.Assert(err, IsNil)

	err = gadget.IsCompatible(giPC1, giPC2)
	c.Check(err, IsNil)
}

func (s *gadgetCompatibilityTestSuite) TestGadgetIsCompatibleBadVolume(c *C) {
	var mockYaml = []byte(`
volumes:
  volumename:
    schema: mbr
    bootloader: u-boot
    id: 0C
`)

	var mockOtherYaml = []byte(`
volumes:
  volumename-other:
    schema: mbr
    bootloader: u-boot
    id: 0C
`)
	var mockManyYaml = []byte(`
volumes:
  volumename:
    schema: mbr
    bootloader: u-boot
    id: 0C
  volumename-many:
    schema: mbr
    id: 0C
`)
	var mockBadIDYaml = []byte(`
volumes:
  volumename:
    schema: mbr
    bootloader: u-boot
    id: 0D
`)
	var mockSchemaYaml = []byte(`
volumes:
  volumename:
    schema: gpt
    bootloader: u-boot
    id: 0C
`)
	var mockBootloaderYaml = []byte(`
volumes:
  volumename:
    schema: mbr
    bootloader: grub
    id: 0C
`)
	var mockBadStructureSizeYaml = []byte(`
volumes:
  volumename:
    schema: mbr
    bootloader: grub
    id: 0C
    structure:
      - name: bad-size
        size: 99999
        type: 0C
`)
	for _, tc := range []struct {
		gadgetYaml []byte
		err        string
	}{
		{mockOtherYaml, `cannot find entry for volume "volumename" in updated gadget info`},
		{mockManyYaml, "gadgets with multiple volumes are unsupported"},
		{mockBadStructureSizeYaml, `cannot lay out the new volume: cannot lay out volume, structure #0 \("bad-size"\) size is not a multiple of sector size 512`},
		{mockBadIDYaml, "incompatible layout change: incompatible ID change from 0C to 0D"},
		{mockSchemaYaml, "incompatible layout change: incompatible schema change from mbr to gpt"},
		{mockBootloaderYaml, "incompatible layout change: incompatible bootloader change from u-boot to grub"},
	} {
		c.Logf("trying: %v\n", string(tc.gadgetYaml))
		gi, err := gadget.InfoFromGadgetYaml(mockYaml, coreConstraints)
		c.Assert(err, IsNil)
		giNew, err := gadget.InfoFromGadgetYaml(tc.gadgetYaml, coreConstraints)
		c.Assert(err, IsNil)
		err = gadget.IsCompatible(gi, giNew)
		if tc.err == "" {
			c.Check(err, IsNil)
		} else {
			c.Check(err, ErrorMatches, tc.err)
		}

	}
}

func (s *gadgetCompatibilityTestSuite) TestGadgetIsCompatibleBadStructure(c *C) {
	var baseYaml = `
volumes:
  volumename:
    schema: gpt
    bootloader: grub
    id: 0C
    structure:`
	var mockYaml = baseYaml + `
      - name: legit
        size: 2M
        type: 00000000-0000-0000-0000-0000deadbeef
        filesystem: ext4
        filesystem-label: fs-legit
`
	var mockBadStructureTypeYaml = baseYaml + `
      - name: legit
        size: 2M
        type: 00000000-0000-0000-0000-0000deadcafe
        filesystem: ext4
        filesystem-label: fs-legit
`
	var mockBadFsYaml = baseYaml + `
      - name: legit
        size: 2M
        type: 00000000-0000-0000-0000-0000deadbeef
        filesystem: vfat
        filesystem-label: fs-legit
`
	var mockBadOffsetYaml = baseYaml + `
      - name: legit
        size: 2M
        type: 00000000-0000-0000-0000-0000deadbeef
        filesystem: ext4
        offset: 1M
        filesystem-label: fs-legit
`
	var mockBadLabelYaml = baseYaml + `
      - name: legit
        size: 2M
        type: 00000000-0000-0000-0000-0000deadbeef
        filesystem: ext4
        filesystem-label: fs-non-legit
`
	var mockGPTBadNameYaml = baseYaml + `
      - name: non-legit
        size: 2M
        type: 00000000-0000-0000-0000-0000deadbeef
        filesystem: ext4
        filesystem-label: fs-legit
`

	for i, tc := range []struct {
		gadgetYaml string
		err        string
	}{
		{mockYaml, ``},
		{mockBadStructureTypeYaml, `incompatible layout change: incompatible structure #0 \("legit"\) change: cannot change structure type from "00000000-0000-0000-0000-0000deadbeef" to "00000000-0000-0000-0000-0000deadcafe"`},
		{mockBadFsYaml, `incompatible layout change: incompatible structure #0 \("legit"\) change: cannot change filesystem from "ext4" to "vfat"`},
		{mockBadOffsetYaml, `incompatible layout change: incompatible structure #0 \("legit"\) change: cannot change structure offset from unspecified to 1048576`},
		{mockBadLabelYaml, `incompatible layout change: incompatible structure #0 \("legit"\) change: cannot change filesystem label from "fs-legit" to "fs-non-legit"`},
		{mockGPTBadNameYaml, `incompatible layout change: incompatible structure #0 \("non-legit"\) change: cannot change structure name from "legit" to "non-legit"`},
	} {
		c.Logf("trying: %d %v\n", i, string(tc.gadgetYaml))
		gi, err := gadget.InfoFromGadgetYaml([]byte(mockYaml), coreConstraints)
		c.Assert(err, IsNil)
		giNew, err := gadget.InfoFromGadgetYaml([]byte(tc.gadgetYaml), coreConstraints)
		c.Assert(err, IsNil)
		err = gadget.IsCompatible(gi, giNew)
		if tc.err == "" {
			c.Check(err, IsNil)
		} else {
			c.Check(err, ErrorMatches, tc.err)
		}

	}
}

func (s *gadgetCompatibilityTestSuite) TestGadgetIsCompatibleStructureNameMBR(c *C) {
	var baseYaml = `
volumes:
  volumename:
    schema: mbr
    bootloader: grub
    id: 0C
    structure:`
	var mockYaml = baseYaml + `
      - name: legit
        size: 2M
        type: 0A
`
	var mockMBRNameOkYaml = baseYaml + `
      - name: non-legit
        size: 2M
        type: 0A
`

	gi, err := gadget.InfoFromGadgetYaml([]byte(mockYaml), coreConstraints)
	c.Assert(err, IsNil)
	giNew, err := gadget.InfoFromGadgetYaml([]byte(mockMBRNameOkYaml), coreConstraints)
	c.Assert(err, IsNil)
	err = gadget.IsCompatible(gi, giNew)
	c.Check(err, IsNil)
>>>>>>> 61cbb918
}<|MERGE_RESOLUTION|>--- conflicted
+++ resolved
@@ -1623,7 +1623,6 @@
 	c.Assert(giCore, IsNil)
 }
 
-<<<<<<< HEAD
 func (s *gadgetYamlTestSuite) TestPositionedVolumeFromGadgetMultiVolume(c *C) {
 	err := ioutil.WriteFile(s.gadgetYamlPath, mockMultiVolumeGadgetYaml, 0644)
 	c.Assert(err, IsNil)
@@ -1645,7 +1644,8 @@
 	c.Assert(lv.Volume.Bootloader, Equals, "grub")
 	// mbr, bios-boot, efi-system
 	c.Assert(lv.LaidOutStructure, HasLen, 3)
-=======
+}
+
 type gadgetCompatibilityTestSuite struct{}
 
 var _ = Suite(&gadgetCompatibilityTestSuite{})
@@ -1847,5 +1847,4 @@
 	c.Assert(err, IsNil)
 	err = gadget.IsCompatible(gi, giNew)
 	c.Check(err, IsNil)
->>>>>>> 61cbb918
 }