--- conflicted
+++ resolved
@@ -160,12 +160,7 @@
 		if model.Base() != "core20" {
 			return fmt.Errorf("cannot preseed the image for a model other than core20")
 		}
-<<<<<<< HEAD
-		// TODO: support signing key
-		return preseedCore20(opts.PrepareDir, opts.AppArmorKernelFeaturesDir)
-=======
-		return preseedCore20(opts.PrepareDir, opts.PreseedSignKey)
->>>>>>> 0f424715
+		return preseedCore20(opts.PrepareDir, opts.PreseedSignKey, opts.AppArmorKernelFeaturesDir)
 	}
 
 	return nil
