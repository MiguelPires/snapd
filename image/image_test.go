// -*- Mode: Go; indent-tabs-mode: t -*-

/*
 * Copyright (C) 2014-2018 Canonical Ltd
 *
 * This program is free software: you can redistribute it and/or modify
 * it under the terms of the GNU General Public License version 3 as
 * published by the Free Software Foundation.
 *
 * This program is distributed in the hope that it will be useful,
 * but WITHOUT ANY WARRANTY; without even the implied warranty of
 * MERCHANTABILITY or FITNESS FOR A PARTICULAR PURPOSE.  See the
 * GNU General Public License for more details.
 *
 * You should have received a copy of the GNU General Public License
 * along with this program.  If not, see <http://www.gnu.org/licenses/>.
 *
 */

package image_test

import (
	"bytes"
	"context"
	"fmt"
	"io/ioutil"
	"net/url"
	"os"
	"path/filepath"
	"strings"
	"testing"
	"time"

	. "gopkg.in/check.v1"

	"github.com/snapcore/snapd/asserts"
	"github.com/snapcore/snapd/asserts/assertstest"
	"github.com/snapcore/snapd/bootloader"
	"github.com/snapcore/snapd/bootloader/bootloadertest"
	"github.com/snapcore/snapd/dirs"
	"github.com/snapcore/snapd/image"
	"github.com/snapcore/snapd/osutil"
	"github.com/snapcore/snapd/overlord/auth"
	"github.com/snapcore/snapd/progress"
	"github.com/snapcore/snapd/seed"
	"github.com/snapcore/snapd/seed/seedtest"
	"github.com/snapcore/snapd/snap"
	"github.com/snapcore/snapd/snap/snaptest"
	"github.com/snapcore/snapd/store"
	"github.com/snapcore/snapd/testutil"
)

type emptyStore struct{}

func (s *emptyStore) SnapAction(context.Context, []*store.CurrentSnap, []*store.SnapAction, *auth.UserState, *store.RefreshOptions) ([]*snap.Info, error) {
	return nil, fmt.Errorf("cannot find snap")
}

func (s *emptyStore) Download(ctx context.Context, name, targetFn string, downloadInfo *snap.DownloadInfo, pbar progress.Meter, user *auth.UserState, dlOpts *store.DownloadOptions) error {
	return fmt.Errorf("cannot download")
}

func (s *emptyStore) Assertion(assertType *asserts.AssertionType, primaryKey []string, user *auth.UserState) (asserts.Assertion, error) {
	return nil, &asserts.NotFoundError{Type: assertType}
}

func Test(t *testing.T) { TestingT(t) }

type imageSuite struct {
	testutil.BaseTest
	root       string
	bootloader *bootloadertest.MockBootloader

	stdout *bytes.Buffer
	stderr *bytes.Buffer

	storeActions []*store.SnapAction
	tsto         *image.ToolingStore

	// SeedSnaps helps creating and making available seed snaps
	// (it provides MakeAssertedSnap etc.) for the tests.
	*seedtest.SeedSnaps

	model *asserts.Model
}

var _ = Suite(&imageSuite{})

var (
	brandPrivKey, _ = assertstest.GenerateKey(752)
)

func (s *imageSuite) SetUpTest(c *C) {
	s.root = c.MkDir()
	s.bootloader = bootloadertest.Mock("grub", c.MkDir())
	bootloader.Force(s.bootloader)

	s.BaseTest.SetUpTest(c)
	s.BaseTest.AddCleanup(snap.MockSanitizePlugsSlots(func(snapInfo *snap.Info) {}))

	s.stdout = &bytes.Buffer{}
	image.Stdout = s.stdout
	s.stderr = &bytes.Buffer{}
	image.Stderr = s.stderr
	s.tsto = image.MockToolingStore(s)

	s.SeedSnaps = &seedtest.SeedSnaps{}
	s.SetupAssertSigning("canonical", s)
	s.Brands.Register("my-brand", brandPrivKey, map[string]interface{}{
		"verification": "verified",
	})
	assertstest.AddMany(s.StoreSigning, s.Brands.AccountsAndKeys("my-brand")...)
	s.DB = s.StoreSigning.Database

	s.model = s.Brands.Model("my-brand", "my-model", map[string]interface{}{
		"display-name":   "my display name",
		"architecture":   "amd64",
		"gadget":         "pc",
		"kernel":         "pc-kernel",
		"required-snaps": []interface{}{"required-snap1"},
	})

	otherAcct := assertstest.NewAccount(s.StoreSigning, "other", map[string]interface{}{
		"account-id": "other",
	}, "")
	s.StoreSigning.Add(otherAcct)

	// mock the mount cmds (for the extract kernel assets stuff)
	c1 := testutil.MockCommand(c, "mount", "")
	s.AddCleanup(c1.Restore)
	c2 := testutil.MockCommand(c, "umount", "")
	s.AddCleanup(c2.Restore)
}

func (s *imageSuite) TearDownTest(c *C) {
	s.BaseTest.TearDownTest(c)
	bootloader.Force(nil)
	image.Stdout = os.Stdout
	image.Stderr = os.Stderr
	s.storeActions = nil
}

// interface for the store
func (s *imageSuite) SnapAction(_ context.Context, _ []*store.CurrentSnap, actions []*store.SnapAction, _ *auth.UserState, _ *store.RefreshOptions) ([]*snap.Info, error) {
	if len(actions) != 1 {
		return nil, fmt.Errorf("expected 1 action, got %d", len(actions))
	}

	if actions[0].Action != "download" {
		return nil, fmt.Errorf("unexpected action %q", actions[0].Action)
	}

	if _, instanceKey := snap.SplitInstanceName(actions[0].InstanceName); instanceKey != "" {
		return nil, fmt.Errorf("unexpected instance key in %q", actions[0].InstanceName)
	}
	// record
	s.storeActions = append(s.storeActions, actions[0])

	if info := s.AssertedSnapInfo(actions[0].InstanceName); info != nil {
		info.Channel = actions[0].Channel
		return []*snap.Info{info}, nil
	}
	return nil, fmt.Errorf("no %q in the fake store", actions[0].InstanceName)
}

func (s *imageSuite) Download(ctx context.Context, name, targetFn string, downloadInfo *snap.DownloadInfo, pbar progress.Meter, user *auth.UserState, dlOpts *store.DownloadOptions) error {
	return osutil.CopyFile(s.AssertedSnap(name), targetFn, 0)
}

func (s *imageSuite) Assertion(assertType *asserts.AssertionType, primaryKey []string, user *auth.UserState) (asserts.Assertion, error) {
	ref := &asserts.Ref{Type: assertType, PrimaryKey: primaryKey}
	return ref.Resolve(s.StoreSigning.Find)
}

const packageGadget = `
name: pc
version: 1.0
type: gadget
`

const packageGadgetWithBase = `
name: pc18
version: 1.0
type: gadget
base: core18
`
const packageClassicGadget = `
name: classic-gadget
version: 1.0
type: gadget
`

const packageClassicGadget18 = `
name: classic-gadget18
version: 1.0
type: gadget
base: core18
`

const packageKernel = `
name: pc-kernel
version: 4.4-1
type: kernel
`

const packageCore = `
name: core
version: 16.04
type: os
`

const packageCore18 = `
name: core18
version: 18.04
type: base
`

const snapdSnap = `
name: snapd
version: 3.14
type: snapd
`

const otherBase = `
name: other-base
version: 2.5029
type: base
`

const devmodeSnap = `
name: devmode-snap
version: 1.0
type: app
confinement: devmode
`

const classicSnap = `
name: classic-snap
version: 1.0
type: app
confinement: classic
`

const requiredSnap1 = `
name: required-snap1
version: 1.0
`

const requiredSnap18 = `
name: required-snap18
version: 1.0
base: core18
`

const snapReqOtherBase = `
name: snap-req-other-base
version: 1.0
base: other-base
`

const snapReqCore16Base = `
name: snap-req-core16-base
version: 1.0
base: core16
`

const snapReqContentProvider = `
name: snap-req-content-provider
version: 1.0
plugs:
 gtk-3-themes:
  interface: content
  default-provider: gtk-common-themes
  target: $SNAP/data-dir/themes
`

const snapBaseNone = `
name: snap-base-none
version: 1.0
base: none
`

func (s *imageSuite) TestMissingModelAssertions(c *C) {
	_, err := image.DecodeModelAssertion(&image.Options{})
	c.Assert(err, ErrorMatches, "cannot read model assertion: open : no such file or directory")
}

func (s *imageSuite) TestIncorrectModelAssertions(c *C) {
	fn := filepath.Join(c.MkDir(), "broken-model.assertion")
	err := ioutil.WriteFile(fn, nil, 0644)
	c.Assert(err, IsNil)
	_, err = image.DecodeModelAssertion(&image.Options{
		ModelFile: fn,
	})
	c.Assert(err, ErrorMatches, fmt.Sprintf(`cannot decode model assertion "%s": assertion content/signature separator not found`, fn))
}

func (s *imageSuite) TestValidButDifferentAssertion(c *C) {
	var differentAssertion = []byte(`type: snap-declaration
authority-id: canonical
series: 16
snap-id: snap-id-1
snap-name: first
publisher-id: dev-id1
timestamp: 2016-01-02T10:00:00-05:00
sign-key-sha3-384: Jv8_JiHiIzJVcO9M55pPdqSDWUvuhfDIBJUS-3VW7F_idjix7Ffn5qMxB21ZQuij

AXNpZw==
`)

	fn := filepath.Join(c.MkDir(), "different.assertion")
	err := ioutil.WriteFile(fn, differentAssertion, 0644)
	c.Assert(err, IsNil)

	_, err = image.DecodeModelAssertion(&image.Options{
		ModelFile: fn,
	})
	c.Assert(err, ErrorMatches, fmt.Sprintf(`assertion in "%s" is not a model assertion`, fn))
}

func (s *imageSuite) TestModelAssertionReservedHeaders(c *C) {
	const mod = `type: model
authority-id: brand
series: 16
brand-id: brand
model: baz-3000
architecture: armhf
gadget: brand-gadget
kernel: kernel
timestamp: 2016-01-02T10:00:00-05:00
sign-key-sha3-384: Jv8_JiHiIzJVcO9M55pPdqSDWUvuhfDIBJUS-3VW7F_idjix7Ffn5qMxB21ZQuij

AXNpZw==
`

	reserved := []string{
		"core",
		"os",
		"class",
		"allowed-modes",
	}

	for _, rsvd := range reserved {
		tweaked := strings.Replace(mod, "kernel: kernel\n", fmt.Sprintf("kernel: kernel\n%s: stuff\n", rsvd), 1)
		fn := filepath.Join(c.MkDir(), "model.assertion")
		err := ioutil.WriteFile(fn, []byte(tweaked), 0644)
		c.Assert(err, IsNil)
		_, err = image.DecodeModelAssertion(&image.Options{
			ModelFile: fn,
		})
		c.Check(err, ErrorMatches, fmt.Sprintf("model assertion cannot have reserved/unsupported header %q set", rsvd))
	}
}

func (s *imageSuite) TestModelAssertionNoParallelInstancesOfSnaps(c *C) {
	const mod = `type: model
authority-id: brand
series: 16
brand-id: brand
model: baz-3000
architecture: armhf
gadget: brand-gadget
kernel: kernel
required-snaps:
  - foo_instance
timestamp: 2016-01-02T10:00:00-05:00
sign-key-sha3-384: Jv8_JiHiIzJVcO9M55pPdqSDWUvuhfDIBJUS-3VW7F_idjix7Ffn5qMxB21ZQuij

AXNpZw==
`

	fn := filepath.Join(c.MkDir(), "model.assertion")
	err := ioutil.WriteFile(fn, []byte(mod), 0644)
	c.Assert(err, IsNil)
	_, err = image.DecodeModelAssertion(&image.Options{
		ModelFile: fn,
	})
	c.Check(err, ErrorMatches, `.* assertion model: invalid snap name in "required-snaps" header: foo_instance`)
}

func (s *imageSuite) TestModelAssertionNoParallelInstancesOfKernel(c *C) {
	const mod = `type: model
authority-id: brand
series: 16
brand-id: brand
model: baz-3000
architecture: armhf
gadget: brand-gadget
kernel: kernel_instance
timestamp: 2016-01-02T10:00:00-05:00
sign-key-sha3-384: Jv8_JiHiIzJVcO9M55pPdqSDWUvuhfDIBJUS-3VW7F_idjix7Ffn5qMxB21ZQuij

AXNpZw==
`

	fn := filepath.Join(c.MkDir(), "model.assertion")
	err := ioutil.WriteFile(fn, []byte(mod), 0644)
	c.Assert(err, IsNil)
	_, err = image.DecodeModelAssertion(&image.Options{
		ModelFile: fn,
	})
	c.Check(err, ErrorMatches, `.* assertion model: invalid snap name in "kernel" header: kernel_instance`)
}

func (s *imageSuite) TestModelAssertionNoParallelInstancesOfGadget(c *C) {
	const mod = `type: model
authority-id: brand
series: 16
brand-id: brand
model: baz-3000
architecture: armhf
gadget: brand-gadget_instance
kernel: kernel
timestamp: 2016-01-02T10:00:00-05:00
sign-key-sha3-384: Jv8_JiHiIzJVcO9M55pPdqSDWUvuhfDIBJUS-3VW7F_idjix7Ffn5qMxB21ZQuij

AXNpZw==
`

	fn := filepath.Join(c.MkDir(), "model.assertion")
	err := ioutil.WriteFile(fn, []byte(mod), 0644)
	c.Assert(err, IsNil)
	_, err = image.DecodeModelAssertion(&image.Options{
		ModelFile: fn,
	})
	c.Check(err, ErrorMatches, `.* assertion model: invalid snap name in "gadget" header: brand-gadget_instance`)
}

func (s *imageSuite) TestModelAssertionNoParallelInstancesOfBase(c *C) {
	const mod = `type: model
authority-id: brand
series: 16
brand-id: brand
model: baz-3000
architecture: armhf
gadget: brand-gadget
kernel: kernel
base: core18_instance
timestamp: 2016-01-02T10:00:00-05:00
sign-key-sha3-384: Jv8_JiHiIzJVcO9M55pPdqSDWUvuhfDIBJUS-3VW7F_idjix7Ffn5qMxB21ZQuij

AXNpZw==
`

	fn := filepath.Join(c.MkDir(), "model.assertion")
	err := ioutil.WriteFile(fn, []byte(mod), 0644)
	c.Assert(err, IsNil)
	_, err = image.DecodeModelAssertion(&image.Options{
		ModelFile: fn,
	})
	c.Check(err, ErrorMatches, `.* assertion model: invalid snap name in "base" header: core18_instance`)
}

func (s *imageSuite) TestHappyDecodeModelAssertion(c *C) {
	fn := filepath.Join(c.MkDir(), "model.assertion")
	err := ioutil.WriteFile(fn, asserts.Encode(s.model), 0644)
	c.Assert(err, IsNil)

	a, err := image.DecodeModelAssertion(&image.Options{
		ModelFile: fn,
	})
	c.Assert(err, IsNil)
	c.Check(a.Type(), Equals, asserts.ModelType)
}

<<<<<<< HEAD
func (s *imageSuite) TestMissingGadgetUnpackDir(c *C) {
	err := image.DownloadUnpackGadget(s.tsto, s.model, &image.Options{}, nil)
	c.Assert(err, ErrorMatches, `cannot create gadget unpack dir "": mkdir : no such file or directory`)
}

func (s *imageSuite) TestDownloadUnpackGadget(c *C) {
	files := [][]string{
		{"subdir/canary.txt", "I'm a canary"},
	}
	s.MakeAssertedSnap(c, packageGadget, files, snap.R(99), "canonical")

	gadgetUnpackDir := filepath.Join(c.MkDir(), "gadget-unpack-dir")
	opts := &image.Options{
		GadgetUnpackDir: gadgetUnpackDir,
	}
	local, err := image.LocalSnaps(s.tsto, opts)
	c.Assert(err, IsNil)

	err = image.DownloadUnpackGadget(s.tsto, s.model, opts, local)
	c.Assert(err, IsNil)

	// verify the right data got unpacked
	for _, t := range []struct{ file, content string }{
		{"meta/snap.yaml", packageGadget},
		{files[0][0], files[0][1]},
	} {
		fn := filepath.Join(gadgetUnpackDir, t.file)
		c.Check(fn, testutil.FileEquals, t.content)
	}
}

func (s *imageSuite) TestDownloadUnpackGadgetFromTrack(c *C) {
	s.MakeAssertedSnap(c, packageGadget, nil, snap.R(1818), "canonical")

	model := s.Brands.Model("my-brand", "my-model", map[string]interface{}{

		"architecture": "amd64",
		"gadget":       "pc=18",
		"kernel":       "pc-kernel=18",
	})

	gadgetUnpackDir := filepath.Join(c.MkDir(), "gadget-unpack-dir")
	opts := &image.Options{
		GadgetUnpackDir: gadgetUnpackDir,
		Channel:         "stable",
	}
	local, err := image.LocalSnaps(s.tsto, opts)
	c.Assert(err, IsNil)

	err = image.DownloadUnpackGadget(s.tsto, model, opts, local)
	c.Assert(err, IsNil)

	c.Check(s.storeActions, HasLen, 1)
	c.Check(s.storeActions[0], DeepEquals, &store.SnapAction{
		Action:       "download",
		Channel:      "18/stable",
		InstanceName: "pc",
	})

}

=======
>>>>>>> 8c88a798
func (s *imageSuite) setupSnaps(c *C, gadgetUnpackDir string, publishers map[string]string) {
	if _, ok := publishers["pc"]; ok {
		s.MakeAssertedSnap(c, packageGadget, [][]string{{"grub.conf", ""}, {"grub.cfg", "I'm a grub.cfg"}}, snap.R(1), publishers["pc"])
	}
	if _, ok := publishers["pc18"]; ok {
		s.MakeAssertedSnap(c, packageGadgetWithBase, [][]string{{"grub.conf", ""}, {"grub.cfg", "I'm a grub.cfg"}}, snap.R(4), publishers["pc18"])
	}

	if _, ok := publishers["classic-gadget"]; ok {
		s.MakeAssertedSnap(c, packageClassicGadget, [][]string{{"some-file", "Some file"}}, snap.R(5), publishers["classic-gadget"])
	}

	if _, ok := publishers["classic-gadget18"]; ok {
		s.MakeAssertedSnap(c, packageClassicGadget18, [][]string{{"some-file", "Some file"}}, snap.R(5), publishers["classic-gadget18"])
	}

	if _, ok := publishers["pc-kernel"]; ok {
		s.MakeAssertedSnap(c, packageKernel, nil, snap.R(2), publishers["pc-kernel"])
	}

	s.MakeAssertedSnap(c, packageCore, nil, snap.R(3), "canonical")

	s.MakeAssertedSnap(c, packageCore18, nil, snap.R(18), "canonical")
	s.MakeAssertedSnap(c, snapdSnap, nil, snap.R(18), "canonical")

	s.MakeAssertedSnap(c, otherBase, nil, snap.R(18), "other")

	s.MakeAssertedSnap(c, snapReqCore16Base, nil, snap.R(16), "other")

	s.MakeAssertedSnap(c, requiredSnap1, nil, snap.R(3), "other")
	s.AssertedSnapInfo("required-snap1").Contact = "foo@example.com"

	s.MakeAssertedSnap(c, requiredSnap18, nil, snap.R(6), "other")
	s.AssertedSnapInfo("required-snap18").Contact = "foo@example.com"

	s.MakeAssertedSnap(c, snapReqOtherBase, nil, snap.R(5), "other")

	s.MakeAssertedSnap(c, snapReqContentProvider, nil, snap.R(5), "other")

	s.MakeAssertedSnap(c, snapBaseNone, nil, snap.R(1), "other")
}

func (s *imageSuite) TestSetupSeed(c *C) {
	restore := image.MockTrusted(s.StoreSigning.Trusted)
	defer restore()

	rootdir := filepath.Join(c.MkDir(), "imageroot")
	blobdir := filepath.Join(rootdir, "var/lib/snapd/snaps")
	seeddir := filepath.Join(rootdir, "var/lib/snapd/seed")
	seedsnapsdir := filepath.Join(seeddir, "snaps")
	seedassertsdir := filepath.Join(seeddir, "assertions")

	gadgetUnpackDir := c.MkDir()
	s.setupSnaps(c, gadgetUnpackDir, map[string]string{
		"pc":        "canonical",
		"pc-kernel": "canonical",
	})

	opts := &image.Options{
		RootDir:         rootdir,
		GadgetUnpackDir: gadgetUnpackDir,
	}
	local, err := image.LocalSnaps(s.tsto, opts)
	c.Assert(err, IsNil)

	err = image.SetupSeed(s.tsto, s.model, opts, local)
	c.Assert(err, IsNil)

	// check seed yaml
	seedYaml, err := seed.ReadYaml(filepath.Join(seeddir, "seed.yaml"))
	c.Assert(err, IsNil)

	c.Check(seedYaml.Snaps, HasLen, 4)

	// check the files are in place
	for i, name := range []string{"core", "pc-kernel", "pc"} {
		info := s.AssertedSnapInfo(name)
		fn := filepath.Base(info.MountFile())
		p := filepath.Join(seedsnapsdir, fn)
		c.Check(osutil.FileExists(p), Equals, true)

		c.Check(seedYaml.Snaps[i], DeepEquals, &seed.Snap16{
			Name:   name,
			SnapID: s.AssertedSnapID(name),
			File:   fn,
		})
		// sanity
		if name == "core" {
			c.Check(seedYaml.Snaps[i].SnapID, Equals, "coreidididididididididididididid")
		}
	}
	c.Check(seedYaml.Snaps[3].Name, Equals, "required-snap1")
	c.Check(seedYaml.Snaps[3].Contact, Equals, "foo@example.com")

	storeAccountKey := s.StoreSigning.StoreAccountKey("")
	brandPubKey := s.Brands.PublicKey("my-brand")

	// check the assertions are in place
	for _, fn := range []string{"model", brandPubKey.ID() + ".account-key", "my-brand.account", storeAccountKey.PublicKeyID() + ".account-key"} {
		p := filepath.Join(seedassertsdir, fn)
		c.Check(osutil.FileExists(p), Equals, true)
	}

	c.Check(filepath.Join(seedassertsdir, "model"), testutil.FileEquals, asserts.Encode(s.model))
	b, err := ioutil.ReadFile(filepath.Join(seedassertsdir, "my-brand.account"))
	c.Assert(err, IsNil)
	a, err := asserts.Decode(b)
	c.Assert(err, IsNil)
	c.Check(a.Type(), Equals, asserts.AccountType)
	c.Check(a.HeaderString("account-id"), Equals, "my-brand")

	// check the snap assertions are also in place
	for _, snapName := range []string{"pc", "pc-kernel", "core"} {
		p := filepath.Join(seedassertsdir, fmt.Sprintf("16,%s.snap-declaration", s.AssertedSnapID(snapName)))
		c.Check(osutil.FileExists(p), Equals, true)
	}

	// check the bootloader config
	m, err := s.bootloader.GetBootVars("snap_kernel", "snap_core", "snap_menuentry")
	c.Assert(err, IsNil)
	c.Check(m["snap_kernel"], Equals, "pc-kernel_2.snap")
	c.Check(m["snap_core"], Equals, "core_3.snap")
	c.Check(m["snap_menuentry"], Equals, "my display name")

	// check symlinks from snap blob dir
	kernelInfo := s.AssertedSnapInfo("pc-kernel")
	coreInfo := s.AssertedSnapInfo("core")
	kernelBlob := filepath.Join(blobdir, filepath.Base(kernelInfo.MountFile()))
	dst, err := os.Readlink(kernelBlob)
	c.Assert(err, IsNil)
	c.Check(dst, Equals, "../seed/snaps/pc-kernel_2.snap")
	c.Check(kernelBlob, testutil.FilePresent)

	coreBlob := filepath.Join(blobdir, filepath.Base(coreInfo.MountFile()))
	dst, err = os.Readlink(coreBlob)
	c.Assert(err, IsNil)
	c.Check(dst, Equals, "../seed/snaps/core_3.snap")
	c.Check(coreBlob, testutil.FilePresent)

	c.Check(s.stderr.String(), Equals, "")

	// check the downloads
	c.Check(s.storeActions, HasLen, 4)
	c.Check(s.storeActions[0], DeepEquals, &store.SnapAction{
		Action:       "download",
		InstanceName: "core",
	})
	c.Check(s.storeActions[1], DeepEquals, &store.SnapAction{
		Action:       "download",
		InstanceName: "pc-kernel",
	})
	c.Check(s.storeActions[2], DeepEquals, &store.SnapAction{
		Action:       "download",
		InstanceName: "pc",
	})
}

func (s *imageSuite) TestSetupSeedLocalCoreBrandKernel(c *C) {
	restore := image.MockTrusted(s.StoreSigning.Trusted)
	defer restore()

	rootdir := filepath.Join(c.MkDir(), "imageroot")
	seedassertsdir := filepath.Join(rootdir, "var/lib/snapd/seed/assertions")
	gadgetUnpackDir := c.MkDir()
	s.setupSnaps(c, gadgetUnpackDir, map[string]string{
		"pc":        "canonical",
		"pc-kernel": "my-brand",
	})

	opts := &image.Options{
		Snaps: []string{
			s.AssertedSnap("core"),
			s.AssertedSnap("required-snap1"),
		},
		RootDir:         rootdir,
		GadgetUnpackDir: gadgetUnpackDir,
	}
	emptyToolingStore := image.MockToolingStore(&emptyStore{})
	local, err := image.LocalSnaps(emptyToolingStore, opts)
	c.Assert(err, IsNil)

	err = image.SetupSeed(s.tsto, s.model, opts, local)
	c.Assert(err, IsNil)

	// check seed yaml
	seedYaml, err := seed.ReadYaml(filepath.Join(rootdir, "var/lib/snapd/seed/seed.yaml"))
	c.Assert(err, IsNil)

	c.Check(seedYaml.Snaps, HasLen, 4)

	// check the files are in place
	for i, name := range []string{"core_x1.snap", "pc-kernel", "pc", "required-snap1_x1.snap"} {
		unasserted := false
		info := s.AssertedSnapInfo(name)
		if info == nil {
			switch name {
			case "core_x1.snap":
				info = &snap.Info{
					SideInfo: snap.SideInfo{
						RealName: "core",
						Revision: snap.R("x1"),
					},
				}
				unasserted = true
			case "required-snap1_x1.snap":
				info = &snap.Info{
					SideInfo: snap.SideInfo{
						RealName: "required-snap1",
						Revision: snap.R("x1"),
					},
				}
				unasserted = true
			}
		}

		fn := filepath.Base(info.MountFile())
		p := filepath.Join(rootdir, "var/lib/snapd/seed/snaps", fn)
		c.Check(osutil.FileExists(p), Equals, true)

		c.Check(seedYaml.Snaps[i], DeepEquals, &seed.Snap16{
			Name:       info.InstanceName(),
			SnapID:     info.SnapID,
			File:       fn,
			Unasserted: unasserted,
		})
	}

	l, err := ioutil.ReadDir(filepath.Join(rootdir, "var/lib/snapd/seed/snaps"))
	c.Assert(err, IsNil)
	c.Check(l, HasLen, 4)

	storeAccountKey := s.StoreSigning.StoreAccountKey("")
	brandPubKey := s.Brands.PublicKey("my-brand")

	// check the assertions are in place
	for _, fn := range []string{"model", brandPubKey.ID() + ".account-key", "my-brand.account", storeAccountKey.PublicKeyID() + ".account-key"} {
		p := filepath.Join(seedassertsdir, fn)
		c.Check(osutil.FileExists(p), Equals, true)
	}

	c.Check(filepath.Join(seedassertsdir, "model"), testutil.FileEquals, asserts.Encode(s.model))
	b, err := ioutil.ReadFile(filepath.Join(seedassertsdir, "my-brand.account"))
	c.Assert(err, IsNil)
	a, err := asserts.Decode(b)
	c.Assert(err, IsNil)
	c.Check(a.Type(), Equals, asserts.AccountType)
	c.Check(a.HeaderString("account-id"), Equals, "my-brand")

	decls, err := filepath.Glob(filepath.Join(seedassertsdir, "*.snap-declaration"))
	c.Assert(err, IsNil)
	// nothing for core
	c.Check(decls, HasLen, 2)

	// check the bootloader config
	m, err := s.bootloader.GetBootVars("snap_kernel", "snap_core")
	c.Assert(err, IsNil)
	c.Check(m["snap_kernel"], Equals, "pc-kernel_2.snap")
	c.Assert(err, IsNil)
	c.Check(m["snap_core"], Equals, "core_x1.snap")

	c.Check(s.stderr.String(), Equals, "WARNING: \"core\", \"required-snap1\" installed from local snaps disconnected from a store cannot be refreshed subsequently!\n")
}

func (s *imageSuite) TestSetupSeedDevmodeSnap(c *C) {
	restore := image.MockTrusted(s.StoreSigning.Trusted)
	defer restore()

	rootdir := filepath.Join(c.MkDir(), "imageroot")
	gadgetUnpackDir := c.MkDir()
	s.setupSnaps(c, gadgetUnpackDir, map[string]string{
		"pc":        "canonical",
		"pc-kernel": "canonical",
	})

	snapFile := snaptest.MakeTestSnapWithFiles(c, devmodeSnap, nil)

	opts := &image.Options{
		Snaps: []string{snapFile},

		RootDir:         rootdir,
		GadgetUnpackDir: gadgetUnpackDir,
		Channel:         "beta",
	}
	local, err := image.LocalSnaps(s.tsto, opts)
	c.Assert(err, IsNil)

	err = image.SetupSeed(s.tsto, s.model, opts, local)
	c.Assert(err, IsNil)

	// check seed yaml
	seedYaml, err := seed.ReadYaml(filepath.Join(rootdir, "var/lib/snapd/seed/seed.yaml"))
	c.Assert(err, IsNil)

	c.Check(seedYaml.Snaps, HasLen, 5)
	c.Check(seedYaml.Snaps[0], DeepEquals, &seed.Snap16{
		Name:    "core",
		SnapID:  s.AssertedSnapID("core"),
		File:    "core_3.snap",
		Channel: "beta",
	})
	c.Check(seedYaml.Snaps[1], DeepEquals, &seed.Snap16{
		Name:    "pc-kernel",
		SnapID:  s.AssertedSnapID("pc-kernel"),
		File:    "pc-kernel_2.snap",
		Channel: "beta",
	})
	c.Check(seedYaml.Snaps[2], DeepEquals, &seed.Snap16{
		Name:    "pc",
		SnapID:  s.AssertedSnapID("pc"),
		File:    "pc_1.snap",
		Channel: "beta",
	})
	c.Check(seedYaml.Snaps[3], DeepEquals, &seed.Snap16{
		Name:    "required-snap1",
		SnapID:  s.AssertedSnapID("required-snap1"),
		File:    "required-snap1_3.snap",
		Contact: "foo@example.com",
		Channel: "beta",
	})
	// ensure local snaps are put last in seed.yaml
	c.Check(seedYaml.Snaps[4], DeepEquals, &seed.Snap16{
		Name:       "devmode-snap",
		DevMode:    true,
		Unasserted: true,
		File:       "devmode-snap_x1.snap",
		// no channel for unasserted snaps
		Channel: "",
	})

	// check devmode-snap
	info := &snap.Info{
		SideInfo: snap.SideInfo{
			RealName: "devmode-snap",
			Revision: snap.R("x1"),
		},
	}
	fn := filepath.Base(info.MountFile())
	p := filepath.Join(rootdir, "var/lib/snapd/seed/snaps", fn)
	c.Check(osutil.FileExists(p), Equals, true)

	// ensure local snaps are put last in seed.yaml
	last := len(seedYaml.Snaps) - 1
	c.Check(seedYaml.Snaps[last], DeepEquals, &seed.Snap16{
		Name:       "devmode-snap",
		File:       fn,
		DevMode:    true,
		Unasserted: true,
	})
}

func (s *imageSuite) TestSetupSeedWithClassicSnapFails(c *C) {
	restore := image.MockTrusted(s.StoreSigning.Trusted)
	defer restore()

	rootdir := filepath.Join(c.MkDir(), "imageroot")
	gadgetUnpackDir := c.MkDir()
	s.setupSnaps(c, gadgetUnpackDir, map[string]string{
		"pc":        "canonical",
		"pc-kernel": "canonical",
	})

	s.MakeAssertedSnap(c, classicSnap, nil, snap.R(1), "other")

	opts := &image.Options{
		Snaps: []string{s.AssertedSnap("classic-snap")},

		RootDir:         rootdir,
		GadgetUnpackDir: gadgetUnpackDir,
		Channel:         "beta",
	}
	local, err := image.LocalSnaps(s.tsto, opts)
	c.Assert(err, IsNil)

	err = image.SetupSeed(s.tsto, s.model, opts, local)
	c.Assert(err, ErrorMatches, `cannot use classic snap "classic-snap" in a core system`)
}

func (s *imageSuite) TestSetupSeedWithBase(c *C) {
	restore := image.MockTrusted(s.StoreSigning.Trusted)
	defer restore()

	// replace model with a model that uses core18
	model := s.Brands.Model("my-brand", "my-model", map[string]interface{}{
		"architecture":   "amd64",
		"gadget":         "pc18",
		"kernel":         "pc-kernel",
		"base":           "core18",
		"required-snaps": []interface{}{"other-base"},
	})

	rootdir := filepath.Join(c.MkDir(), "imageroot")
	blobdir := filepath.Join(rootdir, "/var/lib/snapd/snaps")
	gadgetUnpackDir := c.MkDir()
	s.setupSnaps(c, gadgetUnpackDir, map[string]string{
		"core18":     "canonical",
		"pc18":       "canonical",
		"pc-kernel":  "canonical",
		"snapd":      "canonical",
		"other-base": "other",
	})

	opts := &image.Options{
		RootDir:         rootdir,
		GadgetUnpackDir: gadgetUnpackDir,
	}
	local, err := image.LocalSnaps(s.tsto, opts)
	c.Assert(err, IsNil)

	err = image.SetupSeed(s.tsto, model, opts, local)
	c.Assert(err, IsNil)

	// check seed yaml
	seedYaml, err := seed.ReadYaml(filepath.Join(rootdir, "var/lib/snapd/seed/seed.yaml"))
	c.Assert(err, IsNil)

	c.Check(seedYaml.Snaps, HasLen, 5)

	// check the files are in place
	for i, name := range []string{"snapd", "pc-kernel", "core18_18.snap", "other-base", "pc18"} {
		unasserted := false
		info := s.AssertedSnapInfo(name)
		if info == nil {
			switch name {
			case "core18_18.snap":
				info = &snap.Info{
					SideInfo: snap.SideInfo{
						SnapID:   "core18ididididididididididididid",
						RealName: "core18",
						Revision: snap.R("18"),
					},
				}
			}
		}

		fn := filepath.Base(info.MountFile())
		p := filepath.Join(rootdir, "var/lib/snapd/seed/snaps", fn)
		c.Check(osutil.FileExists(p), Equals, true)

		c.Check(seedYaml.Snaps[i], DeepEquals, &seed.Snap16{
			Name:       info.InstanceName(),
			SnapID:     info.SnapID,
			File:       fn,
			Unasserted: unasserted,
		})
	}

	l, err := ioutil.ReadDir(filepath.Join(rootdir, "var/lib/snapd/seed/snaps"))
	c.Assert(err, IsNil)
	c.Check(l, HasLen, 5)

	// check the bootloader config
	m, err := s.bootloader.GetBootVars("snap_kernel", "snap_core")
	c.Assert(err, IsNil)
	c.Check(m["snap_kernel"], Equals, "pc-kernel_2.snap")
	c.Assert(err, IsNil)
	c.Check(m["snap_core"], Equals, "core18_18.snap")

	// check symlinks from snap blob dir
	kernelInfo := s.AssertedSnapInfo("pc-kernel")
	baseInfo := s.AssertedSnapInfo("core18")
	kernelBlob := filepath.Join(blobdir, filepath.Base(kernelInfo.MountFile()))
	dst, err := os.Readlink(kernelBlob)
	c.Assert(err, IsNil)
	c.Check(dst, Equals, "../seed/snaps/pc-kernel_2.snap")
	c.Check(kernelBlob, testutil.FilePresent)

	baseBlob := filepath.Join(blobdir, filepath.Base(baseInfo.MountFile()))
	dst, err = os.Readlink(baseBlob)
	c.Assert(err, IsNil)
	c.Check(dst, Equals, "../seed/snaps/core18_18.snap")
	c.Check(baseBlob, testutil.FilePresent)

	c.Check(s.stderr.String(), Equals, "")

	// check the downloads
	c.Check(s.storeActions, HasLen, 5)
	c.Check(s.storeActions[0], DeepEquals, &store.SnapAction{
		Action:       "download",
		InstanceName: "snapd",
	})
	c.Check(s.storeActions[1], DeepEquals, &store.SnapAction{
		Action:       "download",
		InstanceName: "core18",
	})
	c.Check(s.storeActions[2], DeepEquals, &store.SnapAction{
		Action:       "download",
		InstanceName: "pc-kernel",
	})
	c.Check(s.storeActions[3], DeepEquals, &store.SnapAction{
		Action:       "download",
		InstanceName: "pc18",
	})
}

func (s *imageSuite) TestSetupSeedWithBaseLegacySnap(c *C) {
	restore := image.MockTrusted(s.StoreSigning.Trusted)
	defer restore()

	// replace model with a model that uses core18
	model := s.Brands.Model("my-brand", "my-model", map[string]interface{}{
		"architecture":   "amd64",
		"gadget":         "pc18",
		"kernel":         "pc-kernel",
		"base":           "core18",
		"required-snaps": []interface{}{"required-snap1"},
	})

	// required-snap1 needs core, for backward compatibility
	// we will add it implicitly but warn about this

	rootdir := filepath.Join(c.MkDir(), "imageroot")
	gadgetUnpackDir := c.MkDir()
	s.setupSnaps(c, gadgetUnpackDir, map[string]string{
		"core18":    "canonical",
		"pc18":      "canonical",
		"pc-kernel": "canonical",
		"snapd":     "canonical",
	})

	opts := &image.Options{
		RootDir:         rootdir,
		GadgetUnpackDir: gadgetUnpackDir,
	}
	local, err := image.LocalSnaps(s.tsto, opts)
	c.Assert(err, IsNil)

	err = image.SetupSeed(s.tsto, model, opts, local)
	c.Assert(err, IsNil)

	// check seed yaml
	seedYaml, err := seed.ReadYaml(filepath.Join(rootdir, "var/lib/snapd/seed/seed.yaml"))
	c.Assert(err, IsNil)

	c.Check(seedYaml.Snaps, HasLen, 6)

	// check the files are in place
	for i, name := range []string{"snapd", "core", "pc-kernel", "core18_18.snap", "pc18"} {
		unasserted := false
		info := s.AssertedSnapInfo(name)
		if info == nil {
			switch name {
			case "core18_18.snap":
				info = &snap.Info{
					SideInfo: snap.SideInfo{
						SnapID:   "core18ididididididididididididid",
						RealName: "core18",
						Revision: snap.R("18"),
					},
				}
			}
		}

		fn := filepath.Base(info.MountFile())
		p := filepath.Join(rootdir, "var/lib/snapd/seed/snaps", fn)
		c.Check(osutil.FileExists(p), Equals, true)

		c.Check(seedYaml.Snaps[i], DeepEquals, &seed.Snap16{
			Name:       info.InstanceName(),
			SnapID:     info.SnapID,
			File:       fn,
			Unasserted: unasserted,
		})
	}
	c.Check(seedYaml.Snaps[5].Name, Equals, "required-snap1")

	l, err := ioutil.ReadDir(filepath.Join(rootdir, "var/lib/snapd/seed/snaps"))
	c.Assert(err, IsNil)
	c.Check(l, HasLen, 6)

	// check the bootloader config
	m, err := s.bootloader.GetBootVars("snap_kernel", "snap_core")
	c.Assert(err, IsNil)
	c.Check(m["snap_kernel"], Equals, "pc-kernel_2.snap")
	c.Assert(err, IsNil)
	c.Check(m["snap_core"], Equals, "core18_18.snap")

	c.Check(s.stderr.String(), Equals, "WARNING: model has base \"core18\" but some snaps (\"required-snap1\") require \"core\" as base as well, for compatibility it was added implicitly, adding \"core\" explicitly is recommended\n")
}

func (s *imageSuite) TestSetupSeedKernelPublisherMismatch(c *C) {
	restore := image.MockTrusted(s.StoreSigning.Trusted)
	defer restore()

	rootdir := filepath.Join(c.MkDir(), "imageroot")
	gadgetUnpackDir := c.MkDir()
	s.setupSnaps(c, gadgetUnpackDir, map[string]string{
		"pc":        "canonical",
		"pc-kernel": "other",
	})

	opts := &image.Options{
		RootDir:         rootdir,
		GadgetUnpackDir: gadgetUnpackDir,
	}
	local, err := image.LocalSnaps(s.tsto, opts)
	c.Assert(err, IsNil)

	err = image.SetupSeed(s.tsto, s.model, opts, local)
	c.Assert(err, ErrorMatches, `cannot use kernel "pc-kernel" published by "other" for model by "my-brand"`)
}

func (s *imageSuite) TestInstallCloudConfigNoConfig(c *C) {
	targetDir := c.MkDir()
	emptyGadgetDir := c.MkDir()

	dirs.SetRootDir(targetDir)
	err := image.InstallCloudConfig(emptyGadgetDir)
	c.Assert(err, IsNil)
	c.Check(osutil.FileExists(filepath.Join(targetDir, "etc/cloud")), Equals, false)
}

func (s *imageSuite) TestInstallCloudConfigWithCloudConfig(c *C) {
	canary := []byte("ni! ni! ni!")

	targetDir := c.MkDir()
	gadgetDir := c.MkDir()
	err := ioutil.WriteFile(filepath.Join(gadgetDir, "cloud.conf"), canary, 0644)
	c.Assert(err, IsNil)

	dirs.SetRootDir(targetDir)
	err = image.InstallCloudConfig(gadgetDir)
	c.Assert(err, IsNil)
	c.Check(filepath.Join(targetDir, "etc/cloud/cloud.cfg"), testutil.FileEquals, canary)
}

func (s *imageSuite) TestNewToolingStoreWithAuth(c *C) {
	tmpdir := c.MkDir()
	authFn := filepath.Join(tmpdir, "auth.json")
	err := ioutil.WriteFile(authFn, []byte(`{
"macaroon": "MACAROON",
"discharges": ["DISCHARGE"]
}`), 0600)
	c.Assert(err, IsNil)

	os.Setenv("UBUNTU_STORE_AUTH_DATA_FILENAME", authFn)
	defer os.Unsetenv("UBUNTU_STORE_AUTH_DATA_FILENAME")

	tsto, err := image.NewToolingStore()
	c.Assert(err, IsNil)
	user := tsto.User()
	c.Check(user.StoreMacaroon, Equals, "MACAROON")
	c.Check(user.StoreDischarges, DeepEquals, []string{"DISCHARGE"})
}

func (s *imageSuite) TestNewToolingStoreWithAuthFromSnapcraftLoginFile(c *C) {
	tmpdir := c.MkDir()
	authFn := filepath.Join(tmpdir, "auth.json")
	err := ioutil.WriteFile(authFn, []byte(`[login.ubuntu.com]
macaroon = MACAROON
unbound_discharge = DISCHARGE

`), 0600)
	c.Assert(err, IsNil)

	os.Setenv("UBUNTU_STORE_AUTH_DATA_FILENAME", authFn)
	defer os.Unsetenv("UBUNTU_STORE_AUTH_DATA_FILENAME")

	tsto, err := image.NewToolingStore()
	c.Assert(err, IsNil)
	user := tsto.User()
	c.Check(user.StoreMacaroon, Equals, "MACAROON")
	c.Check(user.StoreDischarges, DeepEquals, []string{"DISCHARGE"})
}

func (s *imageSuite) TestSetupSeedLocalSnapsWithStoreAsserts(c *C) {
	restore := image.MockTrusted(s.StoreSigning.Trusted)
	defer restore()

	rootdir := filepath.Join(c.MkDir(), "imageroot")
	assertsdir := filepath.Join(rootdir, "var/lib/snapd/seed/assertions")
	gadgetUnpackDir := c.MkDir()
	s.setupSnaps(c, gadgetUnpackDir, map[string]string{
		"pc":        "canonical",
		"pc-kernel": "my-brand",
	})

	opts := &image.Options{
		Snaps: []string{
			s.AssertedSnap("core"),
			s.AssertedSnap("required-snap1"),
		},
		RootDir:         rootdir,
		GadgetUnpackDir: gadgetUnpackDir,
	}
	local, err := image.LocalSnaps(s.tsto, opts)
	c.Assert(err, IsNil)

	err = image.SetupSeed(s.tsto, s.model, opts, local)
	c.Assert(err, IsNil)

	// check seed yaml
	seedYaml, err := seed.ReadYaml(filepath.Join(rootdir, "var/lib/snapd/seed/seed.yaml"))
	c.Assert(err, IsNil)

	c.Check(seedYaml.Snaps, HasLen, 4)

	// check the files are in place
	for i, name := range []string{"core_3.snap", "pc-kernel", "pc", "required-snap1_3.snap"} {
		info := s.AssertedSnapInfo(name)
		if info == nil {
			switch name {
			case "core_3.snap":
				info = &snap.Info{
					SideInfo: snap.SideInfo{
						RealName: "core",
						SnapID:   s.AssertedSnapID("core"),
						Revision: snap.R(3),
					},
				}
			case "required-snap1_3.snap":
				info = &snap.Info{
					SideInfo: snap.SideInfo{
						RealName: "required-snap1",
						SnapID:   s.AssertedSnapID("required-snap1"),
						Revision: snap.R(3),
					},
				}
			default:
				c.Errorf("cannot have %s", name)
			}
		}

		fn := filepath.Base(info.MountFile())
		p := filepath.Join(rootdir, "var/lib/snapd/seed/snaps", fn)
		c.Check(osutil.FileExists(p), Equals, true, Commentf("cannot find %s", p))

		c.Check(seedYaml.Snaps[i], DeepEquals, &seed.Snap16{
			Name:       info.InstanceName(),
			SnapID:     info.SnapID,
			File:       fn,
			Unasserted: false,
		})
	}

	l, err := ioutil.ReadDir(filepath.Join(rootdir, "var/lib/snapd/seed/snaps"))
	c.Assert(err, IsNil)
	c.Check(l, HasLen, 4)

	storeAccountKey := s.StoreSigning.StoreAccountKey("")
	brandPubKey := s.Brands.PublicKey("my-brand")

	// check the assertions are in place
	for _, fn := range []string{"model", brandPubKey.ID() + ".account-key", "my-brand.account", storeAccountKey.PublicKeyID() + ".account-key"} {
		p := filepath.Join(assertsdir, fn)
		c.Check(osutil.FileExists(p), Equals, true)
	}

	c.Check(filepath.Join(assertsdir, "model"), testutil.FileEquals, asserts.Encode(s.model))
	b, err := ioutil.ReadFile(filepath.Join(assertsdir, "my-brand.account"))
	c.Assert(err, IsNil)
	a, err := asserts.Decode(b)
	c.Assert(err, IsNil)
	c.Check(a.Type(), Equals, asserts.AccountType)
	c.Check(a.HeaderString("account-id"), Equals, "my-brand")

	decls, err := filepath.Glob(filepath.Join(assertsdir, "*.snap-declaration"))
	c.Assert(err, IsNil)
	c.Check(decls, HasLen, 4)

	// check the bootloader config
	m, err := s.bootloader.GetBootVars("snap_kernel", "snap_core")
	c.Assert(err, IsNil)
	c.Check(m["snap_kernel"], Equals, "pc-kernel_2.snap")
	c.Assert(err, IsNil)
	c.Check(m["snap_core"], Equals, "core_3.snap")

	c.Check(s.stderr.String(), Equals, "")
}

func (s *imageSuite) TestSetupSeedLocalSnapsWithChannels(c *C) {
	restore := image.MockTrusted(s.StoreSigning.Trusted)
	defer restore()

	rootdir := filepath.Join(c.MkDir(), "imageroot")
	gadgetUnpackDir := c.MkDir()
	s.setupSnaps(c, gadgetUnpackDir, map[string]string{
		"pc":        "canonical",
		"pc-kernel": "my-brand",
	})

	opts := &image.Options{
		Snaps: []string{
			s.AssertedSnap("required-snap1"),
		},
		RootDir:         rootdir,
		GadgetUnpackDir: gadgetUnpackDir,
		SnapChannels: map[string]string{
			"core": "candidate",
			s.AssertedSnap("required-snap1"): "edge",
		},
	}
	local, err := image.LocalSnaps(s.tsto, opts)
	c.Assert(err, IsNil)

	err = image.SetupSeed(s.tsto, s.model, opts, local)
	c.Assert(err, IsNil)

	// check seed yaml
	seedYaml, err := seed.ReadYaml(filepath.Join(rootdir, "var/lib/snapd/seed/seed.yaml"))
	c.Assert(err, IsNil)

	c.Check(seedYaml.Snaps, HasLen, 4)

	// check the files are in place
	for i, name := range []string{"core_3.snap", "pc-kernel", "pc", "required-snap1_3.snap"} {
		info := s.AssertedSnapInfo(name)
		if info == nil {
			switch name {
			case "core_3.snap":
				info = &snap.Info{
					SideInfo: snap.SideInfo{
						RealName: "core",
						SnapID:   s.AssertedSnapID("core"),
						Revision: snap.R(3),
						Channel:  "candidate",
					},
				}
			case "required-snap1_3.snap":
				info = &snap.Info{
					SideInfo: snap.SideInfo{
						RealName: "required-snap1",
						SnapID:   s.AssertedSnapID("required-snap1"),
						Revision: snap.R(3),
						Channel:  "edge",
					},
				}
			default:
				c.Errorf("cannot have %s", name)
			}
		}

		fn := filepath.Base(info.MountFile())
		p := filepath.Join(rootdir, "var/lib/snapd/seed/snaps", fn)
		c.Check(osutil.FileExists(p), Equals, true, Commentf("cannot find %s", p))

		c.Check(seedYaml.Snaps[i], DeepEquals, &seed.Snap16{
			Name:       info.InstanceName(),
			SnapID:     info.SnapID,
			Channel:    info.Channel,
			File:       fn,
			Unasserted: false,
		})
	}

	l, err := ioutil.ReadDir(filepath.Join(rootdir, "var/lib/snapd/seed/snaps"))
	c.Assert(err, IsNil)
	c.Check(l, HasLen, 4)
}

func (s *imageSuite) TestMissingGadgetUnpackDir(c *C) {
	fn := filepath.Join(c.MkDir(), "model.assertion")
	err := ioutil.WriteFile(fn, asserts.Encode(s.model), 0644)
	c.Assert(err, IsNil)

	err = image.Prepare(&image.Options{
		ModelFile: fn,
		Channel:   "stable",
	})
	c.Assert(err, ErrorMatches, `cannot create gadget unpack dir "": mkdir : no such file or directory`)
}

func (s *imageSuite) TestNoLocalParallelSnapInstances(c *C) {
	fn := filepath.Join(c.MkDir(), "model.assertion")
	err := ioutil.WriteFile(fn, asserts.Encode(s.model), 0644)
	c.Assert(err, IsNil)

	err = image.Prepare(&image.Options{
		ModelFile: fn,
		Snaps:     []string{"foo_instance"},
	})
	c.Assert(err, ErrorMatches, `cannot use snap "foo_instance", parallel snap instances are unsupported`)
}

func (s *imageSuite) TestNoInvalidSnapNames(c *C) {
	fn := filepath.Join(c.MkDir(), "model.assertion")
	err := ioutil.WriteFile(fn, asserts.Encode(s.model), 0644)
	c.Assert(err, IsNil)

	err = image.Prepare(&image.Options{
		ModelFile: fn,
		Snaps:     []string{"foo.invalid.name"},
	})
	c.Assert(err, ErrorMatches, `invalid snap name: "foo.invalid.name"`)
}

func (s *imageSuite) TestPrepareInvalidChannel(c *C) {
	fn := filepath.Join(c.MkDir(), "model.assertion")
	err := ioutil.WriteFile(fn, asserts.Encode(s.model), 0644)
	c.Assert(err, IsNil)

	err = image.Prepare(&image.Options{
		ModelFile: fn,
		Channel:   "x/x/x/x",
	})
	c.Assert(err, ErrorMatches, `cannot use channel: channel name has too many components: x/x/x/x`)
}

func (s *imageSuite) TestPrepareClassicModeNoClassicModel(c *C) {
	fn := filepath.Join(c.MkDir(), "model.assertion")
	err := ioutil.WriteFile(fn, asserts.Encode(s.model), 0644)
	c.Assert(err, IsNil)

	err = image.Prepare(&image.Options{
		Classic:   true,
		ModelFile: fn,
	})
	c.Assert(err, ErrorMatches, "cannot prepare the image for a core model with --classic mode specified")
}

func (s *imageSuite) TestPrepareClassicModelNoClassicMode(c *C) {
	restore := image.MockTrusted(s.StoreSigning.Trusted)
	defer restore()

	model := s.Brands.Model("my-brand", "my-model", map[string]interface{}{
		"classic": "true",
	})

	fn := filepath.Join(c.MkDir(), "model.assertion")
	err := ioutil.WriteFile(fn, asserts.Encode(model), 0644)
	c.Assert(err, IsNil)

	err = image.Prepare(&image.Options{
		ModelFile: fn,
	})
	c.Assert(err, ErrorMatches, "--classic mode is required to prepare the image for a classic model")
}

func (s *imageSuite) TestPrepareClassicModelArchOverrideFails(c *C) {
	restore := image.MockTrusted(s.StoreSigning.Trusted)
	defer restore()

	model := s.Brands.Model("my-brand", "my-model", map[string]interface{}{
		"classic":      "true",
		"architecture": "amd64",
	})

	fn := filepath.Join(c.MkDir(), "model.assertion")
	err := ioutil.WriteFile(fn, asserts.Encode(model), 0644)
	c.Assert(err, IsNil)

	err = image.Prepare(&image.Options{
		Classic:      true,
		ModelFile:    fn,
		Architecture: "i386",
	})
	c.Assert(err, ErrorMatches, "cannot override model architecture: amd64")
}

func (s *imageSuite) TestPrepareClassicModelSnapsButNoArchFails(c *C) {
	restore := image.MockTrusted(s.StoreSigning.Trusted)
	defer restore()

	model := s.Brands.Model("my-brand", "my-model", map[string]interface{}{
		"classic": "true",
		"gadget":  "classic-gadget",
	})

	fn := filepath.Join(c.MkDir(), "model.assertion")
	err := ioutil.WriteFile(fn, asserts.Encode(model), 0644)
	c.Assert(err, IsNil)

	err = image.Prepare(&image.Options{
		Classic:   true,
		ModelFile: fn,
	})
	c.Assert(err, ErrorMatches, "cannot have snaps for a classic image without an architecture in the model or from --arch")
}

func (s *imageSuite) TestSetupSeedWithKernelAndGadgetTrack(c *C) {
	restore := image.MockTrusted(s.StoreSigning.Trusted)
	defer restore()

	// replace model with a model that uses core18
	model := s.Brands.Model("my-brand", "my-model", map[string]interface{}{
		"architecture": "amd64",
		"gadget":       "pc=18",
		"kernel":       "pc-kernel=18",
	})

	rootdir := filepath.Join(c.MkDir(), "imageroot")
	gadgetUnpackDir := c.MkDir()
	s.setupSnaps(c, gadgetUnpackDir, map[string]string{
		"core":      "canonical",
		"pc":        "canonical",
		"pc-kernel": "canonical",
	})

	opts := &image.Options{
		RootDir:         rootdir,
		GadgetUnpackDir: gadgetUnpackDir,
		Channel:         "stable",
	}
	local, err := image.LocalSnaps(s.tsto, opts)
	c.Assert(err, IsNil)

	err = image.SetupSeed(s.tsto, model, opts, local)
	c.Assert(err, IsNil)

	// check seed yaml
	seedYaml, err := seed.ReadYaml(filepath.Join(rootdir, "var/lib/snapd/seed/seed.yaml"))
	c.Assert(err, IsNil)

	c.Check(seedYaml.Snaps, HasLen, 3)
	c.Check(seedYaml.Snaps[0], DeepEquals, &seed.Snap16{
		Name:    "core",
		SnapID:  s.AssertedSnapID("core"),
		File:    "core_3.snap",
		Channel: "stable",
	})
	c.Check(seedYaml.Snaps[1], DeepEquals, &seed.Snap16{
		Name:    "pc-kernel",
		SnapID:  s.AssertedSnapID("pc-kernel"),
		File:    "pc-kernel_2.snap",
		Channel: "18/stable",
	})
	c.Check(seedYaml.Snaps[2], DeepEquals, &seed.Snap16{
		Name:    "pc",
		SnapID:  s.AssertedSnapID("pc"),
		File:    "pc_1.snap",
		Channel: "18/stable",
	})

	// check the downloads
	c.Check(s.storeActions, HasLen, 3)
	c.Check(s.storeActions[0], DeepEquals, &store.SnapAction{
		Action:       "download",
		InstanceName: "core",
	})
	c.Check(s.storeActions[1], DeepEquals, &store.SnapAction{
		Action:       "download",
		InstanceName: "pc-kernel",
		Channel:      "18/stable",
	})
	c.Check(s.storeActions[2], DeepEquals, &store.SnapAction{
		Action:       "download",
		InstanceName: "pc",
		Channel:      "18/stable",
	})
}

func (s *imageSuite) TestSetupSeedWithKernelTrackWithDefaultChannel(c *C) {
	restore := image.MockTrusted(s.StoreSigning.Trusted)
	defer restore()

	// replace model with a model that uses core18
	model := s.Brands.Model("my-brand", "my-model", map[string]interface{}{
		"architecture": "amd64",
		"gadget":       "pc",
		"kernel":       "pc-kernel=18",
	})

	gadgetUnpackDir := c.MkDir()
	s.setupSnaps(c, gadgetUnpackDir, map[string]string{
		"core":      "canonical",
		"pc":        "canonical",
		"pc-kernel": "canonical",
	})

	rootdir := c.MkDir()
	opts := &image.Options{
		RootDir:         rootdir,
		GadgetUnpackDir: gadgetUnpackDir,
		Channel:         "edge",
	}
	local, err := image.LocalSnaps(s.tsto, opts)
	c.Assert(err, IsNil)

	err = image.SetupSeed(s.tsto, model, opts, local)
	c.Assert(err, IsNil)

	// check seed yaml
	seedYaml, err := seed.ReadYaml(filepath.Join(rootdir, "var/lib/snapd/seed/seed.yaml"))
	c.Assert(err, IsNil)

	c.Check(seedYaml.Snaps, HasLen, 3)
	c.Check(seedYaml.Snaps[0], DeepEquals, &seed.Snap16{
		Name:    "core",
		SnapID:  s.AssertedSnapID("core"),
		File:    "core_3.snap",
		Channel: "edge",
	})
	c.Check(seedYaml.Snaps[1], DeepEquals, &seed.Snap16{
		Name:    "pc-kernel",
		SnapID:  s.AssertedSnapID("pc-kernel"),
		File:    "pc-kernel_2.snap",
		Channel: "18/edge",
	})
	c.Check(seedYaml.Snaps[2], DeepEquals, &seed.Snap16{
		Name:    "pc",
		SnapID:  s.AssertedSnapID("pc"),
		File:    "pc_1.snap",
		Channel: "edge",
	})
}

func (s *imageSuite) TestSetupSeedWithKernelTrackOnLocalSnap(c *C) {
	restore := image.MockTrusted(s.StoreSigning.Trusted)
	defer restore()

	// replace model with a model that uses core18
	model := s.Brands.Model("my-brand", "my-model", map[string]interface{}{
		"architecture": "amd64",
		"gadget":       "pc",
		"kernel":       "pc-kernel=18",
	})

	rootdir := filepath.Join(c.MkDir(), "imageroot")
	gadgetUnpackDir := c.MkDir()
	s.setupSnaps(c, gadgetUnpackDir, map[string]string{
		"core":      "canonical",
		"pc":        "canonical",
		"pc-kernel": "canonical",
	})

	// pretend we downloaded the core,kernel already
	cfn := s.AssertedSnap("core")
	kfn := s.AssertedSnap("pc-kernel")
	opts := &image.Options{
		RootDir:         rootdir,
		GadgetUnpackDir: gadgetUnpackDir,
		Snaps:           []string{kfn, cfn},
		Channel:         "beta",
	}
	local, err := image.LocalSnaps(s.tsto, opts)
	c.Assert(err, IsNil)
	c.Check(local.NameToPath(), HasLen, 2)

	err = image.SetupSeed(s.tsto, model, opts, local)
	c.Assert(err, IsNil)

	// check seed yaml
	seedYaml, err := seed.ReadYaml(filepath.Join(rootdir, "var/lib/snapd/seed/seed.yaml"))
	c.Assert(err, IsNil)

	c.Check(seedYaml.Snaps, HasLen, 3)
	c.Check(seedYaml.Snaps[0], DeepEquals, &seed.Snap16{
		Name:    "core",
		SnapID:  s.AssertedSnapID("core"),
		File:    "core_3.snap",
		Channel: "beta",
	})
	c.Check(seedYaml.Snaps[1], DeepEquals, &seed.Snap16{
		Name:    "pc-kernel",
		SnapID:  s.AssertedSnapID("pc-kernel"),
		File:    "pc-kernel_2.snap",
		Channel: "18/beta",
	})
}

func (s *imageSuite) TestSetupSeedWithBaseAndLocalLegacyCoreOrdering(c *C) {
	restore := image.MockTrusted(s.StoreSigning.Trusted)
	defer restore()

	// replace model with a model that uses core18
	model := s.Brands.Model("my-brand", "my-model", map[string]interface{}{
		"architecture":   "amd64",
		"base":           "core18",
		"gadget":         "pc18",
		"kernel":         "pc-kernel",
		"required-snaps": []interface{}{"required-snap1"},
	})

	rootdir := filepath.Join(c.MkDir(), "imageroot")
	gadgetUnpackDir := c.MkDir()
	s.setupSnaps(c, gadgetUnpackDir, map[string]string{
		"core18":    "canonical",
		"pc18":      "canonical",
		"pc-kernel": "canonical",
	})

	opts := &image.Options{
		RootDir:         rootdir,
		GadgetUnpackDir: gadgetUnpackDir,
		Snaps: []string{
			s.AssertedSnap("core"),
		},
	}
	emptyToolingStore := image.MockToolingStore(&emptyStore{})
	local, err := image.LocalSnaps(emptyToolingStore, opts)
	c.Assert(err, IsNil)

	err = image.SetupSeed(s.tsto, model, opts, local)
	c.Assert(err, IsNil)

	// check seed yaml
	seedYaml, err := seed.ReadYaml(filepath.Join(rootdir, "var/lib/snapd/seed/seed.yaml"))
	c.Assert(err, IsNil)

	c.Check(seedYaml.Snaps, HasLen, 6)
	c.Check(seedYaml.Snaps[0], DeepEquals, &seed.Snap16{
		Name:   "snapd",
		SnapID: s.AssertedSnapID("snapd"),
		File:   "snapd_18.snap",
	})
	c.Check(seedYaml.Snaps[1], DeepEquals, &seed.Snap16{
		Name:       "core",
		Unasserted: true,
		File:       "core_x1.snap",
	})
	c.Check(seedYaml.Snaps[2], DeepEquals, &seed.Snap16{
		Name:   "pc-kernel",
		SnapID: s.AssertedSnapID("pc-kernel"),
		File:   "pc-kernel_2.snap",
	})
	c.Check(seedYaml.Snaps[3], DeepEquals, &seed.Snap16{
		Name:   "core18",
		SnapID: s.AssertedSnapID("core18"),
		File:   "core18_18.snap",
	})
	c.Check(seedYaml.Snaps[4], DeepEquals, &seed.Snap16{
		Name:   "pc18",
		SnapID: s.AssertedSnapID("pc18"),
		File:   "pc18_4.snap",
	})
	c.Check(seedYaml.Snaps[5], DeepEquals, &seed.Snap16{
		Name:    "required-snap1",
		SnapID:  s.AssertedSnapID("required-snap1"),
		File:    "required-snap1_3.snap",
		Contact: "foo@example.com",
	})
}

func (s *imageSuite) TestSetupSeedWithBaseAndLegacyCoreOrdering(c *C) {
	restore := image.MockTrusted(s.StoreSigning.Trusted)
	defer restore()

	// replace model with a model that uses core18
	model := s.Brands.Model("my-brand", "my-model", map[string]interface{}{
		"architecture":   "amd64",
		"base":           "core18",
		"gadget":         "pc18",
		"kernel":         "pc-kernel",
		"required-snaps": []interface{}{"required-snap1", "core"},
	})

	rootdir := filepath.Join(c.MkDir(), "imageroot")
	gadgetUnpackDir := c.MkDir()
	s.setupSnaps(c, gadgetUnpackDir, map[string]string{
		"core18":    "canonical",
		"core":      "canonical",
		"pc18":      "canonical",
		"pc-kernel": "canonical",
	})

	opts := &image.Options{
		RootDir:         rootdir,
		GadgetUnpackDir: gadgetUnpackDir,
	}
	local, err := image.LocalSnaps(s.tsto, opts)
	c.Assert(err, IsNil)

	err = image.SetupSeed(s.tsto, model, opts, local)
	c.Assert(err, IsNil)

	// check seed yaml
	seedYaml, err := seed.ReadYaml(filepath.Join(rootdir, "var/lib/snapd/seed/seed.yaml"))
	c.Assert(err, IsNil)

	c.Check(seedYaml.Snaps, HasLen, 6)
	c.Check(seedYaml.Snaps[0], DeepEquals, &seed.Snap16{
		Name:   "snapd",
		SnapID: s.AssertedSnapID("snapd"),
		File:   "snapd_18.snap",
	})
	c.Check(seedYaml.Snaps[1], DeepEquals, &seed.Snap16{
		Name:   "core",
		SnapID: s.AssertedSnapID("core"),
		File:   "core_3.snap",
	})
	c.Check(seedYaml.Snaps[2], DeepEquals, &seed.Snap16{
		Name:   "pc-kernel",
		SnapID: s.AssertedSnapID("pc-kernel"),
		File:   "pc-kernel_2.snap",
	})
	c.Check(seedYaml.Snaps[3], DeepEquals, &seed.Snap16{
		Name:   "core18",
		SnapID: s.AssertedSnapID("core18"),
		File:   "core18_18.snap",
	})
	c.Check(seedYaml.Snaps[4], DeepEquals, &seed.Snap16{
		Name:   "pc18",
		SnapID: s.AssertedSnapID("pc18"),
		File:   "pc18_4.snap",
	})
	c.Check(seedYaml.Snaps[5], DeepEquals, &seed.Snap16{
		Name:    "required-snap1",
		SnapID:  s.AssertedSnapID("required-snap1"),
		File:    "required-snap1_3.snap",
		Contact: "foo@example.com",
	})
}

func (s *imageSuite) TestSetupSeedGadgetBaseModelBaseMismatch(c *C) {
	restore := image.MockTrusted(s.StoreSigning.Trusted)
	defer restore()
	// replace model with a model that uses core18 and a gadget
	// without a base
	model := s.Brands.Model("my-brand", "my-model", map[string]interface{}{
		"architecture":   "amd64",
		"base":           "core18",
		"gadget":         "pc",
		"kernel":         "pc-kernel",
		"required-snaps": []interface{}{"required-snap1"},
	})

	rootdir := filepath.Join(c.MkDir(), "imageroot")
	gadgetUnpackDir := c.MkDir()
	s.setupSnaps(c, gadgetUnpackDir, map[string]string{
		"core18":    "canonical",
		"pc":        "canonical",
		"pc-kernel": "canonical",
	})
	opts := &image.Options{
		RootDir:         rootdir,
		GadgetUnpackDir: gadgetUnpackDir,
	}
	local, err := image.LocalSnaps(s.tsto, opts)
	c.Assert(err, IsNil)
	err = image.SetupSeed(s.tsto, model, opts, local)
	c.Assert(err, ErrorMatches, `cannot use gadget snap because its base "" is different from model base "core18"`)
}

func (s *imageSuite) TestSetupSeedSnapReqBase(c *C) {
	restore := image.MockTrusted(s.StoreSigning.Trusted)
	defer restore()
	model := s.Brands.Model("my-brand", "my-model", map[string]interface{}{
		"architecture":   "amd64",
		"gadget":         "pc",
		"kernel":         "pc-kernel",
		"required-snaps": []interface{}{"snap-req-other-base"},
	})

	rootdir := filepath.Join(c.MkDir(), "imageroot")
	gadgetUnpackDir := c.MkDir()
	s.setupSnaps(c, gadgetUnpackDir, map[string]string{
		"core":                "canonical",
		"pc":                  "canonical",
		"pc-kernel":           "canonical",
		"snap-req-other-base": "canonical",
	})
	opts := &image.Options{
		RootDir:         rootdir,
		GadgetUnpackDir: gadgetUnpackDir,
	}
	local, err := image.LocalSnaps(s.tsto, opts)
	c.Assert(err, IsNil)
	err = image.SetupSeed(s.tsto, model, opts, local)
	c.Assert(err, ErrorMatches, `cannot add snap "snap-req-other-base" without also adding its base "other-base" explicitly`)
}

func (s *imageSuite) TestSetupSeedBaseNone(c *C) {
	restore := image.MockTrusted(s.StoreSigning.Trusted)
	defer restore()
	model := s.Brands.Model("my-brand", "my-model", map[string]interface{}{
		"architecture":   "amd64",
		"gadget":         "pc",
		"kernel":         "pc-kernel",
		"required-snaps": []interface{}{"snap-base-none"},
	})

	rootdir := filepath.Join(c.MkDir(), "imageroot")
	gadgetUnpackDir := c.MkDir()
	s.setupSnaps(c, gadgetUnpackDir, map[string]string{
		"core":           "canonical",
		"pc":             "canonical",
		"pc-kernel":      "canonical",
		"snap-base-none": "canonical",
	})
	opts := &image.Options{
		RootDir:         rootdir,
		GadgetUnpackDir: gadgetUnpackDir,
	}
	local, err := image.LocalSnaps(s.tsto, opts)
	c.Assert(err, IsNil)
	c.Assert(image.SetupSeed(s.tsto, model, opts, local), IsNil)
}

func (s *imageSuite) TestSetupSeedSnapCoreSatisfiesCore16(c *C) {
	restore := image.MockTrusted(s.StoreSigning.Trusted)
	defer restore()
	model := s.Brands.Model("my-brand", "my-model", map[string]interface{}{
		"architecture":   "amd64",
		"gadget":         "pc",
		"kernel":         "pc-kernel",
		"required-snaps": []interface{}{"snap-req-core16-base"},
	})

	rootdir := filepath.Join(c.MkDir(), "imageroot")
	gadgetUnpackDir := c.MkDir()
	s.setupSnaps(c, gadgetUnpackDir, map[string]string{
		"core":                "canonical",
		"pc":                  "canonical",
		"pc-kernel":           "canonical",
		"snap-req-other-base": "canonical",
	})
	opts := &image.Options{
		RootDir:         rootdir,
		GadgetUnpackDir: gadgetUnpackDir,
	}
	local, err := image.LocalSnaps(s.tsto, opts)
	c.Assert(err, IsNil)
	err = image.SetupSeed(s.tsto, model, opts, local)
	c.Assert(err, IsNil)
}

func (s *imageSuite) TestSetupSeedStoreAssertionMissing(c *C) {
	restore := image.MockTrusted(s.StoreSigning.Trusted)
	defer restore()
	model := s.Brands.Model("my-brand", "my-model", map[string]interface{}{
		"architecture": "amd64",
		"gadget":       "pc",
		"kernel":       "pc-kernel",
		"store":        "my-store",
	})

	rootdir := filepath.Join(c.MkDir(), "imageroot")
	gadgetUnpackDir := c.MkDir()
	s.setupSnaps(c, gadgetUnpackDir, map[string]string{
		"core":      "canonical",
		"pc":        "canonical",
		"pc-kernel": "canonical",
	})
	opts := &image.Options{
		RootDir:         rootdir,
		GadgetUnpackDir: gadgetUnpackDir,
	}
	local, err := image.LocalSnaps(s.tsto, opts)
	c.Assert(err, IsNil)
	err = image.SetupSeed(s.tsto, model, opts, local)
	c.Assert(err, IsNil)
}

func (s *imageSuite) TestSetupSeedStoreAssertionFetched(c *C) {
	restore := image.MockTrusted(s.StoreSigning.Trusted)
	defer restore()

	// add store assertion
	storeAs, err := s.StoreSigning.Sign(asserts.StoreType, map[string]interface{}{
		"store":       "my-store",
		"operator-id": "canonical",
		"timestamp":   time.Now().UTC().Format(time.RFC3339),
	}, nil, "")
	c.Assert(err, IsNil)
	err = s.StoreSigning.Add(storeAs)
	c.Assert(err, IsNil)

	model := s.Brands.Model("my-brand", "my-model", map[string]interface{}{
		"architecture": "amd64",
		"gadget":       "pc",
		"kernel":       "pc-kernel",
		"store":        "my-store",
	})

	rootdir := filepath.Join(c.MkDir(), "imageroot")
	gadgetUnpackDir := c.MkDir()
	seeddir := filepath.Join(rootdir, "var/lib/snapd/seed")
	seedassertsdir := filepath.Join(seeddir, "assertions")

	s.setupSnaps(c, gadgetUnpackDir, map[string]string{
		"core":      "canonical",
		"pc":        "canonical",
		"pc-kernel": "canonical",
	})
	opts := &image.Options{
		RootDir:         rootdir,
		GadgetUnpackDir: gadgetUnpackDir,
	}
	local, err := image.LocalSnaps(s.tsto, opts)
	c.Assert(err, IsNil)
	err = image.SetupSeed(s.tsto, model, opts, local)
	c.Assert(err, IsNil)

	// check the store assertion was fetched
	p := filepath.Join(seedassertsdir, "my-store.store")
	c.Check(osutil.FileExists(p), Equals, true)
}

func (s *imageSuite) TestSetupSeedSnapReqBaseFromLocal(c *C) {
	restore := image.MockTrusted(s.StoreSigning.Trusted)
	defer restore()
	model := s.Brands.Model("my-brand", "my-model", map[string]interface{}{
		"architecture":   "amd64",
		"gadget":         "pc",
		"kernel":         "pc-kernel",
		"required-snaps": []interface{}{"snap-req-other-base"},
	})

	rootdir := filepath.Join(c.MkDir(), "imageroot")
	gadgetUnpackDir := c.MkDir()
	s.setupSnaps(c, gadgetUnpackDir, map[string]string{
		"core":                "canonical",
		"pc":                  "canonical",
		"pc-kernel":           "canonical",
		"snap-req-other-base": "canonical",
		"other-base":          "canonical",
	})
	bfn := s.AssertedSnap("other-base")
	opts := &image.Options{
		RootDir:         rootdir,
		GadgetUnpackDir: gadgetUnpackDir,
		Snaps:           []string{bfn},
	}
	local, err := image.LocalSnaps(s.tsto, opts)
	c.Assert(err, IsNil)
	err = image.SetupSeed(s.tsto, model, opts, local)
	c.Assert(err, IsNil)
}

func (s *imageSuite) TestSetupSeedMissingContentProvider(c *C) {
	restore := image.MockTrusted(s.StoreSigning.Trusted)
	defer restore()
	model := s.Brands.Model("my-brand", "my-model", map[string]interface{}{
		"architecture":   "amd64",
		"gadget":         "pc",
		"kernel":         "pc-kernel",
		"required-snaps": []interface{}{"snap-req-content-provider"},
	})

	rootdir := filepath.Join(c.MkDir(), "imageroot")
	gadgetUnpackDir := c.MkDir()
	s.setupSnaps(c, gadgetUnpackDir, map[string]string{
		"core":                  "canonical",
		"pc":                    "canonical",
		"pc-kernel":             "canonical",
		"snap-req-content-snap": "canonical",
	})
	opts := &image.Options{
		RootDir:         rootdir,
		GadgetUnpackDir: gadgetUnpackDir,
	}
	local, err := image.LocalSnaps(s.tsto, opts)
	c.Assert(err, IsNil)
	err = image.SetupSeed(s.tsto, model, opts, local)
	c.Check(err, ErrorMatches, `cannot use snap "snap-req-content-provider" without its default content provider "gtk-common-themes" being added explicitly`)
}

func (s *imageSuite) TestMissingLocalSnaps(c *C) {
	opts := &image.Options{
		Snaps: []string{"i-am-missing.snap"},
	}
	local, err := image.LocalSnaps(s.tsto, opts)
	c.Assert(err, ErrorMatches, "local snap i-am-missing.snap not found")
	c.Assert(local, IsNil)
}

func (s *imageSuite) TestSetupSeedClassic(c *C) {
	restore := image.MockTrusted(s.StoreSigning.Trusted)
	defer restore()

	// classic model with gadget etc
	model := s.Brands.Model("my-brand", "my-model", map[string]interface{}{
		"classic":        "true",
		"architecture":   "amd64",
		"gadget":         "classic-gadget",
		"required-snaps": []interface{}{"required-snap1"},
	})

	rootdir := filepath.Join(c.MkDir(), "classic-image-root")
	s.setupSnaps(c, "", map[string]string{
		"classic-gadget": "my-brand",
	})

	opts := &image.Options{
		Classic: true,
		RootDir: rootdir,
	}
	local, err := image.LocalSnaps(s.tsto, opts)
	c.Assert(err, IsNil)

	err = image.SetupSeed(s.tsto, model, opts, local)
	c.Assert(err, IsNil)

	// check seed yaml
	seedYaml, err := seed.ReadYaml(filepath.Join(rootdir, "var/lib/snapd/seed/seed.yaml"))
	c.Assert(err, IsNil)

	c.Check(seedYaml.Snaps, HasLen, 3)

	// check the files are in place
	for i, name := range []string{"core", "classic-gadget", "required-snap1"} {
		unasserted := false
		info := s.AssertedSnapInfo(name)

		fn := filepath.Base(info.MountFile())
		p := filepath.Join(rootdir, "var/lib/snapd/seed/snaps", fn)
		c.Check(osutil.FileExists(p), Equals, true)

		c.Check(seedYaml.Snaps[i], DeepEquals, &seed.Snap16{
			Name:       info.InstanceName(),
			SnapID:     info.SnapID,
			File:       fn,
			Contact:    info.Contact,
			Unasserted: unasserted,
		})
	}

	l, err := ioutil.ReadDir(filepath.Join(rootdir, "var/lib/snapd/seed/snaps"))
	c.Assert(err, IsNil)
	c.Check(l, HasLen, 3)

	// check that the  bootloader is unset
	m, err := s.bootloader.GetBootVars("snap_kernel", "snap_core")
	c.Assert(err, IsNil)
	c.Check(m, DeepEquals, map[string]string{
		"snap_core":   "",
		"snap_kernel": "",
	})

	c.Check(s.stderr.String(), Matches, `WARNING: ensure that the contents under .*/var/lib/snapd/seed are owned by root:root in the \(final\) image`)

	// no blob dir created
	blobdir := filepath.Join(rootdir, "var/lib/snapd/snaps")
	c.Check(osutil.FileExists(blobdir), Equals, false)
}

func (s *imageSuite) TestSetupSeedClassicWithLocalClassicSnap(c *C) {
	restore := image.MockTrusted(s.StoreSigning.Trusted)
	defer restore()

	// classic model
	model := s.Brands.Model("my-brand", "my-model", map[string]interface{}{
		"classic":      "true",
		"architecture": "amd64",
	})

	rootdir := filepath.Join(c.MkDir(), "classic-image-root")
	s.setupSnaps(c, "", nil)

	snapFile := snaptest.MakeTestSnapWithFiles(c, classicSnap, nil)

	opts := &image.Options{
		Classic: true,
		Snaps:   []string{snapFile},
		RootDir: rootdir,
	}
	local, err := image.LocalSnaps(s.tsto, opts)
	c.Assert(err, IsNil)

	err = image.SetupSeed(s.tsto, model, opts, local)
	c.Assert(err, IsNil)

	// check seed yaml
	seedYaml, err := seed.ReadYaml(filepath.Join(rootdir, "var/lib/snapd/seed/seed.yaml"))
	c.Assert(err, IsNil)

	c.Check(seedYaml.Snaps, HasLen, 2)

	p := filepath.Join(rootdir, "var/lib/snapd/seed/snaps", "core_3.snap")
	c.Check(osutil.FileExists(p), Equals, true)
	c.Check(seedYaml.Snaps[0], DeepEquals, &seed.Snap16{
		Name:   "core",
		SnapID: s.AssertedSnapID("core"),
		File:   "core_3.snap",
	})

	p = filepath.Join(rootdir, "var/lib/snapd/seed/snaps", "classic-snap_x1.snap")
	c.Check(osutil.FileExists(p), Equals, true)
	c.Check(seedYaml.Snaps[1], DeepEquals, &seed.Snap16{
		Name:       "classic-snap",
		File:       "classic-snap_x1.snap",
		Classic:    true,
		Unasserted: true,
	})

	l, err := ioutil.ReadDir(filepath.Join(rootdir, "var/lib/snapd/seed/snaps"))
	c.Assert(err, IsNil)
	c.Check(l, HasLen, 2)

	// check that the  bootloader is unset
	m, err := s.bootloader.GetBootVars("snap_kernel", "snap_core")
	c.Assert(err, IsNil)
	c.Check(m, DeepEquals, map[string]string{
		"snap_core":   "",
		"snap_kernel": "",
	})
}

func (s *imageSuite) TestSetupSeedClassicSnapdOnly(c *C) {
	restore := image.MockTrusted(s.StoreSigning.Trusted)
	defer restore()

	// classic model with gadget etc
	model := s.Brands.Model("my-brand", "my-model", map[string]interface{}{
		"classic":        "true",
		"architecture":   "amd64",
		"gadget":         "classic-gadget18",
		"required-snaps": []interface{}{"core18", "required-snap18"},
	})

	rootdir := filepath.Join(c.MkDir(), "classic-image-root")
	s.setupSnaps(c, "", map[string]string{
		"classic-gadget18": "my-brand",
	})

	opts := &image.Options{
		Classic: true,
		RootDir: rootdir,
	}
	local, err := image.LocalSnaps(s.tsto, opts)
	c.Assert(err, IsNil)

	err = image.SetupSeed(s.tsto, model, opts, local)
	c.Assert(err, IsNil)

	// check seed yaml
	seedYaml, err := seed.ReadYaml(filepath.Join(rootdir, "var/lib/snapd/seed/seed.yaml"))
	c.Assert(err, IsNil)

	c.Check(seedYaml.Snaps, HasLen, 4)

	// check the files are in place
	for i, name := range []string{"snapd", "core18", "classic-gadget18", "required-snap18"} {
		unasserted := false
		info := s.AssertedSnapInfo(name)

		fn := filepath.Base(info.MountFile())
		p := filepath.Join(rootdir, "var/lib/snapd/seed/snaps", fn)
		c.Check(osutil.FileExists(p), Equals, true)

		c.Check(seedYaml.Snaps[i], DeepEquals, &seed.Snap16{
			Name:       info.InstanceName(),
			SnapID:     info.SnapID,
			File:       fn,
			Contact:    info.Contact,
			Unasserted: unasserted,
		})
	}

	l, err := ioutil.ReadDir(filepath.Join(rootdir, "var/lib/snapd/seed/snaps"))
	c.Assert(err, IsNil)
	c.Check(l, HasLen, 4)

	// check that the  bootloader is unset
	m, err := s.bootloader.GetBootVars("snap_kernel", "snap_core")
	c.Assert(err, IsNil)
	c.Check(m, DeepEquals, map[string]string{
		"snap_core":   "",
		"snap_kernel": "",
	})

	c.Check(s.stderr.String(), Matches, `WARNING: ensure that the contents under .*/var/lib/snapd/seed are owned by root:root in the \(final\) image`)

	// no blob dir created
	blobdir := filepath.Join(rootdir, "var/lib/snapd/snaps")
	c.Check(osutil.FileExists(blobdir), Equals, false)
}

func (s *imageSuite) TestSetupSeedClassicNoSnaps(c *C) {
	restore := image.MockTrusted(s.StoreSigning.Trusted)
	defer restore()

	// classic model with gadget etc
	model := s.Brands.Model("my-brand", "my-model", map[string]interface{}{
		"classic": "true",
	})

	rootdir := filepath.Join(c.MkDir(), "classic-image-root")

	opts := &image.Options{
		Classic: true,
		RootDir: rootdir,
	}
	local, err := image.LocalSnaps(s.tsto, opts)
	c.Assert(err, IsNil)

	err = image.SetupSeed(s.tsto, model, opts, local)
	c.Assert(err, IsNil)

	// check seed yaml
	seedYaml, err := seed.ReadYaml(filepath.Join(rootdir, "var/lib/snapd/seed/seed.yaml"))
	c.Assert(err, IsNil)

	c.Check(seedYaml.Snaps, HasLen, 0)

	l, err := ioutil.ReadDir(filepath.Join(rootdir, "var/lib/snapd/seed/snaps"))
	c.Assert(err, IsNil)
	c.Check(l, HasLen, 0)

	// check that the  bootloader is unset
	m, err := s.bootloader.GetBootVars("snap_kernel", "snap_core")
	c.Assert(err, IsNil)
	c.Check(m, DeepEquals, map[string]string{
		"snap_core":   "",
		"snap_kernel": "",
	})

	// no blob dir created
	blobdir := filepath.Join(rootdir, "var/lib/snapd/snaps")
	c.Check(osutil.FileExists(blobdir), Equals, false)
}

func (s *imageSuite) TestSetupSeedClassicSnapdOnlyMissingCore16(c *C) {
	restore := image.MockTrusted(s.StoreSigning.Trusted)
	defer restore()

	// classic model with gadget etc
	model := s.Brands.Model("my-brand", "my-model", map[string]interface{}{
		"classic":        "true",
		"architecture":   "amd64",
		"gadget":         "classic-gadget18",
		"required-snaps": []interface{}{"core18", "snap-req-core16-base"},
	})

	rootdir := filepath.Join(c.MkDir(), "classic-image-root")
	s.setupSnaps(c, "", map[string]string{
		"classic-gadget18": "my-brand",
	})

	opts := &image.Options{
		Classic: true,
		RootDir: rootdir,
	}
	local, err := image.LocalSnaps(s.tsto, opts)
	c.Assert(err, IsNil)

	err = image.SetupSeed(s.tsto, model, opts, local)
	c.Assert(err, ErrorMatches, `cannot use "snap-req-core16-base" requiring base "core16" without adding "core16" \(or "core"\) explicitly`)
}

func (s *imageSuite) TestSnapChannel(c *C) {
	model := s.Brands.Model("my-brand", "my-model", map[string]interface{}{
		"architecture": "amd64",
		"gadget":       "pc=18",
		"kernel":       "pc-kernel=18",
	})

	opts := &image.Options{
		Channel: "stable",
		SnapChannels: map[string]string{
			"bar":       "beta",
			"pc-kernel": "edge",
		},
	}
	local, err := image.LocalSnaps(s.tsto, opts)
	c.Assert(err, IsNil)

	ch, err := image.SnapChannel("foo", model, opts, local)
	c.Assert(err, IsNil)
	c.Check(ch, Equals, "stable")

	ch, err = image.SnapChannel("bar", model, opts, local)
	c.Assert(err, IsNil)
	c.Check(ch, Equals, "beta")

	ch, err = image.SnapChannel("pc", model, opts, local)
	c.Assert(err, IsNil)
	c.Check(ch, Equals, "18/stable")

	ch, err = image.SnapChannel("pc-kernel", model, opts, local)
	c.Assert(err, IsNil)
	c.Check(ch, Equals, "18/edge")

	opts.SnapChannels["bar"] = "lts/candidate"
	ch, err = image.SnapChannel("bar", model, opts, local)
	c.Assert(err, IsNil)
	c.Check(ch, Equals, "lts/candidate")

	opts.SnapChannels["pc-kernel"] = "lts/candidate"
	_, err = image.SnapChannel("pc-kernel", model, opts, local)
	c.Assert(err, ErrorMatches, `channel "lts/candidate" for kernel has a track incompatible with the track from model assertion: 18`)

	opts.SnapChannels["pc-kernel"] = "track/foo"
	_, err = image.SnapChannel("pc-kernel", model, opts, local)
	c.Assert(err, ErrorMatches, `cannot use option channel for snap "pc-kernel": invalid risk in channel name: track/foo`)

}

func (s *imageSuite) TestSetupSeedLocalSnapd(c *C) {
	restore := image.MockTrusted(s.StoreSigning.Trusted)
	defer restore()

	// replace model with a model that uses core18
	model := s.Brands.Model("my-brand", "my-model", map[string]interface{}{
		"architecture": "amd64",
		"gadget":       "pc18",
		"kernel":       "pc-kernel",
		"base":         "core18",
	})

	rootdir := filepath.Join(c.MkDir(), "imageroot")
	gadgetUnpackDir := c.MkDir()
	s.setupSnaps(c, gadgetUnpackDir, map[string]string{
		"pc18":      "canonical",
		"pc-kernel": "canonical",
	})

	opts := &image.Options{
		Snaps: []string{
			s.AssertedSnap("snapd"),
			s.AssertedSnap("core18"),
		},

		RootDir:         rootdir,
		GadgetUnpackDir: gadgetUnpackDir,
	}
	emptyToolingStore := image.MockToolingStore(&emptyStore{})
	local, err := image.LocalSnaps(emptyToolingStore, opts)
	c.Assert(err, IsNil)

	err = image.SetupSeed(s.tsto, model, opts, local)
	c.Assert(err, IsNil)
	c.Assert(s.stdout.String(), Matches, `(?m)Copying ".*/snapd_3.14_all.snap" \(snapd\)`)
}

type toolingStoreContextSuite struct {
	sc store.DeviceAndAuthContext
}

var _ = Suite(&toolingStoreContextSuite{})

func (s *toolingStoreContextSuite) SetUpTest(c *C) {
	s.sc = image.ToolingStoreContext()
}

func (s *toolingStoreContextSuite) TestNopBits(c *C) {
	info, err := s.sc.CloudInfo()
	c.Assert(err, IsNil)
	c.Check(info, IsNil)

	device, err := s.sc.Device()
	c.Assert(err, IsNil)
	c.Check(device, DeepEquals, &auth.DeviceState{})

	p, err := s.sc.DeviceSessionRequestParams("")
	c.Assert(err, Equals, store.ErrNoSerial)
	c.Check(p, IsNil)

	defURL, err := url.Parse("http://store")
	c.Assert(err, IsNil)
	proxyStoreID, proxyStoreURL, err := s.sc.ProxyStoreParams(defURL)
	c.Assert(err, IsNil)
	c.Check(proxyStoreID, Equals, "")
	c.Check(proxyStoreURL, Equals, defURL)

	storeID, err := s.sc.StoreID("")
	c.Assert(err, IsNil)
	c.Check(storeID, Equals, "")

	storeID, err = s.sc.StoreID("my-store")
	c.Assert(err, IsNil)
	c.Check(storeID, Equals, "my-store")

	_, err = s.sc.UpdateDeviceAuth(nil, "")
	c.Assert(err, NotNil)
}

func (s *toolingStoreContextSuite) TestUpdateUserAuth(c *C) {
	u := &auth.UserState{
		StoreMacaroon:   "macaroon",
		StoreDischarges: []string{"discharge1"},
	}

	u1, err := s.sc.UpdateUserAuth(u, []string{"discharge2"})
	c.Assert(err, IsNil)
	c.Check(u1, Equals, u)
	c.Check(u1.StoreDischarges, DeepEquals, []string{"discharge2"})
}<|MERGE_RESOLUTION|>--- conflicted
+++ resolved
@@ -463,70 +463,6 @@
 	c.Check(a.Type(), Equals, asserts.ModelType)
 }
 
-<<<<<<< HEAD
-func (s *imageSuite) TestMissingGadgetUnpackDir(c *C) {
-	err := image.DownloadUnpackGadget(s.tsto, s.model, &image.Options{}, nil)
-	c.Assert(err, ErrorMatches, `cannot create gadget unpack dir "": mkdir : no such file or directory`)
-}
-
-func (s *imageSuite) TestDownloadUnpackGadget(c *C) {
-	files := [][]string{
-		{"subdir/canary.txt", "I'm a canary"},
-	}
-	s.MakeAssertedSnap(c, packageGadget, files, snap.R(99), "canonical")
-
-	gadgetUnpackDir := filepath.Join(c.MkDir(), "gadget-unpack-dir")
-	opts := &image.Options{
-		GadgetUnpackDir: gadgetUnpackDir,
-	}
-	local, err := image.LocalSnaps(s.tsto, opts)
-	c.Assert(err, IsNil)
-
-	err = image.DownloadUnpackGadget(s.tsto, s.model, opts, local)
-	c.Assert(err, IsNil)
-
-	// verify the right data got unpacked
-	for _, t := range []struct{ file, content string }{
-		{"meta/snap.yaml", packageGadget},
-		{files[0][0], files[0][1]},
-	} {
-		fn := filepath.Join(gadgetUnpackDir, t.file)
-		c.Check(fn, testutil.FileEquals, t.content)
-	}
-}
-
-func (s *imageSuite) TestDownloadUnpackGadgetFromTrack(c *C) {
-	s.MakeAssertedSnap(c, packageGadget, nil, snap.R(1818), "canonical")
-
-	model := s.Brands.Model("my-brand", "my-model", map[string]interface{}{
-
-		"architecture": "amd64",
-		"gadget":       "pc=18",
-		"kernel":       "pc-kernel=18",
-	})
-
-	gadgetUnpackDir := filepath.Join(c.MkDir(), "gadget-unpack-dir")
-	opts := &image.Options{
-		GadgetUnpackDir: gadgetUnpackDir,
-		Channel:         "stable",
-	}
-	local, err := image.LocalSnaps(s.tsto, opts)
-	c.Assert(err, IsNil)
-
-	err = image.DownloadUnpackGadget(s.tsto, model, opts, local)
-	c.Assert(err, IsNil)
-
-	c.Check(s.storeActions, HasLen, 1)
-	c.Check(s.storeActions[0], DeepEquals, &store.SnapAction{
-		Action:       "download",
-		Channel:      "18/stable",
-		InstanceName: "pc",
-	})
-
-}
-
-=======
->>>>>>> 8c88a798
 func (s *imageSuite) setupSnaps(c *C, gadgetUnpackDir string, publishers map[string]string) {
 	if _, ok := publishers["pc"]; ok {
 		s.MakeAssertedSnap(c, packageGadget, [][]string{{"grub.conf", ""}, {"grub.cfg", "I'm a grub.cfg"}}, snap.R(1), publishers["pc"])
