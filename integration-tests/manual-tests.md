--- conflicted
+++ resolved
@@ -151,7 +151,6 @@
    click on the default printer and look at the queue. Ensure it contains the
    new item.
 
-<<<<<<< HEAD
 # Test Mir interface by running Mir kiosk snap examples
 
 1. Install Virtual Machine Manager
@@ -159,7 +158,7 @@
 3. Build both the mir-server and the mir-client snaps from lp:~mir-team/+junk/mir-server-snap and lp:~mir-team/+junk/snapcraft-mir-client
 4. Copy over the snaps and sideload install the mir-server snap, which should result in a mir-server launching black blank screen with a mouse available.
 5. Now install the mir-client snap with --devmode, which should result in the Qt clock example app being displayed.
-=======
+
 # Test serial-port interface using miniterm app
 
 1. Using Ubuntu classic build and install a simple snap containing the Python
@@ -185,5 +184,4 @@
 ```
 
 2. Ensure the 'serial-port' interface is connected to miniterm
-3. Use sudo miniterm.open /dev/tty<DEV> to open a serial port
->>>>>>> 24ab408b
+3. Use sudo miniterm.open /dev/tty<DEV> to open a serial port