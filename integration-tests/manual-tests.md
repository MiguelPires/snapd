--- conflicted
+++ resolved
@@ -180,12 +180,6 @@
 2. Ensure the 'serial-port' interface is connected to miniterm
 3. Use sudo miniterm.open /dev/tty<DEV> to open a serial port
 
-<<<<<<< HEAD
-# Test tpm interface with tpm-tools
-
-1. Install tpm snap from store.
-2. Use tpm.version to read some basic information from tpm device.
-=======
 # Test pulseaudio interface using paplay, pactl
 
 1. Using a Snappy core image on a device like an RPi2/3, install the
@@ -220,4 +214,8 @@
    and verify it actually passes. If some of the tests fail
    there will be a problem with the particular kernel used on
    the device.
->>>>>>> 344ff251
+
+# Test tpm interface with tpm-tools
+
+1. Install tpm snap from store.
+2. Use tpm.version to read some basic information from tpm device.