--- conflicted
+++ resolved
@@ -158,7 +158,13 @@
     member=ActiveChanged
     peer=(label=unconfined),
 
-<<<<<<< HEAD
+# Allow unconfined to introspect us
+dbus (receive)
+    bus=session
+    interface=org.freedesktop.DBus.Introspectable
+    member=Introspect
+    peer=(label=unconfined),
+
 # Allow use of snapd's internal 'xdg-settings'
 /usr/bin/xdg-settings ixr,
 /usr/bin/dbus-send ixr,
@@ -167,15 +173,6 @@
     path=/io/snapcraft/Settings
     interface=io.snapcraft.Settings
     member={Check,Get,Set},
-
-=======
-# Allow unconfined to introspect us
-dbus (receive)
-    bus=session
-    interface=org.freedesktop.DBus.Introspectable
-    member=Introspect
-    peer=(label=unconfined),
->>>>>>> 6f97fbe8
 `
 
 type desktopInterface struct{}
