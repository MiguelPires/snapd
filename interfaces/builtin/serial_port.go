// -*- Mode: Go; indent-tabs-mode: t -*-

/*
 * Copyright (C) 2016-2017 Canonical Ltd
 *
 * This program is free software: you can redistribute it and/or modify
 * it under the terms of the GNU General Public License version 3 as
 * published by the Free Software Foundation.
 *
 * This program is distributed in the hope that it will be useful,
 * but WITHOUT ANY WARRANTY; without even the implied warranty of
 * MERCHANTABILITY or FITNESS FOR A PARTICULAR PURPOSE.  See the
 * GNU General Public License for more details.
 *
 * You should have received a copy of the GNU General Public License
 * along with this program.  If not, see <http://www.gnu.org/licenses/>.
 *
 */

package builtin

import (
	"fmt"
	"path/filepath"
	"regexp"
	"strings"

	"github.com/snapcore/snapd/interfaces"
	"github.com/snapcore/snapd/interfaces/apparmor"
	"github.com/snapcore/snapd/interfaces/udev"
	"github.com/snapcore/snapd/snap"
)

const serialPortSummary = `allows accessing a specific serial port`

const serialPortBaseDeclarationSlots = `
  serial-port:
    allow-installation:
      slot-snap-type:
        - core
        - gadget
    deny-auto-connection: true
`

// serialPortInterface is the type for serial port interfaces.
type serialPortInterface struct{}

// Name of the serial-port interface.
func (iface *serialPortInterface) Name() string {
	return "serial-port"
}

func (iface *serialPortInterface) StaticInfo() interfaces.StaticInfo {
	return interfaces.StaticInfo{
		Summary:              serialPortSummary,
		BaseDeclarationSlots: serialPortBaseDeclarationSlots,
	}
}

func (iface *serialPortInterface) String() string {
	return iface.Name()
}

// Pattern to match allowed serial device nodes, path attributes will be
// compared to this for validity when not using udev identification
// Known device node patterns we need to support
//  - ttyUSBX  (UART over USB devices)
//  - ttyACMX  (ACM modem devices )
//  - ttyXRUSBx  (Exar Corp. USB UART devices)
//  - ttySX (UART serial ports)
//  - ttyOX (UART serial ports on ARM)
var serialDeviceNodePattern = regexp.MustCompile("^/dev/tty(USB|ACM|AMA|XRUSB|S|O)[0-9]+$")

// Pattern that is considered valid for the udev symlink to the serial device,
// path attributes will be compared to this for validity when usb vid and pid
// are also specified
var serialUDevSymlinkPattern = regexp.MustCompile("^/dev/serial-port-[a-z0-9]+$")

// SanitizeSlot checks validity of the defined slot
func (iface *serialPortInterface) SanitizeSlot(slot *snap.SlotInfo) error {
	if err := sanitizeSlotReservedForOSOrGadget(iface, slot); err != nil {
		return err
	}

	// Check slot has a path attribute identify serial device
	path, ok := slot.Attrs["path"].(string)
	if !ok || path == "" {
		return fmt.Errorf("serial-port slot must have a path attribute")
	}

	// Clean the path before further checks
	path = filepath.Clean(path)

	if iface.hasUsbAttrs(slot.Attrs) {
		// Must be path attribute where symlink will be placed and usb vendor and product identifiers
		// Check the path attribute is in the allowable pattern
		if !serialUDevSymlinkPattern.MatchString(path) {
			return fmt.Errorf("serial-port path attribute specifies invalid symlink location")
		}

		usbVendor, vOk := slot.Attrs["usb-vendor"].(int64)
		if !vOk {
			return fmt.Errorf("serial-port slot failed to find usb-vendor attribute")
		}
		if (usbVendor < 0x1) || (usbVendor > 0xFFFF) {
			return fmt.Errorf("serial-port usb-vendor attribute not valid: %d", usbVendor)
		}

		usbProduct, pOk := slot.Attrs["usb-product"].(int64)
		if !pOk {
			return fmt.Errorf("serial-port slot failed to find usb-product attribute")
		}
		if (usbProduct < 0x0) || (usbProduct > 0xFFFF) {
			return fmt.Errorf("serial-port usb-product attribute not valid: %d", usbProduct)
		}

		usbInterfaceNumber, ok := slot.Attrs["usb-interface-number"].(int64)
		if ok && (usbInterfaceNumber < 0 || usbInterfaceNumber >= UsbMaxInterfaces) {
			return fmt.Errorf("serial-port usb-interface-number attribute cannot be negative or larger than %d", UsbMaxInterfaces-1)
		}
	} else {
		// Just a path attribute - must be a valid usb device node
		// Check the path attribute is in the allowable pattern
		if !serialDeviceNodePattern.MatchString(path) {
			return fmt.Errorf("serial-port path attribute must be a valid device node")
		}
	}
	return nil
}

func (iface *serialPortInterface) UDevPermanentSlot(spec *udev.Specification, slot *snap.SlotInfo) error {
	usbVendor, ok := slot.Attrs["usb-vendor"].(int64)
	if !ok {
		return nil
	}
	usbProduct, ok := slot.Attrs["usb-product"].(int64)
	if !ok {
		return nil
	}
	path, ok := slot.Attrs["path"].(string)
	if !ok || path == "" {
		return nil
	}
	if usbInterfaceNumber, ok := slot.Attrs["usb-interface-number"].(int64); ok {
		spec.AddSnippet(fmt.Sprintf(`# serial-port
IMPORT{builtin}="usb_id"
SUBSYSTEM=="tty", SUBSYSTEMS=="usb", ATTRS{idVendor}=="%04x", ATTRS{idProduct}=="%04x", ENV{ID_USB_INTERFACE_NUM}=="%02x", SYMLINK+="%s"`, usbVendor, usbProduct, usbInterfaceNumber, strings.TrimPrefix(path, "/dev/")))
	} else {
		spec.AddSnippet(fmt.Sprintf(`# serial-port
IMPORT{builtin}="usb_id"
SUBSYSTEM=="tty", SUBSYSTEMS=="usb", ATTRS{idVendor}=="%04x", ATTRS{idProduct}=="%04x", SYMLINK+="%s"`, usbVendor, usbProduct, strings.TrimPrefix(path, "/dev/")))
	}
	return nil
}

func (iface *serialPortInterface) AppArmorConnectedPlug(spec *apparmor.Specification, plug *interfaces.ConnectedPlug, slot *interfaces.ConnectedSlot) error {
	if iface.hasUsbAttrs(slot.Attrs) {
		// This apparmor rule is an approximation of serialDeviceNodePattern
		// (AARE is different than regex, so we must approximate).
		// UDev tagging and device cgroups will restrict down to the specific device
		spec.AddSnippet("/dev/tty[A-Z]*[0-9] rw,")
		return nil
	}

	// Path to fixed device node
	path, pathOk := slot.Attrs["path"].(string)
	if !pathOk {
		return nil
	}
	cleanedPath := filepath.Clean(path)
	spec.AddSnippet(fmt.Sprintf("%s rw,", cleanedPath))
	return nil
}

<<<<<<< HEAD
func (iface *serialPortInterface) UDevConnectedPlug(spec *udev.Specification, plug *interfaces.ConnectedPlug, slot *interfaces.ConnectedSlot) error {
	usbVendor, vOk := slot.Attrs["usb-vendor"].(int64)
	if !vOk {
=======
func (iface *serialPortInterface) UDevConnectedPlug(spec *udev.Specification, plug *interfaces.Plug, plugAttrs map[string]interface{}, slot *interfaces.Slot, slotAttrs map[string]interface{}) error {
	// For connected plugs, we use vendor and product ids if available,
	// otherwise add the kernel device
	hasOnlyPath := !iface.hasUsbAttrs(slot)
	usbVendor, ok := slot.Attrs["usb-vendor"].(int64)
	if !ok && !hasOnlyPath {
		return nil
	}
	usbProduct, ok := slot.Attrs["usb-product"].(int64)
	if !ok && !hasOnlyPath {
>>>>>>> e3188c09
		return nil
	}
	path, ok := slot.Attrs["path"].(string)
	if !ok && hasOnlyPath {
		return nil
	}
<<<<<<< HEAD
	for appName := range plug.Apps() {
		tag := udevSnapSecurityName(plug.Snap().Name(), appName)
		spec.AddSnippet(udevUsbDeviceSnippet("tty", usbVendor, usbProduct, "TAG", tag))
=======

	if hasOnlyPath {
		spec.TagDevice(fmt.Sprintf(`SUBSYSTEM=="tty", KERNEL=="%s"`, strings.TrimPrefix(path, "/dev/")))
	} else {
		if usbInterfaceNumber, ok := slot.Attrs["usb-interface-number"].(int64); ok {
			spec.TagDevice(fmt.Sprintf(`IMPORT{builtin}="usb_id"
SUBSYSTEM=="tty", SUBSYSTEMS=="usb", ATTRS{idVendor}=="%04x", ATTRS{idProduct}=="%04x", ENV{ID_USB_INTERFACE_NUM}=="%02x"`, usbVendor, usbProduct, usbInterfaceNumber))
		} else {
			spec.TagDevice(fmt.Sprintf(`IMPORT{builtin}="usb_id"
SUBSYSTEM=="tty", SUBSYSTEMS=="usb", ATTRS{idVendor}=="%04x", ATTRS{idProduct}=="%04x"`, usbVendor, usbProduct))
		}
>>>>>>> e3188c09
	}
	return nil
}

func (iface *serialPortInterface) AutoConnect(*interfaces.Plug, *interfaces.Slot) bool {
	// allow what declarations allowed
	return true
}

func (iface *serialPortInterface) hasUsbAttrs(attrs map[string]interface{}) bool {
	if _, ok := attrs["usb-vendor"]; ok {
		return true
	}
	if _, ok := attrs["usb-product"]; ok {
		return true
	}
	if _, ok := slot.Attrs["usb-interface-number"]; ok {
		return true
	}
	return false
}

func init() {
	registerIface(&serialPortInterface{})
}<|MERGE_RESOLUTION|>--- conflicted
+++ resolved
@@ -172,33 +172,22 @@
 	return nil
 }
 
-<<<<<<< HEAD
 func (iface *serialPortInterface) UDevConnectedPlug(spec *udev.Specification, plug *interfaces.ConnectedPlug, slot *interfaces.ConnectedSlot) error {
-	usbVendor, vOk := slot.Attrs["usb-vendor"].(int64)
-	if !vOk {
-=======
-func (iface *serialPortInterface) UDevConnectedPlug(spec *udev.Specification, plug *interfaces.Plug, plugAttrs map[string]interface{}, slot *interfaces.Slot, slotAttrs map[string]interface{}) error {
 	// For connected plugs, we use vendor and product ids if available,
 	// otherwise add the kernel device
-	hasOnlyPath := !iface.hasUsbAttrs(slot)
+	hasOnlyPath := !iface.hasUsbAttrs(slot.Attrs)
 	usbVendor, ok := slot.Attrs["usb-vendor"].(int64)
 	if !ok && !hasOnlyPath {
 		return nil
 	}
 	usbProduct, ok := slot.Attrs["usb-product"].(int64)
 	if !ok && !hasOnlyPath {
->>>>>>> e3188c09
 		return nil
 	}
 	path, ok := slot.Attrs["path"].(string)
 	if !ok && hasOnlyPath {
 		return nil
 	}
-<<<<<<< HEAD
-	for appName := range plug.Apps() {
-		tag := udevSnapSecurityName(plug.Snap().Name(), appName)
-		spec.AddSnippet(udevUsbDeviceSnippet("tty", usbVendor, usbProduct, "TAG", tag))
-=======
 
 	if hasOnlyPath {
 		spec.TagDevice(fmt.Sprintf(`SUBSYSTEM=="tty", KERNEL=="%s"`, strings.TrimPrefix(path, "/dev/")))
@@ -210,7 +199,6 @@
 			spec.TagDevice(fmt.Sprintf(`IMPORT{builtin}="usb_id"
 SUBSYSTEM=="tty", SUBSYSTEMS=="usb", ATTRS{idVendor}=="%04x", ATTRS{idProduct}=="%04x"`, usbVendor, usbProduct))
 		}
->>>>>>> e3188c09
 	}
 	return nil
 }
@@ -227,7 +215,7 @@
 	if _, ok := attrs["usb-product"]; ok {
 		return true
 	}
-	if _, ok := slot.Attrs["usb-interface-number"]; ok {
+	if _, ok := attrs["usb-interface-number"]; ok {
 		return true
 	}
 	return false
