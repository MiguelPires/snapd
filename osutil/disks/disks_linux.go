--- conflicted
+++ resolved
@@ -123,7 +123,6 @@
 
 func (e errNonPhysicalDisk) Error() string { return e.err }
 
-<<<<<<< HEAD
 const propNotFoundErrFmt = "property %q not found"
 
 func requiredUDevPropUint(props map[string]string, name string) (uint64, error) {
@@ -138,10 +137,7 @@
 	return v, nil
 }
 
-func diskFromUdevProps(deviceIdentifier string, deviceIDType string, props map[string]string) (Disk, error) {
-=======
 func diskFromUDevProps(deviceIdentifier string, deviceIDType string, props map[string]string) (Disk, error) {
->>>>>>> 5297d667
 	// all physical disks must have ID_PART_TABLE_TYPE defined as the schema for
 	// the disk, so check for that first and if it's missing then we return a
 	// specific NotAPhysicalDisk error
@@ -552,19 +548,6 @@
 		return nil, err
 	}
 
-<<<<<<< HEAD
-		schema := strings.ToLower(realDiskProps["ID_PART_TABLE_TYPE"])
-		if schema == "" {
-			return nil, fmt.Errorf("cannot find disk for partition %s: incomplete udev output missing required property \"ID_PART_TABLE_TYPE\"", partMountPointSource)
-		}
-
-		if schema != "gpt" && schema != "dos" {
-			return nil, fmt.Errorf("unsupported disk schema %q", realDiskProps["ID_PART_TABLE_TYPE"])
-		}
-
-		d.schema = schema
-		d.diskID = partTableID
-=======
 	if devtype := realDiskProps["DEVTYPE"]; devtype != "disk" {
 		return nil, fmt.Errorf("unsupported DEVTYPE %q", devtype)
 	}
@@ -572,7 +555,6 @@
 	if realDiskProps["DEVNAME"] == "" {
 		return nil, fmt.Errorf("incomplete udev output missing required property \"DEVNAME\"")
 	}
->>>>>>> 5297d667
 
 	d.devname = realDiskProps["DEVNAME"]
 
@@ -589,9 +571,13 @@
 		return nil, fmt.Errorf("incomplete udev output missing required property \"ID_PART_TABLE_UUID\"")
 	}
 
-	schema := realDiskProps["ID_PART_TABLE_TYPE"]
+	schema := strings.ToLower(realDiskProps["ID_PART_TABLE_TYPE"])
 	if schema == "" {
 		return nil, fmt.Errorf("incomplete udev output missing required property \"ID_PART_TABLE_TYPE\"")
+	}
+
+	if schema != "gpt" && schema != "dos" {
+		return nil, fmt.Errorf("unsupported disk schema %q", realDiskProps["ID_PART_TABLE_TYPE"])
 	}
 
 	d.schema = schema
