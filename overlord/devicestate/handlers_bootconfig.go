--- conflicted
+++ resolved
@@ -25,11 +25,7 @@
 
 	"github.com/snapcore/snapd/asserts"
 	"github.com/snapcore/snapd/boot"
-<<<<<<< HEAD
-	"github.com/snapcore/snapd/overlord/restart"
-=======
 	"github.com/snapcore/snapd/overlord/snapstate"
->>>>>>> 309fdb44
 	"github.com/snapcore/snapd/overlord/state"
 	"github.com/snapcore/snapd/release"
 )
@@ -86,11 +82,7 @@
 		// boot assets were updated, request a restart now so that the
 		// situation does not end up more complicated if more updates of
 		// boot assets were to be applied
-<<<<<<< HEAD
-		restart.Request(st, restart.RestartSystem)
-=======
 		snapstate.RestartSystem(t)
->>>>>>> 309fdb44
 	}
 
 	// minimize wasteful redos
