--- conflicted
+++ resolved
@@ -180,18 +180,10 @@
 	return restore
 }
 
-<<<<<<< HEAD
 func MockRegistrystateGetTransaction(f func(*registrystate.Context, *state.State, *registry.View) (*registrystate.Transaction, error)) (restore func()) {
 	old := registrystateGetTransaction
 	registrystateGetTransaction = f
 	return func() {
 		registrystateGetTransaction = old
-=======
-func MockRegistrystateRegistryTransaction(f func(*hookstate.Context, *registry.Registry) (*registrystate.Transaction, error)) (restore func()) {
-	old := registrystateRegistryTransaction
-	registrystateRegistryTransaction = f
-	return func() {
-		registrystateRegistryTransaction = old
->>>>>>> 0d30934b
 	}
 }