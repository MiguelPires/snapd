// -*- Mode: Go; indent-tabs-mode: t -*-

/*
 * Copyright (C) 2016 Canonical Ltd
 *
 * This program is free software: you can redistribute it and/or modify
 * it under the terms of the GNU General Public License version 3 as
 * published by the Free Software Foundation.
 *
 * This program is distributed in the hope that it will be useful,
 * but WITHOUT ANY WARRANTY; without even the implied warranty of
 * MERCHANTABILITY or FITNESS FOR A PARTICULAR PURPOSE.  See the
 * GNU General Public License for more details.
 *
 * You should have received a copy of the GNU General Public License
 * along with this program.  If not, see <http://www.gnu.org/licenses/>.
 *
 */

package ctlcmd

import (
	"encoding/json"
	"errors"
	"fmt"
	"strings"

	"github.com/snapcore/snapd/client/clientutil"
	"github.com/snapcore/snapd/i18n"
	"github.com/snapcore/snapd/jsonutil"
	"github.com/snapcore/snapd/overlord/configstate"
	"github.com/snapcore/snapd/overlord/configstate/config"
	"github.com/snapcore/snapd/overlord/hookstate"
	"github.com/snapcore/snapd/overlord/registrystate"
)

type setCommand struct {
	baseCommand

	View bool `long:"view" description:"return registry values from the view declared in the plug"`

	Positional struct {
		PlugOrSlotSpec string   `positional-arg-name:":<plug|slot>"`
		ConfValues     []string `positional-arg-name:"key=value"`
	} `positional-args:"yes"`

	String bool `short:"s" description:"parse the value as a string"`
	Typed  bool `short:"t" description:"parse the value strictly as JSON document"`
}

var shortSetHelp = i18n.G("Set either configuration options or interface connection settings")
var longSetHelp = i18n.G(`
The set command sets the provided configuration options as requested.

    $ snapctl set username=frank password=$PASSWORD

All configuration changes are persisted at once, and only after the hook
returns successfully.

Nested values may be modified via a dotted path:

    $ snapctl set author.name=frank

Configuration option may be unset with exclamation mark:
    $ snapctl set author!

Plug and slot attributes may be set in the respective prepare and connect hooks
by naming the respective plug or slot:

    $ snapctl set :myplug path=/dev/ttyS0
`)

func init() {
	addCommand("set", shortSetHelp, longSetHelp, func() command { return &setCommand{} })
}

func (s *setCommand) Execute(args []string) error {
	if s.Positional.PlugOrSlotSpec == "" && len(s.Positional.ConfValues) == 0 {
		return errors.New(i18n.G("set which option?"))
	}

	context, err := s.ensureContext()
	if err != nil {
		return err
	}

	if s.Typed && s.String {
		return fmt.Errorf("cannot use -t and -s together")
	}

	// treat PlugOrSlotSpec argument as key=value if it contains '=' or doesn't contain ':' - this is to support
	// values such as "device-service.url=192.168.0.1:5555" and error out on invalid key=value if only "key" is given.
	if strings.Contains(s.Positional.PlugOrSlotSpec, "=") || !strings.Contains(s.Positional.PlugOrSlotSpec, ":") {
		s.Positional.ConfValues = append([]string{s.Positional.PlugOrSlotSpec}, s.Positional.ConfValues[0:]...)
		s.Positional.PlugOrSlotSpec = ""
		return s.setConfigSetting(context)
	}

	parts := strings.SplitN(s.Positional.PlugOrSlotSpec, ":", 2)
	snap, name := parts[0], parts[1]
	if name == "" {
		return fmt.Errorf("plug or slot name not provided")
	}
	if snap != "" {
		return fmt.Errorf(`"snapctl set %s" not supported, use "snapctl set :%s" instead`, s.Positional.PlugOrSlotSpec, parts[1])
	}

	if s.View {
		opts := &clientutil.ParseConfigOptions{String: s.String, Typed: s.Typed}
		requests, _, err := clientutil.ParseConfigValues(s.Positional.ConfValues, opts)
		if err != nil {
			return fmt.Errorf(i18n.G("cannot set %s plug: %w"), s.Positional.PlugOrSlotSpec, err)
		}

		return setRegistryValues(context, name, requests)
	}

	return s.setInterfaceSetting(context, name)
}

func (s *setCommand) setConfigSetting(context *hookstate.Context) error {
	context.Lock()
	tr := configstate.ContextTransaction(context)
	context.Unlock()

	opts := &clientutil.ParseConfigOptions{String: s.String, Typed: s.Typed}
	confValues, confKeys, err := clientutil.ParseConfigValues(s.Positional.ConfValues, opts)
	if err != nil {
		return err
	}

	for _, key := range confKeys {
		tr.Set(s.context().InstanceName(), key, confValues[key])
	}

	return nil
}

func setInterfaceAttribute(context *hookstate.Context, staticAttrs map[string]interface{}, dynamicAttrs map[string]interface{}, key string, value interface{}) error {
	data, err := json.Marshal(value)
	if err != nil {
		return fmt.Errorf("cannot marshal snap %q option %q: %s", context.InstanceName(), key, err)
	}
	raw := json.RawMessage(data)

	subkeys, err := config.ParseKey(key)
	if err != nil {
		return err
	}

	// We're called from setInterfaceSetting, subkeys is derived from key
	// part of key=value argument and is guaranteed to be non-empty at this
	// point.
	if len(subkeys) == 0 {
		return fmt.Errorf("internal error: unexpected empty subkeys for key %q", key)
	}
	var existing interface{}
	err = getAttribute(context.InstanceName(), subkeys[:1], 0, staticAttrs, &existing)
	if err == nil {
		return fmt.Errorf(i18n.G("attribute %q cannot be overwritten"), key)
	}
	// we expect NoAttributeError here, any other error is unexpected (a real error)
	if !isNoAttribute(err) {
		return err
	}

	_, err = config.PatchConfig(context.InstanceName(), subkeys, 0, dynamicAttrs, &raw)
	return err
}

func (s *setCommand) setInterfaceSetting(context *hookstate.Context, plugOrSlot string) error {
	// Make sure set :<plug|slot> is only supported during the execution of prepare-[plug|slot] hooks
	hookType, _ := interfaceHookType(context.HookName())
	if hookType != preparePlugHook && hookType != prepareSlotHook {
		return errors.New(i18n.G("interface attributes can only be set during the execution of prepare hooks"))
	}

	attrsTask, err := attributesTask(context)
	if err != nil {
		return err
	}

	// check if the requested plug or slot is correct for this hook.
	if err := validatePlugOrSlot(attrsTask, hookType == preparePlugHook, plugOrSlot); err != nil {
		return err
	}

	var which string
	if hookType == preparePlugHook {
		which = "plug"
	} else {
		which = "slot"
	}

	context.Lock()
	defer context.Unlock()

	var staticAttrs, dynamicAttrs map[string]interface{}
	if err = attrsTask.Get(which+"-static", &staticAttrs); err != nil {
		return fmt.Errorf(i18n.G("internal error: cannot get %s from appropriate task, %s"), which, err)
	}

	dynKey := which + "-dynamic"
	if err = attrsTask.Get(dynKey, &dynamicAttrs); err != nil {
		return fmt.Errorf(i18n.G("internal error: cannot get %s from appropriate task, %s"), which, err)
	}

	for _, attrValue := range s.Positional.ConfValues {
		parts := strings.SplitN(attrValue, "=", 2)
		if len(parts) != 2 {
			return fmt.Errorf(i18n.G("invalid parameter: %q (want key=value)"), attrValue)
		}

		var value interface{}
		if err := jsonutil.DecodeWithNumber(strings.NewReader(parts[1]), &value); err != nil {
			// Not valid JSON, save the string as-is
			value = parts[1]
		}
		err = setInterfaceAttribute(context, staticAttrs, dynamicAttrs, parts[0], value)
		if err != nil {
			return fmt.Errorf(i18n.G("cannot set attribute: %v"), err)
		}
	}

	attrsTask.Set(dynKey, dynamicAttrs)
	return nil
}

func setRegistryValues(ctx *hookstate.Context, plugName string, requests map[string]interface{}) error {
	ctx.Lock()
	defer ctx.Unlock()

	view, err := getRegistryView(ctx, plugName)
	if err != nil {
		return fmt.Errorf("cannot set registry: %v", err)
	}

	if registrystate.IsRegistryHook(ctx) && !strings.HasPrefix(ctx.HookName(), "change-view-") {
		return fmt.Errorf("cannot modify registry in %q hook", ctx.HookName())
	}

	regCtx := registrystate.NewContext(ctx)
	tx, err := registrystateGetTransaction(regCtx, ctx.State(), view)
	if err != nil {
		return err
	}

<<<<<<< HEAD
	return registrystate.SetViaViewInTx(tx, view, requests)
=======
	// TODO: once we have hooks, check that we don't set values in the wrong hooks
	// (e.g., "registry-changed" hooks can only read data)

	return registrystate.SetViaView(tx, view, requests)
>>>>>>> 0d30934b
}<|MERGE_RESOLUTION|>--- conflicted
+++ resolved
@@ -245,12 +245,5 @@
 		return err
 	}
 
-<<<<<<< HEAD
-	return registrystate.SetViaViewInTx(tx, view, requests)
-=======
-	// TODO: once we have hooks, check that we don't set values in the wrong hooks
-	// (e.g., "registry-changed" hooks can only read data)
-
 	return registrystate.SetViaView(tx, view, requests)
->>>>>>> 0d30934b
 }