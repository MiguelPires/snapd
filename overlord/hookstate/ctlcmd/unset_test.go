--- conflicted
+++ resolved
@@ -165,67 +165,32 @@
 
 func (s *registrySuite) TestRegistryUnsetManyViews(c *C) {
 	s.state.Lock()
-<<<<<<< HEAD
 	tx, err := registrystate.NewTransaction(s.state, s.devAccID, "network")
-=======
-	err := registrystate.Set(s.state, s.devAccID, "network", "write-wifi", map[string]interface{}{"ssid": "my-ssid", "password": "my-secret"})
->>>>>>> 0d30934b
 	s.state.Unlock()
 	c.Assert(err, IsNil)
 
 	err = tx.Set("wifi.ssid", "foo")
 	c.Assert(err, IsNil)
 
-<<<<<<< HEAD
 	err = tx.Set("wifi.psk", "bar")
-=======
+	c.Assert(err, IsNil)
+
+	ctlcmd.MockRegistrystateGetTransaction(func(*registrystate.Context, *state.State, *registry.View) (*registrystate.Transaction, error) {
+		return tx, nil
+	})
+
+	stdout, stderr, err := ctlcmd.Run(s.mockContext, []string{"unset", "--view", ":write-wifi", "ssid", "password"}, 0)
+	c.Assert(err, IsNil)
+	c.Check(stdout, IsNil)
+	c.Check(stderr, IsNil)
+
+	_, err = tx.Get("wifi.ssid")
+	c.Assert(err, ErrorMatches, `no value was found under path "wifi.ssid"`)
+
 	s.state.Lock()
 	_, err = registrystate.Get(s.state, s.devAccID, "network", "write-wifi", []string{"ssid", "password"})
 	s.state.Unlock()
 	c.Assert(err, ErrorMatches, `cannot get "ssid", "password" .*: matching rules don't map to any values`)
-}
-
-func (s *registrySuite) TestRegistryUnsetHappensTransactionally(c *C) {
-	s.state.Lock()
-	err := registrystate.Set(s.state, s.devAccID, "network", "write-wifi", map[string]interface{}{"ssid": "my-ssid"})
-	s.state.Unlock()
->>>>>>> 0d30934b
-	c.Assert(err, IsNil)
-
-	ctlcmd.MockRegistrystateGetTransaction(func(*registrystate.Context, *state.State, *registry.View) (*registrystate.Transaction, error) {
-		return tx, nil
-	})
-
-	stdout, stderr, err := ctlcmd.Run(s.mockContext, []string{"unset", "--view", ":write-wifi", "ssid", "password"}, 0)
-	c.Assert(err, IsNil)
-	c.Check(stdout, IsNil)
-	c.Check(stderr, IsNil)
-
-<<<<<<< HEAD
-	_, err = tx.Get("wifi.ssid")
-	c.Assert(err, ErrorMatches, `no value was found under path "wifi.ssid"`)
-
-	_, err = tx.Get("wifi.psk")
-	c.Assert(err, ErrorMatches, `no value was found under path "wifi.psk"`)
-=======
-	s.state.Lock()
-	val, err := registrystate.Get(s.state, s.devAccID, "network", "read-wifi", []string{"ssid"})
-	s.state.Unlock()
-	c.Assert(err, IsNil)
-	c.Assert(val, DeepEquals, map[string]interface{}{
-		"ssid": "my-ssid",
-	})
-
-	// commit transaction
-	s.mockContext.Lock()
-	c.Assert(s.mockContext.Done(), IsNil)
-	s.mockContext.Unlock()
-
-	s.state.Lock()
-	_, err = registrystate.Get(s.state, s.devAccID, "network", "read-wifi", []string{"ssid"})
-	s.state.Unlock()
-	c.Assert(err, ErrorMatches, `cannot get "ssid" .*: matching rules don't map to any values`)
->>>>>>> 0d30934b
 }
 
 func (s *registrySuite) TestRegistryUnsetInvalid(c *C) {
