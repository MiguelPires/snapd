--- conflicted
+++ resolved
@@ -1539,11 +1539,7 @@
 	st.Lock()
 	defer st.Unlock()
 
-<<<<<<< HEAD
-	coreSnapInfo, err := snapstate.CoreInfo(st)
-=======
 	systemSnap, err := systemSnapInfo(st)
->>>>>>> e54691cb
 	if err != nil {
 		return fmt.Errorf("core snap not available")
 	}
@@ -1554,17 +1550,10 @@
 	}
 
 	var slotSpec hotplug.RequestedSlotSpec
-<<<<<<< HEAD
-	var devinfo hotplug.HotplugDeviceInfo
 	if err := task.Get("slot-spec", &slotSpec); err != nil {
 		return fmt.Errorf("internal error: cannot get hotplug slot specification from task attributes: %s", err)
 	}
-=======
-	if err := task.Get("slot-spec", &slotSpec); err != nil {
-		return fmt.Errorf("internal error: cannot get hotplug slot specification from task attributes: %s", err)
-	}
 	var devinfo hotplug.HotplugDeviceInfo
->>>>>>> e54691cb
 	if err := task.Get("device-info", &devinfo); err != nil {
 		return fmt.Errorf("internal error: cannot get hotplug device info from task attributes: %s", err)
 	}
@@ -1589,11 +1578,7 @@
 			newSlot := &snap.SlotInfo{
 				Name:       slot.Name,
 				Label:      slotSpec.Label,
-<<<<<<< HEAD
-				Snap:       coreSnapInfo,
-=======
 				Snap:       systemSnap,
->>>>>>> e54691cb
 				Interface:  ifaceName,
 				Attrs:      slotSpec.Attrs,
 				HotplugKey: hotplugKey,
@@ -1608,10 +1593,7 @@
 				return fmt.Errorf("cannot restore hotplug slot %q for interface %s: %s", slot.Name, slot.Interface, err)
 			}
 			slot.HotplugGone = false
-<<<<<<< HEAD
-=======
 			slot.StaticAttrs = slotSpec.Attrs
->>>>>>> e54691cb
 			stateSlots[slot.Name] = slot
 			setHotplugSlots(st, stateSlots)
 
@@ -1636,20 +1618,12 @@
 		if slot, ok := stateSlots[name]; ok {
 			return slot.HotplugKey == hotplugKey
 		}
-<<<<<<< HEAD
-		return m.repo.Slot(coreSnapInfo.InstanceName(), name) == nil
-=======
 		return m.repo.Slot(systemSnap.InstanceName(), name) == nil
->>>>>>> e54691cb
 	})
 	newSlot := &snap.SlotInfo{
 		Name:       proposedName,
 		Label:      slotSpec.Label,
-<<<<<<< HEAD
-		Snap:       coreSnapInfo,
-=======
 		Snap:       systemSnap,
->>>>>>> e54691cb
 		Interface:  iface.Name(),
 		Attrs:      slotSpec.Attrs,
 		HotplugKey: hotplugKey,
