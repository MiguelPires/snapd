--- conflicted
+++ resolved
@@ -1259,14 +1259,8 @@
 	return nil
 }
 
-<<<<<<< HEAD
 // doHotplugUpdateSlot updates static attributes of a hotplug slot for given device.
 func (m *InterfaceManager) doHotplugUpdateSlot(task *state.Task, _ *tomb.Tomb) error {
-=======
-// doHotplugRemoveSlot removes hotplug slot for given device from the repository in response to udev "remove" event.
-// This task must necessarily be run after all affected slot gets disconnected in the repo.
-func (m *InterfaceManager) doHotplugRemoveSlot(task *state.Task, _ *tomb.Tomb) error {
->>>>>>> b7955640
 	st := task.State()
 	st.Lock()
 	defer st.Unlock()
@@ -1275,27 +1269,10 @@
 	if err != nil {
 		return fmt.Errorf("internal error: cannot get hotplug task attributes: %s", err)
 	}
-<<<<<<< HEAD
+
 	var attrs map[string]interface{}
 	if err := task.Get("slot-attrs", &attrs); err != nil {
 		return fmt.Errorf("internal error: cannot get slot-attrs attribute for device %s, interface %s: %s", hotplugKey, ifaceName, err)
-=======
-
-	slot, err := m.repo.SlotForHotplugKey(ifaceName, hotplugKey)
-	if err != nil {
-		return fmt.Errorf("internal error: cannot determine slots: %v", err)
-	}
-	if slot != nil {
-		if err := m.repo.RemoveSlot(slot.Snap.InstanceName(), slot.Name); err != nil {
-			return fmt.Errorf("cannot remove hotplug slot: %v", err)
-		}
->>>>>>> b7955640
-	}
-
-	stateSlots, err := getHotplugSlots(st)
-	if err != nil {
-<<<<<<< HEAD
-		return fmt.Errorf("internal error obtaining hotplug slots: %v", err.Error())
 	}
 
 	slot, err := m.repo.SlotForHotplugKey(ifaceName, hotplugKey)
@@ -1304,6 +1281,11 @@
 	}
 	if slot == nil {
 		return nil
+	}
+
+	stateSlots, err := getHotplugSlots(st)
+	if err != nil {
+		return fmt.Errorf("internal error: cannot obtain hotplug slots: %v", err)
 	}
 
 	conns, err := m.repo.ConnectionsForHotplugKey(ifaceName, hotplugKey)
@@ -1329,7 +1311,33 @@
 		return fmt.Errorf("internal error: cannot find slot %s for device %s", slot.Name, hotplugKey)
 	}
 
-=======
+	return nil
+}
+
+// doHotplugRemoveSlot removes hotplug slot for given device from the repository in response to udev "remove" event.
+// This task must necessarily be run after all affected slot gets disconnected in the repo.
+func (m *InterfaceManager) doHotplugRemoveSlot(task *state.Task, _ *tomb.Tomb) error {
+	st := task.State()
+	st.Lock()
+	defer st.Unlock()
+
+	ifaceName, hotplugKey, err := getHotplugAttrs(task)
+	if err != nil {
+		return fmt.Errorf("internal error: cannot get hotplug task attributes: %s", err)
+	}
+
+	slot, err := m.repo.SlotForHotplugKey(ifaceName, hotplugKey)
+	if err != nil {
+		return fmt.Errorf("internal error: cannot determine slots: %v", err)
+	}
+	if slot != nil {
+		if err := m.repo.RemoveSlot(slot.Snap.InstanceName(), slot.Name); err != nil {
+			return fmt.Errorf("cannot remove hotplug slot: %v", err)
+		}
+	}
+
+	stateSlots, err := getHotplugSlots(st)
+	if err != nil {
 		return fmt.Errorf("internal error: cannot obtain hotplug slots: %v", err)
 	}
 
@@ -1455,6 +1463,5 @@
 	}
 
 	// no conflicting change for same hotplug key found
->>>>>>> b7955640
 	return nil
 }