--- conflicted
+++ resolved
@@ -244,8 +244,6 @@
 	c.Assert(slots, DeepEquals, defs)
 }
 
-<<<<<<< HEAD
-=======
 func (s *helpersSuite) TestFindConnsForHotplugKey(c *C) {
 	st := s.st
 	st.Lock()
@@ -311,13 +309,10 @@
 	c.Assert(ifacestate.CheckSystemSnapIsPresent(s.st), Equals, true)
 }
 
->>>>>>> 230f740b
 var snapdYaml = `name: snapd
 version: 1.0
 `
 
-<<<<<<< HEAD
-=======
 func (s *helpersSuite) TestCheckIsSystemSnapPresentWithSnapd(c *C) {
 	restore := ifacestate.MockSnapMapper(&ifacestate.CoreSnapdSystemMapper{})
 	defer restore()
@@ -349,7 +344,6 @@
 	c.Assert(ifacestate.CheckSystemSnapIsPresent(s.st), Equals, true)
 }
 
->>>>>>> 230f740b
 // Check what happens with system-key when security profile regeneration fails.
 func (s *helpersSuite) TestSystemKeyAndFailingProfileRegeneration(c *C) {
 	dirs.SetRootDir(c.MkDir())
@@ -416,8 +410,6 @@
 	// Check that system key is not on disk.
 	c.Check(log.String(), testutil.Contains, `cannot regenerate BROKEN profile for snap "test-snapd-canary": cannot setup security profile`)
 	c.Check(osutil.FileExists(dirs.SnapSystemKeyFile), Equals, false)
-<<<<<<< HEAD
-=======
 }
 
 func (s *helpersSuite) TestIsHotplugChange(c *C) {
@@ -496,5 +488,4 @@
 
 	c.Assert(s.st.Get("hotplug-seq", &stateSeq), IsNil)
 	c.Check(stateSeq, Equals, 2)
->>>>>>> 230f740b
 }