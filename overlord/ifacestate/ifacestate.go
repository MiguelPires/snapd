--- conflicted
+++ resolved
@@ -43,24 +43,18 @@
 
 var connectRetryTimeout = time.Second * 5
 
-<<<<<<< HEAD
+// ErrAlreadyConnected describes the error that occurs when attempting to connect already connected interface.
+type ErrAlreadyConnected struct {
+	Connection interfaces.ConnRef
+}
+
+func (e ErrAlreadyConnected) Error() string {
+	return fmt.Sprintf("already connected: %q", e.Connection.ID())
+}
+
 // findSymmetricAutoconnectTask checks if there is another auto-connect task affecting same snap because of plug/slot.
 func findSymmetricAutoconnectTask(st *state.State, plugSnap, slotSnap string, installTask *state.Task) (bool, error) {
 	snapsup, err := snapstate.TaskSnapSetup(installTask)
-=======
-// ErrAlreadyConnected describes the error that occurs when attempting to connect already connected interface.
-type ErrAlreadyConnected struct {
-	Connection interfaces.ConnRef
-}
-
-func (e ErrAlreadyConnected) Error() string {
-	return fmt.Sprintf("already connected: %q", e.Connection.ID())
-}
-
-// findSymmetricAutoconnect checks if there is another auto-connect task affecting same snap.
-func findSymmetricAutoconnect(st *state.State, plugSnap, slotSnap string, autoConnectTask *state.Task) (bool, error) {
-	snapsup, err := snapstate.TaskSnapSetup(autoConnectTask)
->>>>>>> 777379b2
 	if err != nil {
 		return false, fmt.Errorf("internal error: cannot obtain snap setup from task: %s", installTask.Summary())
 	}
@@ -84,73 +78,6 @@
 	return false, nil
 }
 
-<<<<<<< HEAD
-=======
-func checkConnectConflicts(st *state.State, plugSnap, slotSnap string, auto bool) error {
-	if !auto {
-		for _, chg := range st.Changes() {
-			if chg.Kind() == "transition-ubuntu-core" {
-				return fmt.Errorf("ubuntu-core to core transition in progress, no other changes allowed until this is done")
-			}
-		}
-	}
-
-	for _, task := range st.Tasks() {
-		if task.Status().Ready() {
-			continue
-		}
-
-		k := task.Kind()
-		if auto && k == "connect" {
-			var autoConnect bool
-			// the auto flag is set for connect tasks created as part of auto-connect
-			if err := task.Get("auto", &autoConnect); err != nil && err != state.ErrNoState {
-				return err
-			}
-			// wait for connect task with "auto" flag if they affect our snap
-			if autoConnect {
-				plugRef, slotRef, err := getPlugAndSlotRefs(task)
-				if err != nil {
-					return err
-				}
-				if plugRef.Snap == plugSnap || slotRef.Snap == slotSnap {
-					return &state.Retry{After: connectRetryTimeout}
-				}
-			}
-		}
-
-		// FIXME: revisit this check for normal connects
-		if k == "connect" || k == "disconnect" {
-			continue
-		}
-
-		snapsup, err := snapstate.TaskSnapSetup(task)
-		// e.g. hook tasks don't have task snap setup
-		if err != nil {
-			continue
-		}
-
-		snapName := snapsup.InstanceName()
-
-		// different snaps - no conflict
-		if snapName != plugSnap && snapName != slotSnap {
-			continue
-		}
-
-		if k == "unlink-snap" || k == "link-snap" || k == "setup-profiles" {
-			if auto {
-				// if snap is getting removed, we will retry but the snap will be gone and auto-connect becomes no-op
-				// if snap is getting installed/refreshed - temporary conflict, retry later
-				return &state.Retry{After: connectRetryTimeout}
-			}
-			// for connect it's a conflict
-			return &snapstate.ChangeConflictError{Snap: snapName, ChangeKind: task.Change().Kind()}
-		}
-	}
-	return nil
-}
-
->>>>>>> 777379b2
 // Connect returns a set of tasks for connecting an interface.
 //
 func Connect(st *state.State, plugSnap, plugName, slotSnap, slotName string) (*state.TaskSet, error) {
