// -*- Mode: Go; indent-tabs-mode: t -*-

/*
 * Copyright (C) 2016 Canonical Ltd
 *
 * This program is free software: you can redistribute it and/or modify
 * it under the terms of the GNU General Public License version 3 as
 * published by the Free Software Foundation.
 *
 * This program is distributed in the hope that it will be useful,
 * but WITHOUT ANY WARRANTY; without even the implied warranty of
 * MERCHANTABILITY or FITNESS FOR A PARTICULAR PURPOSE.  See the
 * GNU General Public License for more details.
 *
 * You should have received a copy of the GNU General Public License
 * along with this program.  If not, see <http://www.gnu.org/licenses/>.
 *
 */

package ifacestate_test

import (
	"bytes"
	"os"
	"path/filepath"
	"sort"
	"strings"
	"testing"
	"time"

	. "gopkg.in/check.v1"

	"github.com/snapcore/snapd/asserts"
	"github.com/snapcore/snapd/asserts/assertstest"
	"github.com/snapcore/snapd/dirs"
	"github.com/snapcore/snapd/interfaces"
	"github.com/snapcore/snapd/interfaces/ifacetest"
	"github.com/snapcore/snapd/logger"
	"github.com/snapcore/snapd/osutil"
	"github.com/snapcore/snapd/overlord"
	"github.com/snapcore/snapd/overlord/assertstate"
	"github.com/snapcore/snapd/overlord/hookstate"
	"github.com/snapcore/snapd/overlord/ifacestate"
	"github.com/snapcore/snapd/overlord/ifacestate/ifacerepo"
	"github.com/snapcore/snapd/overlord/snapstate"
	"github.com/snapcore/snapd/overlord/state"
	"github.com/snapcore/snapd/snap"
	"github.com/snapcore/snapd/snap/snaptest"
	"github.com/snapcore/snapd/testutil"
)

func TestInterfaceManager(t *testing.T) { TestingT(t) }

type interfaceManagerSuite struct {
	testutil.BaseTest
	o              *overlord.Overlord
	state          *state.State
	db             *asserts.Database
	privateMgr     *ifacestate.InterfaceManager
	privateHookMgr *hookstate.HookManager
	extraIfaces    []interfaces.Interface
	extraBackends  []interfaces.SecurityBackend
	secBackend     *ifacetest.TestSecurityBackend
	mockSnapCmd    *testutil.MockCmd
	storeSigning   *assertstest.StoreStack
	log            *bytes.Buffer
}

var _ = Suite(&interfaceManagerSuite{})

func (s *interfaceManagerSuite) SetUpTest(c *C) {
	s.BaseTest.SetUpTest(c)
	s.storeSigning = assertstest.NewStoreStack("canonical", nil)

	s.mockSnapCmd = testutil.MockCommand(c, "snap", "")

	dirs.SetRootDir(c.MkDir())
	c.Assert(os.MkdirAll(filepath.Dir(dirs.SnapSystemKeyFile), 0755), IsNil)

	s.o = overlord.Mock()
	s.state = s.o.State()
	db, err := asserts.OpenDatabase(&asserts.DatabaseConfig{
		Backstore: asserts.NewMemoryBackstore(),
		Trusted:   s.storeSigning.Trusted,
	})
	c.Assert(err, IsNil)
	s.db = db
	err = db.Add(s.storeSigning.StoreAccountKey(""))
	c.Assert(err, IsNil)

	s.BaseTest.AddCleanup(snap.MockSanitizePlugsSlots(func(snapInfo *snap.Info) {}))

	s.state.Lock()
	assertstate.ReplaceDB(s.state, s.db)
	s.state.Unlock()

	s.privateHookMgr = nil
	s.privateMgr = nil
	s.extraIfaces = nil
	s.extraBackends = nil
	s.secBackend = &ifacetest.TestSecurityBackend{}
	// TODO: transition this so that we don't load real backends and instead
	// just load the test backend here and this is nicely integrated with
	// extraBackends above.
	s.BaseTest.AddCleanup(ifacestate.MockSecurityBackends([]interfaces.SecurityBackend{s.secBackend}))

	buf, restore := logger.MockLogger()
	s.BaseTest.AddCleanup(restore)
	s.log = buf
}

func (s *interfaceManagerSuite) TearDownTest(c *C) {
	s.BaseTest.TearDownTest(c)

	s.mockSnapCmd.Restore()

	if s.privateMgr != nil {
		s.privateMgr.Stop()
	}
	dirs.SetRootDir("")
}

func (s *interfaceManagerSuite) manager(c *C) *ifacestate.InterfaceManager {
	if s.privateMgr == nil {
		mgr, err := ifacestate.Manager(s.state, s.hookManager(c), s.extraIfaces, s.extraBackends)
		c.Assert(err, IsNil)
		ifacestate.AddForeignTaskHandlers(mgr)
		s.privateMgr = mgr
		s.o.AddManager(mgr)

		// ensure the re-generation of security profiles did not
		// confuse the tests
		s.secBackend.SetupCalls = nil
	}
	return s.privateMgr
}

func (s *interfaceManagerSuite) hookManager(c *C) *hookstate.HookManager {
	if s.privateHookMgr == nil {
		mgr, err := hookstate.Manager(s.state)
		c.Assert(err, IsNil)
		s.privateHookMgr = mgr
		s.o.AddManager(mgr)
	}
	return s.privateHookMgr
}

func (s *interfaceManagerSuite) settle(c *C) {
	err := s.o.Settle(5 * time.Second)
	c.Assert(err, IsNil)
}

func (s *interfaceManagerSuite) TestSmoke(c *C) {
	mgr := s.manager(c)
	mgr.Ensure()
	mgr.Wait()
}

func (s *interfaceManagerSuite) TestKnownTaskKinds(c *C) {
	mgr, err := ifacestate.Manager(s.state, s.hookManager(c), nil, nil)
	c.Assert(err, IsNil)
	kinds := mgr.KnownTaskKinds()
	sort.Strings(kinds)
	c.Assert(kinds, DeepEquals, []string{
		"auto-connect",
		"connect",
		"discard-conns",
		"disconnect",
		"remove-profiles",
		"setup-profiles",
		"transition-ubuntu-core"})
}

func (s *interfaceManagerSuite) TestRepoAvailable(c *C) {
	_ = s.manager(c)
	s.state.Lock()
	defer s.state.Unlock()
	repo := ifacerepo.Get(s.state)
	c.Check(repo, FitsTypeOf, &interfaces.Repository{})
}

func (s *interfaceManagerSuite) TestConnectTask(c *C) {
	s.mockIfaces(c, &ifacetest.TestInterface{InterfaceName: "test"}, &ifacetest.TestInterface{InterfaceName: "test2"})
	s.mockSnap(c, consumerYaml)
	s.mockSnap(c, producerYaml)
	_ = s.manager(c)

	s.state.Lock()
	defer s.state.Unlock()

	ts, err := ifacestate.Connect(s.state, "consumer", "plug", "producer", "slot")
	c.Assert(err, IsNil)

	var hs hookstate.HookSetup
	i := 0
	task := ts.Tasks()[i]
	c.Check(task.Kind(), Equals, "run-hook")
	var hookSetup hookstate.HookSetup
	err = task.Get("hook-setup", &hookSetup)
	c.Assert(err, IsNil)
	c.Assert(hookSetup, Equals, hookstate.HookSetup{Snap: "consumer", Hook: "prepare-plug-plug", Optional: true})
	i++
	task = ts.Tasks()[i]
	c.Check(task.Kind(), Equals, "run-hook")
	err = task.Get("hook-setup", &hookSetup)
	c.Assert(err, IsNil)
	c.Assert(hookSetup, Equals, hookstate.HookSetup{Snap: "producer", Hook: "prepare-slot-slot", Optional: true})
	i++
	task = ts.Tasks()[i]
	c.Assert(task.Kind(), Equals, "connect")
	var plug interfaces.PlugRef
	err = task.Get("plug", &plug)
	c.Assert(err, IsNil)
	c.Assert(plug.Snap, Equals, "consumer")
	c.Assert(plug.Name, Equals, "plug")
	var slot interfaces.SlotRef
	err = task.Get("slot", &slot)
	c.Assert(err, IsNil)
	c.Assert(slot.Snap, Equals, "producer")
	c.Assert(slot.Name, Equals, "slot")

<<<<<<< HEAD
=======
	var autoconnect bool
	err = task.Get("auto", &autoconnect)
	c.Assert(err, IsNil)
	c.Assert(autoconnect, Equals, false)

>>>>>>> b5fd4a9b
	// verify initial attributes are present in connect task
	var plugStaticAttrs map[string]interface{}
	var plugDynamicAttrs map[string]interface{}
	err = task.Get("plug-static", &plugStaticAttrs)
	c.Assert(err, IsNil)
	c.Assert(plugStaticAttrs, DeepEquals, map[string]interface{}{"attr1": "value1"})
	err = task.Get("plug-dynamic", &plugDynamicAttrs)
	c.Assert(err, IsNil)
	c.Assert(plugDynamicAttrs, DeepEquals, map[string]interface{}{})

	var slotStaticAttrs map[string]interface{}
	var slotDynamicAttrs map[string]interface{}
	err = task.Get("slot-static", &slotStaticAttrs)
<<<<<<< HEAD
	c.Assert(err, IsNil)
	c.Assert(slotStaticAttrs, DeepEquals, map[string]interface{}{"attr2": "value2"})
	err = task.Get("slot-dynamic", &slotDynamicAttrs)
	c.Assert(err, IsNil)
=======
	c.Assert(err, IsNil)
	c.Assert(slotStaticAttrs, DeepEquals, map[string]interface{}{"attr2": "value2"})
	err = task.Get("slot-dynamic", &slotDynamicAttrs)
	c.Assert(err, IsNil)
>>>>>>> b5fd4a9b
	c.Assert(slotDynamicAttrs, DeepEquals, map[string]interface{}{})

	i++
	task = ts.Tasks()[i]
	c.Check(task.Kind(), Equals, "run-hook")
	err = task.Get("hook-setup", &hs)
	c.Assert(err, IsNil)
	c.Assert(hs, Equals, hookstate.HookSetup{Snap: "producer", Hook: "connect-slot-slot", Optional: true})
	i++
	task = ts.Tasks()[i]
	c.Check(task.Kind(), Equals, "run-hook")
	err = task.Get("hook-setup", &hs)
	c.Assert(err, IsNil)
	c.Assert(hs, Equals, hookstate.HookSetup{Snap: "consumer", Hook: "connect-plug-plug", Optional: true})
}

func (s *interfaceManagerSuite) testConnectDisconnectConflicts(c *C, f func(*state.State, string, string, string, string) (*state.TaskSet, error), snapName string, otherTaskKind string, expectedErr string) {
	s.state.Lock()
	defer s.state.Unlock()

	chg := s.state.NewChange("other-chg", "...")
	t := s.state.NewTask(otherTaskKind, "...")
	t.Set("snap-setup", &snapstate.SnapSetup{
		SideInfo: &snap.SideInfo{
			RealName: snapName},
	})
	chg.AddTask(t)

	_, err := f(s.state, "consumer", "plug", "producer", "slot")
	c.Assert(err, ErrorMatches, expectedErr)
}

func (s *interfaceManagerSuite) TestConnectConflictsPlugSnapOnLinkSnap(c *C) {
	s.testConnectDisconnectConflicts(c, ifacestate.Connect, "consumer", "link-snap", `snap "consumer" has "other-chg" change in progress`)
}

func (s *interfaceManagerSuite) TestConnectConflictsPlugSnapOnUnlink(c *C) {
	s.testConnectDisconnectConflicts(c, ifacestate.Connect, "consumer", "unlink-snap", `snap "consumer" has "other-chg" change in progress`)
}

func (s *interfaceManagerSuite) TestConnectConflictsSlotSnap(c *C) {
	s.testConnectDisconnectConflicts(c, ifacestate.Connect, "producer", "link-snap", `snap "producer" has "other-chg" change in progress`)
}

func (s *interfaceManagerSuite) TestConnectConflictsSlotSnapOnUnlink(c *C) {
	s.testConnectDisconnectConflicts(c, ifacestate.Connect, "producer", "unlink-snap", `snap "producer" has "other-chg" change in progress`)
}

func (s *interfaceManagerSuite) TestDisconnectConflictsPlugSnapOnLink(c *C) {
	s.testConnectDisconnectConflicts(c, ifacestate.Disconnect, "consumer", "link-snap", `snap "consumer" has "other-chg" change in progress`)
}

func (s *interfaceManagerSuite) TestDisconnectConflictsSlotSnapOnLink(c *C) {
	s.testConnectDisconnectConflicts(c, ifacestate.Disconnect, "producer", "link-snap", `snap "producer" has "other-chg" change in progress`)
}

func (s *interfaceManagerSuite) TestConnectDoesntConflict(c *C) {
	s.mockIface(c, &ifacetest.TestInterface{InterfaceName: "test"})
	s.mockSnap(c, consumerYaml)
	s.mockSnap(c, producerYaml)

	s.state.Lock()
	defer s.state.Unlock()

	chg := s.state.NewChange("other-connect", "...")
	t := s.state.NewTask("connect", "other connect task")
	t.Set("slot", interfaces.SlotRef{Snap: "producer", Name: "slot"})
	t.Set("plug", interfaces.PlugRef{Snap: "consumer", Name: "plug"})
	chg.AddTask(t)

	_, err := ifacestate.Connect(s.state, "consumer", "plug", "producer", "slot")
	c.Assert(err, IsNil)

	_, err = ifacestate.Disconnect(s.state, "consumer", "plug", "producer", "slot")
	c.Assert(err, IsNil)
}

func (s *interfaceManagerSuite) TestAutoconnectDoesntConflictOnInstalledSnap(c *C) {
	s.mockSnap(c, consumerYaml)
	s.mockSnap(c, producerYaml)

	s.state.Lock()
	defer s.state.Unlock()

	sup := &snapstate.SnapSetup{
		SideInfo: &snap.SideInfo{
			RealName: "consumer"},
	}

	chg := s.state.NewChange("install", "...")
	t := s.state.NewTask("link-snap", "...")
	t.Set("snap-setup", sup)
	chg.AddTask(t)

	t = s.state.NewTask("auto-connect", "...")
	t.Set("snap-setup", sup)
	chg.AddTask(t)

	_, err := ifacestate.AutoConnect(s.state, chg, t, "consumer", "plug", "producer", "slot")
	c.Assert(err, IsNil)
}

func (s *interfaceManagerSuite) testAutoConnectConflicts(c *C, conflictingKind string) {
	s.mockSnap(c, consumerYaml)
	s.mockSnap(c, producerYaml)

	s.state.Lock()
	defer s.state.Unlock()

	chg1 := s.state.NewChange("a change", "...")
	t1 := s.state.NewTask(conflictingKind, "...")
	t1.Set("snap-setup", &snapstate.SnapSetup{
		SideInfo: &snap.SideInfo{
			RealName: "consumer"},
	})
	chg1.AddTask(t1)

	chg := s.state.NewChange("other-chg", "...")
	t2 := s.state.NewTask("auto-connect", "...")
	t2.Set("snap-setup", &snapstate.SnapSetup{
		SideInfo: &snap.SideInfo{
			RealName: "producer"},
	})

	chg.AddTask(t2)

	_, err := ifacestate.AutoConnect(s.state, chg, t2, "consumer", "plug", "producer", "slot")
	c.Assert(err, NotNil)
	c.Assert(err, ErrorMatches, `task should be retried`)
}

func (s *interfaceManagerSuite) TestAutoconnectConflictOnUnlink(c *C) {
	s.testAutoConnectConflicts(c, "unlink-snap")
}

func (s *interfaceManagerSuite) TestAutoconnectConflictOnLink(c *C) {
	s.testAutoConnectConflicts(c, "link-snap")
}

func (s *interfaceManagerSuite) TestEnsureProcessesConnectTask(c *C) {
	s.mockIfaces(c, &ifacetest.TestInterface{InterfaceName: "test"}, &ifacetest.TestInterface{InterfaceName: "test2"})
	s.mockSnap(c, consumerYaml)
	s.mockSnap(c, producerYaml)
	_ = s.manager(c)

	s.state.Lock()
	change := s.state.NewChange("kind", "summary")
	ts, err := ifacestate.Connect(s.state, "consumer", "plug", "producer", "slot")

	c.Assert(err, IsNil)
	c.Assert(ts.Tasks(), HasLen, 5)
	ts.Tasks()[2].Set("snap-setup", &snapstate.SnapSetup{
		SideInfo: &snap.SideInfo{
			RealName: "consumer",
		},
	})

	change.AddAll(ts)
	s.state.Unlock()

	s.settle(c)

	s.state.Lock()
	defer s.state.Unlock()

	i := 0
	c.Assert(change.Err(), IsNil)
	task := change.Tasks()[i]
	c.Check(task.Kind(), Equals, "run-hook")
	c.Check(task.Status(), Equals, state.DoneStatus)
	i++
	task = change.Tasks()[i]
	c.Check(task.Kind(), Equals, "run-hook")
	c.Check(task.Status(), Equals, state.DoneStatus)
	i++
	task = change.Tasks()[i]
	c.Check(task.Kind(), Equals, "connect")
	c.Check(task.Status(), Equals, state.DoneStatus)
	c.Check(change.Status(), Equals, state.DoneStatus)

	repo := s.manager(c).Repository()
	ifaces := repo.Interfaces()
	c.Assert(ifaces.Connections, HasLen, 1)
	c.Check(ifaces.Connections, DeepEquals, []*interfaces.ConnRef{{interfaces.PlugRef{Snap: "consumer", Name: "plug"}, interfaces.SlotRef{Snap: "producer", Name: "slot"}}})
}

func (s *interfaceManagerSuite) TestConnectTaskCheckInterfaceMismatch(c *C) {
	s.mockIfaces(c, &ifacetest.TestInterface{InterfaceName: "test"}, &ifacetest.TestInterface{InterfaceName: "test2"})
	s.mockSnap(c, consumerYaml)
	s.mockSnap(c, producerYaml)
	_ = s.manager(c)

	s.state.Lock()
	change := s.state.NewChange("kind", "summary")
	ts, err := ifacestate.Connect(s.state, "consumer", "otherplug", "producer", "slot")
	c.Assert(err, IsNil)
	c.Assert(ts.Tasks(), HasLen, 5)
	c.Check(ts.Tasks()[2].Kind(), Equals, "connect")
	ts.Tasks()[2].Set("snap-setup", &snapstate.SnapSetup{
		SideInfo: &snap.SideInfo{
			RealName: "consumer",
		},
	})

	change.AddAll(ts)
	s.state.Unlock()

	s.settle(c)

	s.state.Lock()
	defer s.state.Unlock()

	c.Check(change.Err(), ErrorMatches, `cannot perform the following tasks:\n- Connect consumer:otherplug to producer:slot \(cannot connect plug "consumer:otherplug" \(interface "test2"\) to "producer:slot" \(interface "test".*`)
	task := change.Tasks()[2]
	c.Check(task.Kind(), Equals, "connect")
	c.Check(task.Status(), Equals, state.ErrorStatus)
	c.Check(change.Status(), Equals, state.ErrorStatus)
}

func (s *interfaceManagerSuite) TestConnectTaskNoSuchSlot(c *C) {
	s.mockIfaces(c, &ifacetest.TestInterface{InterfaceName: "test"}, &ifacetest.TestInterface{InterfaceName: "test2"})
	s.mockSnap(c, consumerYaml)
	s.mockSnap(c, producerYaml)
	_ = s.manager(c)

	s.state.Lock()
	_ = s.state.NewChange("kind", "summary")
	_, err := ifacestate.Connect(s.state, "consumer", "plug", "producer", "whatslot")
	c.Assert(err, ErrorMatches, `snap "producer" has no slot named "whatslot"`)
}

func (s *interfaceManagerSuite) TestConnectTaskNoSuchPlug(c *C) {
	s.mockIfaces(c, &ifacetest.TestInterface{InterfaceName: "test"}, &ifacetest.TestInterface{InterfaceName: "test2"})
	s.mockSnap(c, consumerYaml)
	s.mockSnap(c, producerYaml)
	_ = s.manager(c)

	s.state.Lock()
	_ = s.state.NewChange("kind", "summary")
	_, err := ifacestate.Connect(s.state, "consumer", "whatplug", "producer", "slot")
	c.Assert(err, ErrorMatches, `snap "consumer" has no plug named "whatplug"`)
}

func (s *interfaceManagerSuite) TestConnectTaskCheckNotAllowed(c *C) {
	s.testConnectTaskCheck(c, func() {
		s.mockSnapDecl(c, "consumer", "consumer-publisher", nil)
		s.mockSnap(c, consumerYaml)
		s.mockSnapDecl(c, "producer", "producer-publisher", nil)
		s.mockSnap(c, producerYaml)
	}, func(change *state.Change) {
		c.Check(change.Err(), ErrorMatches, `(?s).*connection not allowed by slot rule of interface "test".*`)
		c.Check(change.Status(), Equals, state.ErrorStatus)

		repo := s.manager(c).Repository()
		ifaces := repo.Interfaces()
		c.Check(ifaces.Connections, HasLen, 0)
	})
}

func (s *interfaceManagerSuite) TestConnectTaskCheckNotAllowedButNoDecl(c *C) {
	s.testConnectTaskCheck(c, func() {
		s.mockSnap(c, consumerYaml)
		s.mockSnap(c, producerYaml)
	}, func(change *state.Change) {
		c.Check(change.Err(), IsNil)
		c.Check(change.Status(), Equals, state.DoneStatus)

		repo := s.manager(c).Repository()
		ifaces := repo.Interfaces()
		c.Assert(ifaces.Connections, HasLen, 1)
		c.Check(ifaces.Connections, DeepEquals, []*interfaces.ConnRef{{interfaces.PlugRef{Snap: "consumer", Name: "plug"}, interfaces.SlotRef{Snap: "producer", Name: "slot"}}})
	})
}

func (s *interfaceManagerSuite) TestConnectTaskCheckAllowed(c *C) {
	s.testConnectTaskCheck(c, func() {
		s.mockSnapDecl(c, "consumer", "one-publisher", nil)
		s.mockSnap(c, consumerYaml)
		s.mockSnapDecl(c, "producer", "one-publisher", nil)
		s.mockSnap(c, producerYaml)
	}, func(change *state.Change) {
		c.Assert(change.Err(), IsNil)
		c.Check(change.Status(), Equals, state.DoneStatus)

		repo := s.manager(c).Repository()
		ifaces := repo.Interfaces()
		c.Assert(ifaces.Connections, HasLen, 1)
		c.Check(ifaces.Connections, DeepEquals, []*interfaces.ConnRef{{interfaces.PlugRef{Snap: "consumer", Name: "plug"}, interfaces.SlotRef{Snap: "producer", Name: "slot"}}})
	})
}

func (s *interfaceManagerSuite) testConnectTaskCheck(c *C, setup func(), check func(*state.Change)) {
	restore := assertstest.MockBuiltinBaseDeclaration([]byte(`
type: base-declaration
authority-id: canonical
series: 16
slots:
  test:
    allow-connection:
      plug-publisher-id:
        - $SLOT_PUBLISHER_ID
`))
	defer restore()
	s.mockIfaces(c, &ifacetest.TestInterface{InterfaceName: "test"}, &ifacetest.TestInterface{InterfaceName: "test2"})

	setup()
	_ = s.manager(c)

	s.state.Lock()
	change := s.state.NewChange("kind", "summary")
	ts, err := ifacestate.Connect(s.state, "consumer", "plug", "producer", "slot")
	c.Assert(err, IsNil)
	c.Assert(ts.Tasks(), HasLen, 5)
	ts.Tasks()[0].Set("snap-setup", &snapstate.SnapSetup{
		SideInfo: &snap.SideInfo{
			RealName: "consumer",
		},
	})

	change.AddAll(ts)
	s.state.Unlock()

	s.settle(c)

	s.state.Lock()
	defer s.state.Unlock()

	check(change)
}

func (s *interfaceManagerSuite) TestDisconnectTask(c *C) {
	s.state.Lock()
	defer s.state.Unlock()

	ts, err := ifacestate.Disconnect(s.state, "consumer", "plug", "producer", "slot")
	c.Assert(err, IsNil)

	task := ts.Tasks()[0]
	c.Assert(task.Kind(), Equals, "disconnect")
	var plug interfaces.PlugRef
	err = task.Get("plug", &plug)
	c.Assert(err, IsNil)
	c.Assert(plug.Snap, Equals, "consumer")
	c.Assert(plug.Name, Equals, "plug")
	var slot interfaces.SlotRef
	err = task.Get("slot", &slot)
	c.Assert(err, IsNil)
	c.Assert(slot.Snap, Equals, "producer")
	c.Assert(slot.Name, Equals, "slot")
}

// Disconnect works when both plug and slot are specified
func (s *interfaceManagerSuite) TestDisconnectFull(c *C) {
	s.testDisconnect(c, "consumer", "plug", "producer", "slot")
}

func (s *interfaceManagerSuite) testDisconnect(c *C, plugSnap, plugName, slotSnap, slotName string) {
	// Put two snaps in place They consumer has an plug that can be connected
	// to slot on the producer.
	s.mockIfaces(c, &ifacetest.TestInterface{InterfaceName: "test"}, &ifacetest.TestInterface{InterfaceName: "test2"})
	s.mockSnap(c, consumerYaml)
	s.mockSnap(c, producerYaml)

	// Put a connection in the state so that it automatically gets set up when
	// we create the manager.
	s.state.Lock()
	s.state.Set("conns", map[string]interface{}{
		"consumer:plug producer:slot": map[string]interface{}{"interface": "test"},
	})
	s.state.Unlock()

	// Initialize the manager. This registers both snaps and reloads the connection.
	mgr := s.manager(c)

	// Run the disconnect task and let it finish.
	s.state.Lock()
	change := s.state.NewChange("disconnect", "...")
	ts, err := ifacestate.Disconnect(s.state, plugSnap, plugName, slotSnap, slotName)
	ts.Tasks()[0].Set("snap-setup", &snapstate.SnapSetup{
		SideInfo: &snap.SideInfo{
			RealName: "consumer",
		},
	})

	c.Assert(err, IsNil)
	change.AddAll(ts)
	s.state.Unlock()
	mgr.Ensure()
	mgr.Wait()

	s.state.Lock()
	defer s.state.Unlock()

	// Ensure that the task succeeded.
	c.Assert(change.Err(), IsNil)
	task := change.Tasks()[0]
	c.Check(task.Kind(), Equals, "disconnect")
	c.Check(task.Status(), Equals, state.DoneStatus)

	c.Check(change.Status(), Equals, state.DoneStatus)

	// Ensure that the connection has been removed from the state
	var conns map[string]interface{}
	err = s.state.Get("conns", &conns)
	c.Assert(err, IsNil)
	c.Check(conns, HasLen, 0)

	// Ensure that the connection has been removed from the repository
	repo := mgr.Repository()
	ifaces := repo.Interfaces()
	c.Assert(ifaces.Connections, HasLen, 0)

	// Ensure that the backend was used to setup security of both snaps
	c.Assert(s.secBackend.SetupCalls, HasLen, 2)
	c.Assert(s.secBackend.RemoveCalls, HasLen, 0)
	c.Check(s.secBackend.SetupCalls[0].SnapInfo.Name(), Equals, "consumer")
	c.Check(s.secBackend.SetupCalls[1].SnapInfo.Name(), Equals, "producer")

	c.Check(s.secBackend.SetupCalls[0].Options, Equals, interfaces.ConfinementOptions{})
	c.Check(s.secBackend.SetupCalls[1].Options, Equals, interfaces.ConfinementOptions{})
}

func (s *interfaceManagerSuite) TestStrayConnectionsIgnored(c *C) {
	s.mockIfaces(c, &ifacetest.TestInterface{InterfaceName: "test"})

	// Put a stray connection in the state so that it automatically gets set up
	// when we create the manager.
	s.state.Lock()
	s.state.Set("conns", map[string]interface{}{
		"consumer:plug producer:slot": map[string]interface{}{"interface": "test"},
	})
	s.state.Unlock()

	// Initialize the manager. This registers both snaps and reloads the connection.
	mgr := s.manager(c)

	s.state.Lock()
	defer s.state.Unlock()

	// Ensure that nothing got connected.
	repo := mgr.Repository()
	ifaces := repo.Interfaces()
	c.Assert(ifaces.Connections, HasLen, 0)

	// Ensure that nothing to setup.
	c.Assert(s.secBackend.SetupCalls, HasLen, 0)
	c.Assert(s.secBackend.RemoveCalls, HasLen, 0)

	// Ensure that nothing, crucially, got logged about that connection.
	// We still have an error logged about the system key but this is just
	// a bit of test mocking missing.
	logLines := strings.Split(s.log.String(), "\n")
	c.Assert(logLines, HasLen, 2)
	c.Assert(logLines[0], testutil.Contains, "error trying to compare the snap system key:")
	c.Assert(logLines[1], Equals, "")
}

func (s *interfaceManagerSuite) mockIface(c *C, iface interfaces.Interface) {
	s.extraIfaces = append(s.extraIfaces, iface)
}

func (s *interfaceManagerSuite) mockIfaces(c *C, ifaces ...interfaces.Interface) {
	s.extraIfaces = append(s.extraIfaces, ifaces...)
}

func (s *interfaceManagerSuite) mockSnapDecl(c *C, name, publisher string, extraHeaders map[string]interface{}) {
	_, err := s.db.Find(asserts.AccountType, map[string]string{
		"account-id": publisher,
	})
	if asserts.IsNotFound(err) {
		acct := assertstest.NewAccount(s.storeSigning, publisher, map[string]interface{}{
			"account-id": publisher,
		}, "")
		err = s.db.Add(acct)
	}
	c.Assert(err, IsNil)

	headers := map[string]interface{}{
		"series":       "16",
		"snap-name":    name,
		"publisher-id": publisher,
		"snap-id":      (name + strings.Repeat("id", 16))[:32],
		"timestamp":    time.Now().Format(time.RFC3339),
	}
	for k, v := range extraHeaders {
		headers[k] = v
	}

	snapDecl, err := s.storeSigning.Sign(asserts.SnapDeclarationType, headers, nil, "")
	c.Assert(err, IsNil)

	err = s.db.Add(snapDecl)
	c.Assert(err, IsNil)
}

func (s *interfaceManagerSuite) mockSnap(c *C, yamlText string) *snap.Info {
	sideInfo := &snap.SideInfo{
		Revision: snap.R(1),
	}
	snapInfo := snaptest.MockSnap(c, yamlText, sideInfo)
	sideInfo.RealName = snapInfo.Name()

	a, err := s.db.FindMany(asserts.SnapDeclarationType, map[string]string{
		"snap-name": sideInfo.RealName,
	})
	if err == nil {
		decl := a[0].(*asserts.SnapDeclaration)
		snapInfo.SnapID = decl.SnapID()
		sideInfo.SnapID = decl.SnapID()
	} else if asserts.IsNotFound(err) {
		err = nil
	}
	c.Assert(err, IsNil)

	s.state.Lock()
	defer s.state.Unlock()

	// Put a side info into the state
	snapstate.Set(s.state, snapInfo.Name(), &snapstate.SnapState{
		Active:   true,
		Sequence: []*snap.SideInfo{sideInfo},
		Current:  sideInfo.Revision,
	})
	return snapInfo
}

func (s *interfaceManagerSuite) mockUpdatedSnap(c *C, yamlText string, revision int) *snap.Info {
	sideInfo := &snap.SideInfo{Revision: snap.R(revision)}
	snapInfo := snaptest.MockSnap(c, yamlText, sideInfo)
	sideInfo.RealName = snapInfo.Name()

	s.state.Lock()
	defer s.state.Unlock()

	// Put the new revision (stored in SideInfo) into the state
	var snapst snapstate.SnapState
	err := snapstate.Get(s.state, snapInfo.Name(), &snapst)
	c.Assert(err, IsNil)
	snapst.Sequence = append(snapst.Sequence, sideInfo)
	snapstate.Set(s.state, snapInfo.Name(), &snapst)

	return snapInfo
}

func (s *interfaceManagerSuite) addSetupSnapSecurityChange(c *C, snapsup *snapstate.SnapSetup) *state.Change {
	s.state.Lock()
	defer s.state.Unlock()

	change := s.state.NewChange("test", "")

	task1 := s.state.NewTask("setup-profiles", "")
	task1.Set("snap-setup", snapsup)
	change.AddTask(task1)

	task2 := s.state.NewTask("auto-connect", "")
	task2.Set("snap-setup", snapsup)
	task2.WaitFor(task1)
	change.AddTask(task2)

	return change
}

func (s *interfaceManagerSuite) addRemoveSnapSecurityChange(c *C, snapName string) *state.Change {
	s.state.Lock()
	defer s.state.Unlock()

	task := s.state.NewTask("remove-profiles", "")
	snapsup := snapstate.SnapSetup{
		SideInfo: &snap.SideInfo{
			RealName: snapName,
		},
	}
	task.Set("snap-setup", snapsup)
	taskset := state.NewTaskSet(task)
	change := s.state.NewChange("test", "")
	change.AddAll(taskset)
	return change
}

func (s *interfaceManagerSuite) addDiscardConnsChange(c *C, snapName string) *state.Change {
	s.state.Lock()
	defer s.state.Unlock()

	task := s.state.NewTask("discard-conns", "")
	snapsup := snapstate.SnapSetup{
		SideInfo: &snap.SideInfo{
			RealName: snapName,
		},
	}
	task.Set("snap-setup", snapsup)
	taskset := state.NewTaskSet(task)
	change := s.state.NewChange("test", "")
	change.AddAll(taskset)
	return change
}

var ubuntuCoreSnapYaml = `
name: ubuntu-core
version: 1
type: os
`

var coreSnapYaml = `
name: core
version: 1
type: os
`

var sampleSnapYaml = `
name: snap
version: 1
apps:
 app:
   command: foo
plugs:
 network:
  interface: network
`

var consumerYaml = `
name: consumer
version: 1
plugs:
 plug:
  interface: test
  attr1: value1
 otherplug:
  interface: test2
`

var consumer2Yaml = `
name: consumer2
version: 1
plugs:
 plug:
  interface: test
  attr1: value1
`

var producerYaml = `
name: producer
version: 1
slots:
 slot:
  interface: test
  attr2: value2
`

var producer2Yaml = `
name: producer2
version: 1
slots:
 slot:
  interface: test
  attr2: value2
`

var httpdSnapYaml = `name: httpd
version: 1
plugs:
 network:
  interface: network
`

// The setup-profiles task will not auto-connect an plug that was previously
// explicitly disconnected by the user.
func (s *interfaceManagerSuite) TestDoSetupSnapSecurityHonorsDisconnect(c *C) {
	c.Skip("feature disabled until redesign/reimpl")
	// Add an OS snap as well as a sample snap with a "network" plug.
	// The plug is normally auto-connected.
	s.mockSnap(c, ubuntuCoreSnapYaml)
	snapInfo := s.mockSnap(c, sampleSnapYaml)

	// Initialize the manager. This registers the two snaps.
	mgr := s.manager(c)

	// Run the setup-snap-security task and let it finish.
	change := s.addSetupSnapSecurityChange(c, &snapstate.SnapSetup{
		SideInfo: &snap.SideInfo{
			RealName: snapInfo.Name(),
			Revision: snapInfo.Revision,
		},
	})
	mgr.Ensure()
	mgr.Wait()
	mgr.Stop()

	s.state.Lock()
	defer s.state.Unlock()

	// Ensure that the task succeeded
	c.Assert(change.Status(), Equals, state.DoneStatus)

	// Ensure that "network" is not saved in the state as auto-connected.
	var conns map[string]interface{}
	err := s.state.Get("conns", &conns)
	c.Assert(err, IsNil)
	c.Check(conns, HasLen, 0)

	// Ensure that "network" is really disconnected.
	repo := mgr.Repository()
	plug := repo.Plug("snap", "network")
	c.Assert(plug, Not(IsNil))
	ifaces := repo.Interfaces()
	c.Assert(ifaces.Connections, HasLen, 0)
}

// The setup-profiles task will auto-connect plugs with viable candidates.
func (s *interfaceManagerSuite) TestDoSetupSnapSecurityAutoConnectsPlugs(c *C) {
	// Add an OS snap.
	s.mockSnap(c, ubuntuCoreSnapYaml)

	// Initialize the manager. This registers the OS snap.
	mgr := s.manager(c)

	// Add a sample snap with a "network" plug which should be auto-connected.
	snapInfo := s.mockSnap(c, sampleSnapYaml)

	// Run the setup-snap-security task and let it finish.
	change := s.addSetupSnapSecurityChange(c, &snapstate.SnapSetup{
		SideInfo: &snap.SideInfo{
			RealName: snapInfo.Name(),
			Revision: snapInfo.Revision,
		},
	})
	s.settle(c)

	s.state.Lock()
	defer s.state.Unlock()

	// Ensure that the task succeeded.
	c.Assert(change.Status(), Equals, state.DoneStatus)

	// Ensure that "network" is now saved in the state as auto-connected.
	var conns map[string]interface{}
	err := s.state.Get("conns", &conns)
	c.Assert(err, IsNil)
	c.Check(conns, DeepEquals, map[string]interface{}{
		"snap:network ubuntu-core:network": map[string]interface{}{
			"interface": "network", "auto": true,
		},
	})

	// Ensure that "network" is really connected.
	repo := mgr.Repository()
	plug := repo.Plug("snap", "network")
	c.Assert(plug, Not(IsNil))
	ifaces := repo.Interfaces()
	c.Assert(ifaces.Connections, HasLen, 1) //FIXME add deep eq
}

// The setup-profiles task will auto-connect slots with viable candidates.
func (s *interfaceManagerSuite) TestDoSetupSnapSecurityAutoConnectsSlots(c *C) {
	// Mock the interface that will be used by the test
	s.mockIfaces(c, &ifacetest.TestInterface{InterfaceName: "test"}, &ifacetest.TestInterface{InterfaceName: "test2"})
	// Add an OS snap.
	s.mockSnap(c, ubuntuCoreSnapYaml)
	// Add a consumer snap with unconnect plug (interface "test")
	s.mockSnap(c, consumerYaml)

	// Initialize the manager. This registers the OS snap.
	mgr := s.manager(c)

	// Add a producer snap with a "slot" slot of the "test" interface.
	snapInfo := s.mockSnap(c, producerYaml)

	// Run the setup-snap-security task and let it finish.
	change := s.addSetupSnapSecurityChange(c, &snapstate.SnapSetup{
		SideInfo: &snap.SideInfo{
			RealName: snapInfo.Name(),
			Revision: snapInfo.Revision,
		},
	})
	s.settle(c)

	s.state.Lock()
	defer s.state.Unlock()

	// Ensure that the task succeeded.
	c.Assert(change.Status(), Equals, state.DoneStatus)

	// Ensure that "slot" is now saved in the state as auto-connected.
	var conns map[string]interface{}
	err := s.state.Get("conns", &conns)
	c.Assert(err, IsNil)
	c.Check(conns, DeepEquals, map[string]interface{}{
		"consumer:plug producer:slot": map[string]interface{}{
			"interface": "test", "auto": true,
			"plug-static": map[string]interface{}{"attr1": "value1"},
			"slot-static": map[string]interface{}{"attr2": "value2"},
		},
	})

	// Ensure that "slot" is really connected.
	repo := mgr.Repository()
	slot := repo.Slot("producer", "slot")
	c.Assert(slot, Not(IsNil))
	ifaces := repo.Interfaces()
	c.Assert(ifaces.Connections, HasLen, 1)
	c.Check(ifaces.Connections, DeepEquals, []*interfaces.ConnRef{{interfaces.PlugRef{Snap: "consumer", Name: "plug"}, interfaces.SlotRef{Snap: "producer", Name: "slot"}}})
}

// The setup-profiles task will auto-connect slots with viable multiple candidates.
func (s *interfaceManagerSuite) TestDoSetupSnapSecurityAutoConnectsSlotsMultiplePlugs(c *C) {
	// Mock the interface that will be used by the test
	s.mockIfaces(c, &ifacetest.TestInterface{InterfaceName: "test"}, &ifacetest.TestInterface{InterfaceName: "test2"})
	// Add an OS snap.
	s.mockSnap(c, ubuntuCoreSnapYaml)
	// Add a consumer snap with unconnect plug (interface "test")
	s.mockSnap(c, consumerYaml)
	// Add a 2nd consumer snap with unconnect plug (interface "test")
	s.mockSnap(c, consumer2Yaml)

	// Initialize the manager. This registers the OS snap.
	mgr := s.manager(c)

	// Add a producer snap with a "slot" slot of the "test" interface.
	snapInfo := s.mockSnap(c, producerYaml)

	// Run the setup-snap-security task and let it finish.
	change := s.addSetupSnapSecurityChange(c, &snapstate.SnapSetup{
		SideInfo: &snap.SideInfo{
			RealName: snapInfo.Name(),
			Revision: snapInfo.Revision,
		},
	})
	s.settle(c)

	s.state.Lock()
	defer s.state.Unlock()

	// Ensure that the task succeeded.
	c.Assert(change.Status(), Equals, state.DoneStatus)

	// Ensure that "slot" is now saved in the state as auto-connected.
	var conns map[string]interface{}
	err := s.state.Get("conns", &conns)
	c.Assert(err, IsNil)
	c.Check(conns, DeepEquals, map[string]interface{}{
		"consumer:plug producer:slot": map[string]interface{}{
			"interface": "test", "auto": true,
			"plug-static": map[string]interface{}{"attr1": "value1"},
			"slot-static": map[string]interface{}{"attr2": "value2"},
		},
		"consumer2:plug producer:slot": map[string]interface{}{
			"interface": "test", "auto": true,
			"plug-static": map[string]interface{}{"attr1": "value1"},
			"slot-static": map[string]interface{}{"attr2": "value2"},
		},
	})

	// Ensure that "slot" is really connected.
	repo := mgr.Repository()
	slot := repo.Slot("producer", "slot")
	c.Assert(slot, Not(IsNil))
	ifaces := repo.Interfaces()
	c.Assert(ifaces.Connections, HasLen, 2)
	c.Check(ifaces.Connections, DeepEquals, []*interfaces.ConnRef{
		{interfaces.PlugRef{Snap: "consumer", Name: "plug"}, interfaces.SlotRef{Snap: "producer", Name: "slot"}},
		{interfaces.PlugRef{Snap: "consumer2", Name: "plug"}, interfaces.SlotRef{Snap: "producer", Name: "slot"}},
	})
}

// The setup-profiles task will not auto-connect slots if viable alternative slots are present.
func (s *interfaceManagerSuite) TestDoSetupSnapSecurityNoAutoConnectSlotsIfAlternative(c *C) {
	// Mock the interface that will be used by the test
	s.mockIface(c, &ifacetest.TestInterface{InterfaceName: "test"})
	// Add an OS snap.
	s.mockSnap(c, ubuntuCoreSnapYaml)
	// Add a consumer snap with unconnect plug (interface "test")
	s.mockSnap(c, consumerYaml)

	// alternative conflicting producer
	s.mockSnap(c, producer2Yaml)

	// Initialize the manager. This registers the OS snap.
	_ = s.manager(c)

	// Add a producer snap with a "slot" slot of the "test" interface.
	snapInfo := s.mockSnap(c, producerYaml)

	// Run the setup-snap-security task and let it finish.
	change := s.addSetupSnapSecurityChange(c, &snapstate.SnapSetup{
		SideInfo: &snap.SideInfo{
			RealName: snapInfo.Name(),
			Revision: snapInfo.Revision,
		},
	})
	s.settle(c)

	s.state.Lock()
	defer s.state.Unlock()

	// Ensure that the task succeeded.
	c.Assert(change.Status(), Equals, state.DoneStatus)

	// Ensure that no connections were made
	var conns map[string]interface{}
	err := s.state.Get("conns", &conns)
	c.Assert(err, Equals, state.ErrNoState)
	c.Check(conns, HasLen, 0)
}

// The setup-profiles task will auto-connect plugs with viable candidates also condidering snap declarations.
func (s *interfaceManagerSuite) TestDoSetupSnapSecurityAutoConnectsDeclBased(c *C) {
	s.testDoSetupSnapSecurityAutoConnectsDeclBased(c, true, func(conns map[string]interface{}, repoConns []*interfaces.ConnRef) {
		// Ensure that "test" plug is now saved in the state as auto-connected.
		c.Check(conns, DeepEquals, map[string]interface{}{
			"consumer:plug producer:slot": map[string]interface{}{"auto": true, "interface": "test",
				"plug-static": map[string]interface{}{"attr1": "value1"},
				"slot-static": map[string]interface{}{"attr2": "value2"},
			}})
		// Ensure that "test" is really connected.
		c.Check(repoConns, HasLen, 1)
	})
}

// The setup-profiles task will *not* auto-connect plugs with viable candidates when snap declarations are missing.
func (s *interfaceManagerSuite) TestDoSetupSnapSecurityAutoConnectsDeclBasedWhenMissingDecl(c *C) {
	s.testDoSetupSnapSecurityAutoConnectsDeclBased(c, false, func(conns map[string]interface{}, repoConns []*interfaces.ConnRef) {
		// Ensure nothing is connected.
		c.Check(conns, HasLen, 0)
		c.Check(repoConns, HasLen, 0)
	})
}

func (s *interfaceManagerSuite) testDoSetupSnapSecurityAutoConnectsDeclBased(c *C, withDecl bool, check func(map[string]interface{}, []*interfaces.ConnRef)) {
	restore := assertstest.MockBuiltinBaseDeclaration([]byte(`
type: base-declaration
authority-id: canonical
series: 16
slots:
  test:
    allow-auto-connection:
      plug-publisher-id:
        - $SLOT_PUBLISHER_ID
`))
	defer restore()
	// Add the producer snap
	s.mockIfaces(c, &ifacetest.TestInterface{InterfaceName: "test"}, &ifacetest.TestInterface{InterfaceName: "test2"})
	s.mockSnapDecl(c, "producer", "one-publisher", nil)
	s.mockSnap(c, producerYaml)

	// Initialize the manager. This registers the producer snap.
	mgr := s.manager(c)

	// Add a sample snap with a plug with the "test" interface which should be auto-connected.
	if withDecl {
		s.mockSnapDecl(c, "consumer", "one-publisher", nil)
	}
	snapInfo := s.mockSnap(c, consumerYaml)

	// Run the setup-snap-security task and let it finish.
	change := s.addSetupSnapSecurityChange(c, &snapstate.SnapSetup{
		SideInfo: &snap.SideInfo{
			RealName: snapInfo.Name(),
			SnapID:   snapInfo.SnapID,
			Revision: snapInfo.Revision,
		},
	})
	s.settle(c)

	s.state.Lock()
	defer s.state.Unlock()

	// Ensure that the task succeeded.
	c.Assert(change.Status(), Equals, state.DoneStatus)

	var conns map[string]interface{}
	_ = s.state.Get("conns", &conns)

	repo := mgr.Repository()
	plug := repo.Plug("consumer", "plug")
	c.Assert(plug, Not(IsNil))

	check(conns, repo.Interfaces().Connections)
}

// The setup-profiles task will only touch connection state for the task it
// operates on or auto-connects to and will leave other state intact.
func (s *interfaceManagerSuite) TestDoSetupSnapSecuirtyKeepsExistingConnectionState(c *C) {
	// Add an OS snap in place.
	s.mockSnap(c, ubuntuCoreSnapYaml)

	// Initialize the manager. This registers the two snaps.
	_ = s.manager(c)

	// Add a sample snap with a "network" plug which should be auto-connected.
	snapInfo := s.mockSnap(c, sampleSnapYaml)

	// Put fake information about connections for another snap into the state.
	s.state.Lock()
	s.state.Set("conns", map[string]interface{}{
		"other-snap:network ubuntu-core:network": map[string]interface{}{
			"interface": "network",
		},
	})
	s.state.Unlock()

	// Run the setup-snap-security task and let it finish.
	change := s.addSetupSnapSecurityChange(c, &snapstate.SnapSetup{
		SideInfo: &snap.SideInfo{
			RealName: snapInfo.Name(),
			Revision: snapInfo.Revision,
		},
	})
	s.settle(c)

	s.state.Lock()
	defer s.state.Unlock()

	// Ensure that the task succeeded.
	c.Assert(change.Status(), Equals, state.DoneStatus)

	var conns map[string]interface{}
	err := s.state.Get("conns", &conns)
	c.Assert(err, IsNil)
	c.Check(conns, DeepEquals, map[string]interface{}{
		// The sample snap was auto-connected, as expected.
		"snap:network ubuntu-core:network": map[string]interface{}{
			"interface": "network", "auto": true,
		},
		// Connection state for the fake snap is preserved.
		// The task didn't alter state of other snaps.
		"other-snap:network ubuntu-core:network": map[string]interface{}{
			"interface": "network",
		},
	})
}

func (s *interfaceManagerSuite) TestDoSetupSnapSecuirtyIgnoresStrayConnection(c *C) {
	// Add an OS snap
	snapInfo := s.mockSnap(c, ubuntuCoreSnapYaml)

	_ = s.manager(c)

	// Put fake information about connections for another snap into the state.
	s.state.Lock()
	s.state.Set("conns", map[string]interface{}{
		"removed-snap:network ubuntu-core:network": map[string]interface{}{
			"interface": "network",
		},
	})
	s.state.Unlock()

	// Run the setup-snap-security task and let it finish.
	change := s.addSetupSnapSecurityChange(c, &snapstate.SnapSetup{
		SideInfo: &snap.SideInfo{
			RealName: snapInfo.Name(),
			Revision: snapInfo.Revision,
		},
	})
	s.settle(c)

	s.state.Lock()
	defer s.state.Unlock()

	// Ensure that the task succeeded.
	c.Assert(change.Status(), Equals, state.DoneStatus)

	// Ensure that the tasks don't report errors caused by bad connections
	for _, t := range change.Tasks() {
		c.Assert(t.Log(), HasLen, 0)
	}
}

// The setup-profiles task will add implicit slots necessary for the OS snap.
func (s *interfaceManagerSuite) TestDoSetupProfilesAddsImplicitSlots(c *C) {
	// Initialize the manager.
	mgr := s.manager(c)

	// Add an OS snap.
	snapInfo := s.mockSnap(c, ubuntuCoreSnapYaml)

	// Run the setup-profiles task and let it finish.
	change := s.addSetupSnapSecurityChange(c, &snapstate.SnapSetup{
		SideInfo: &snap.SideInfo{
			RealName: snapInfo.Name(),
			Revision: snapInfo.Revision,
		},
	})
	s.settle(c)

	s.state.Lock()
	defer s.state.Unlock()

	// Ensure that the task succeeded.
	c.Assert(change.Status(), Equals, state.DoneStatus)

	// Ensure that we have slots on the OS snap.
	repo := mgr.Repository()
	slots := repo.Slots(snapInfo.Name())
	// NOTE: This is not an exact test as it duplicates functionality elsewhere
	// and is was a pain to update each time. This is correctly handled by the
	// implicit slot tests in snap/implicit_test.go
	c.Assert(len(slots) > 18, Equals, true)
}

func (s *interfaceManagerSuite) TestDoSetupSnapSecuirtyReloadsConnectionsWhenInvokedOnPlugSide(c *C) {
	s.mockIfaces(c, &ifacetest.TestInterface{InterfaceName: "test"}, &ifacetest.TestInterface{InterfaceName: "test2"})
	snapInfo := s.mockSnap(c, consumerYaml)
	s.mockSnap(c, producerYaml)
	s.testDoSetupSnapSecuirtyReloadsConnectionsWhenInvokedOn(c, snapInfo.Name(), snapInfo.Revision)

	// Ensure that the backend was used to setup security of both snaps
	c.Assert(s.secBackend.SetupCalls, HasLen, 2)
	c.Assert(s.secBackend.RemoveCalls, HasLen, 0)
	c.Check(s.secBackend.SetupCalls[0].SnapInfo.Name(), Equals, "consumer")
	c.Check(s.secBackend.SetupCalls[1].SnapInfo.Name(), Equals, "producer")

	c.Check(s.secBackend.SetupCalls[0].Options, Equals, interfaces.ConfinementOptions{})
	c.Check(s.secBackend.SetupCalls[1].Options, Equals, interfaces.ConfinementOptions{})
}

func (s *interfaceManagerSuite) TestDoSetupSnapSecuirtyReloadsConnectionsWhenInvokedOnSlotSide(c *C) {
	s.mockIfaces(c, &ifacetest.TestInterface{InterfaceName: "test"}, &ifacetest.TestInterface{InterfaceName: "test2"})
	s.mockSnap(c, consumerYaml)
	snapInfo := s.mockSnap(c, producerYaml)
	s.testDoSetupSnapSecuirtyReloadsConnectionsWhenInvokedOn(c, snapInfo.Name(), snapInfo.Revision)

	// Ensure that the backend was used to setup security of both snaps
	c.Assert(s.secBackend.SetupCalls, HasLen, 2)
	c.Assert(s.secBackend.RemoveCalls, HasLen, 0)
	c.Check(s.secBackend.SetupCalls[0].SnapInfo.Name(), Equals, "producer")
	c.Check(s.secBackend.SetupCalls[1].SnapInfo.Name(), Equals, "consumer")

	c.Check(s.secBackend.SetupCalls[0].Options, Equals, interfaces.ConfinementOptions{})
	c.Check(s.secBackend.SetupCalls[1].Options, Equals, interfaces.ConfinementOptions{})
}

func (s *interfaceManagerSuite) testDoSetupSnapSecuirtyReloadsConnectionsWhenInvokedOn(c *C, snapName string, revision snap.Revision) {
	s.state.Lock()
	s.state.Set("conns", map[string]interface{}{
		"consumer:plug producer:slot": map[string]interface{}{"interface": "test"},
	})
	s.state.Unlock()

	mgr := s.manager(c)

	// Run the setup-profiles task
	change := s.addSetupSnapSecurityChange(c, &snapstate.SnapSetup{
		SideInfo: &snap.SideInfo{
			RealName: snapName,
			Revision: revision,
		},
	})
	s.settle(c)

	// Change succeeds
	s.state.Lock()
	defer s.state.Unlock()
	c.Check(change.Status(), Equals, state.DoneStatus)

	repo := mgr.Repository()

	// Repository shows the connection
	ifaces := repo.Interfaces()
	c.Assert(ifaces.Connections, HasLen, 1)
	c.Check(ifaces.Connections, DeepEquals, []*interfaces.ConnRef{{interfaces.PlugRef{Snap: "consumer", Name: "plug"}, interfaces.SlotRef{Snap: "producer", Name: "slot"}}})
}

// The setup-profiles task will honor snapstate.DevMode flag by storing it
// in the SnapState.Flags and by actually setting up security
// using that flag. Old copy of SnapState.Flag's DevMode is saved for the undo
// handler under `old-devmode`.
func (s *interfaceManagerSuite) TestSetupProfilesHonorsDevMode(c *C) {
	// Put the OS snap in place.
	_ = s.manager(c)

	// Initialize the manager. This registers the OS snap.
	snapInfo := s.mockSnap(c, sampleSnapYaml)

	// Run the setup-profiles task and let it finish.
	// Note that the task will see SnapSetup.Flags equal to DeveloperMode.
	change := s.addSetupSnapSecurityChange(c, &snapstate.SnapSetup{
		SideInfo: &snap.SideInfo{
			RealName: snapInfo.Name(),
			Revision: snapInfo.Revision,
		},
		Flags: snapstate.Flags{DevMode: true},
	})
	s.settle(c)

	s.state.Lock()
	defer s.state.Unlock()

	// Ensure that the task succeeded.
	c.Check(change.Status(), Equals, state.DoneStatus)

	// The snap was setup with DevModeConfinement
	c.Assert(s.secBackend.SetupCalls, HasLen, 1)
	c.Assert(s.secBackend.RemoveCalls, HasLen, 0)
	c.Check(s.secBackend.SetupCalls[0].SnapInfo.Name(), Equals, "snap")
	c.Check(s.secBackend.SetupCalls[0].Options, Equals, interfaces.ConfinementOptions{DevMode: true})
}

// setup-profiles uses the new snap.Info when setting up security for the new
// snap when it had prior connections and DisconnectSnap() returns it as a part
// of the affected set.
func (s *interfaceManagerSuite) TestSetupProfilesUsesFreshSnapInfo(c *C) {
	// Put the OS and the sample snaps in place.
	coreSnapInfo := s.mockSnap(c, ubuntuCoreSnapYaml)
	oldSnapInfo := s.mockSnap(c, sampleSnapYaml)

	// Put connection information between the OS snap and the sample snap.
	// This is done so that DisconnectSnap returns both snaps as "affected"
	// and so that the previously broken code path is exercised.
	s.state.Lock()
	s.state.Set("conns", map[string]interface{}{
		"snap:network ubuntu-core:network": map[string]interface{}{"interface": "network"},
	})
	s.state.Unlock()

	// Initialize the manager. This registers both of the snaps and reloads the
	// connection between them.
	_ = s.manager(c)

	// Put a new revision of the sample snap in place.
	newSnapInfo := s.mockUpdatedSnap(c, sampleSnapYaml, 42)

	// Sanity check, the revisions are different.
	c.Assert(oldSnapInfo.Revision, Not(Equals), 42)
	c.Assert(newSnapInfo.Revision, Equals, snap.R(42))

	// Run the setup-profiles task for the new revision and let it finish.
	change := s.addSetupSnapSecurityChange(c, &snapstate.SnapSetup{
		SideInfo: &snap.SideInfo{
			RealName: newSnapInfo.Name(),
			Revision: newSnapInfo.Revision,
		},
	})
	s.settle(c)

	s.state.Lock()
	defer s.state.Unlock()

	// Ensure that the task succeeded.
	c.Assert(change.Err(), IsNil)
	c.Check(change.Status(), Equals, state.DoneStatus)

	// Ensure that both snaps were setup correctly.
	c.Assert(s.secBackend.SetupCalls, HasLen, 2)
	c.Assert(s.secBackend.RemoveCalls, HasLen, 0)
	// The sample snap was setup, with the correct new revision.
	c.Check(s.secBackend.SetupCalls[0].SnapInfo.Name(), Equals, newSnapInfo.Name())
	c.Check(s.secBackend.SetupCalls[0].SnapInfo.Revision, Equals, newSnapInfo.Revision)
	// The OS snap was setup (because it was affected).
	c.Check(s.secBackend.SetupCalls[1].SnapInfo.Name(), Equals, coreSnapInfo.Name())
	c.Check(s.secBackend.SetupCalls[1].SnapInfo.Revision, Equals, coreSnapInfo.Revision)
}

// setup-profiles needs to setup security for connected slots after autoconnection
func (s *interfaceManagerSuite) TestAutoConnectSetupSecurityForConnectedSlots(c *C) {
	// Add an OS snap.
	coreSnapInfo := s.mockSnap(c, ubuntuCoreSnapYaml)

	// Initialize the manager. This registers the OS snap.
	_ = s.manager(c)

	// Add a sample snap with a "network" plug which should be auto-connected.
	snapInfo := s.mockSnap(c, sampleSnapYaml)

	// Run the setup-snap-security task and let it finish.
	change := s.addSetupSnapSecurityChange(c, &snapstate.SnapSetup{
		SideInfo: &snap.SideInfo{
			RealName: snapInfo.Name(),
			Revision: snapInfo.Revision,
		},
	})
	s.settle(c)

	s.state.Lock()
	defer s.state.Unlock()

	// Ensure that the task succeeded.
	c.Assert(change.Err(), IsNil)
	c.Assert(change.Status(), Equals, state.DoneStatus)

	// Ensure that both snaps were setup correctly.
	c.Assert(s.secBackend.SetupCalls, HasLen, 3)
	c.Assert(s.secBackend.RemoveCalls, HasLen, 0)
	// The sample snap was setup, with the correct new revision.
	c.Check(s.secBackend.SetupCalls[0].SnapInfo.Name(), Equals, snapInfo.Name())
	c.Check(s.secBackend.SetupCalls[0].SnapInfo.Revision, Equals, snapInfo.Revision)
	// The OS snap was setup (because its connected to sample snap).
	c.Check(s.secBackend.SetupCalls[1].SnapInfo.Name(), Equals, coreSnapInfo.Name())
	c.Check(s.secBackend.SetupCalls[1].SnapInfo.Revision, Equals, coreSnapInfo.Revision)
}

func (s *interfaceManagerSuite) TestDoDiscardConnsPlug(c *C) {
	s.testDoDicardConns(c, "consumer")
}

func (s *interfaceManagerSuite) TestDoDiscardConnsSlot(c *C) {
	s.testDoDicardConns(c, "producer")
}

func (s *interfaceManagerSuite) TestUndoDiscardConnsPlug(c *C) {
	s.testUndoDicardConns(c, "consumer")
}

func (s *interfaceManagerSuite) TestUndoDiscardConnsSlot(c *C) {
	s.testUndoDicardConns(c, "producer")
}

func (s *interfaceManagerSuite) testDoDicardConns(c *C, snapName string) {
	s.state.Lock()
	// Store information about a connection in the state.
	s.state.Set("conns", map[string]interface{}{
		"consumer:plug producer:slot": map[string]interface{}{"interface": "test"},
	})
	// Store empty snap state. This snap has an empty sequence now.
	snapstate.Set(s.state, snapName, &snapstate.SnapState{})
	s.state.Unlock()

	mgr := s.manager(c)

	// Run the discard-conns task and let it finish
	change := s.addDiscardConnsChange(c, snapName)
	mgr.Ensure()
	mgr.Wait()
	mgr.Stop()

	s.state.Lock()
	defer s.state.Unlock()
	c.Check(change.Status(), Equals, state.DoneStatus)

	// Information about the connection was removed
	var conns map[string]interface{}
	err := s.state.Get("conns", &conns)
	c.Assert(err, IsNil)
	c.Check(conns, DeepEquals, map[string]interface{}{})

	// But removed connections are preserved in the task for undo.
	var removed map[string]interface{}
	err = change.Tasks()[0].Get("removed", &removed)
	c.Assert(err, IsNil)
	c.Check(removed, DeepEquals, map[string]interface{}{
		"consumer:plug producer:slot": map[string]interface{}{"interface": "test"},
	})
}

func (s *interfaceManagerSuite) testUndoDicardConns(c *C, snapName string) {
	s.state.Lock()
	// Store information about a connection in the state.
	s.state.Set("conns", map[string]interface{}{
		"consumer:plug producer:slot": map[string]interface{}{"interface": "test"},
	})
	// Store empty snap state. This snap has an empty sequence now.
	snapstate.Set(s.state, snapName, &snapstate.SnapState{})
	s.state.Unlock()

	mgr := s.manager(c)

	// Run the discard-conns task and let it finish
	change := s.addDiscardConnsChange(c, snapName)

	// Add a dummy task just to hold the change not ready.
	s.state.Lock()
	dummy := s.state.NewTask("dummy", "")
	change.AddTask(dummy)
	s.state.Unlock()

	mgr.Ensure()
	mgr.Wait()

	s.state.Lock()
	c.Check(change.Status(), Equals, state.DoStatus)
	change.Abort()
	s.state.Unlock()

	mgr.Ensure()
	mgr.Wait()
	mgr.Stop()

	s.state.Lock()
	defer s.state.Unlock()
	c.Assert(change.Status(), Equals, state.UndoneStatus)

	// Information about the connection is intact
	var conns map[string]interface{}
	err := s.state.Get("conns", &conns)
	c.Assert(err, IsNil)
	c.Check(conns, DeepEquals, map[string]interface{}{
		"consumer:plug producer:slot": map[string]interface{}{"interface": "test"},
	})

	var removed map[string]interface{}
	err = change.Tasks()[0].Get("removed", &removed)
	c.Check(err, Equals, state.ErrNoState)
}

func (s *interfaceManagerSuite) TestDoRemove(c *C) {
	s.mockIfaces(c, &ifacetest.TestInterface{InterfaceName: "test"}, &ifacetest.TestInterface{InterfaceName: "test2"})
	s.mockSnap(c, consumerYaml)
	s.mockSnap(c, producerYaml)

	s.state.Lock()
	s.state.Set("conns", map[string]interface{}{
		"consumer:plug producer:slot": map[string]interface{}{"interface": "test"},
	})
	s.state.Unlock()

	mgr := s.manager(c)

	// Run the remove-security task
	change := s.addRemoveSnapSecurityChange(c, "consumer")
	mgr.Ensure()
	mgr.Wait()
	mgr.Stop()

	// Change succeeds
	s.state.Lock()
	defer s.state.Unlock()
	c.Check(change.Status(), Equals, state.DoneStatus)

	repo := mgr.Repository()

	// Snap is removed from repository
	c.Check(repo.Plug("consumer", "slot"), IsNil)

	// Security of the snap was removed
	c.Check(s.secBackend.RemoveCalls, DeepEquals, []string{"consumer"})

	// Security of the related snap was configured
	c.Check(s.secBackend.SetupCalls, HasLen, 1)
	c.Check(s.secBackend.SetupCalls[0].SnapInfo.Name(), Equals, "producer")

	// Connection state was left intact
	var conns map[string]interface{}
	err := s.state.Get("conns", &conns)
	c.Assert(err, IsNil)
	c.Check(conns, DeepEquals, map[string]interface{}{
		"consumer:plug producer:slot": map[string]interface{}{"interface": "test"},
	})
}

func (s *interfaceManagerSuite) TestConnectTracksConnectionsInState(c *C) {
	s.mockIfaces(c, &ifacetest.TestInterface{InterfaceName: "test"}, &ifacetest.TestInterface{InterfaceName: "test2"})
	s.mockSnap(c, consumerYaml)
	s.mockSnap(c, producerYaml)

	_ = s.manager(c)

	s.state.Lock()
	ts, err := ifacestate.Connect(s.state, "consumer", "plug", "producer", "slot")
	c.Assert(err, IsNil)
	c.Assert(ts.Tasks(), HasLen, 5)

	ts.Tasks()[2].Set("snap-setup", &snapstate.SnapSetup{
		SideInfo: &snap.SideInfo{
			RealName: "consumer",
		},
	})

	change := s.state.NewChange("connect", "")
	change.AddAll(ts)
	s.state.Unlock()

	s.settle(c)

	s.state.Lock()
	defer s.state.Unlock()

	c.Assert(change.Err(), IsNil)
	c.Check(change.Status(), Equals, state.DoneStatus)
	var conns map[string]interface{}
	err = s.state.Get("conns", &conns)
	c.Assert(err, IsNil)
	c.Check(conns, DeepEquals, map[string]interface{}{
		"consumer:plug producer:slot": map[string]interface{}{
			"interface":   "test",
			"plug-static": map[string]interface{}{"attr1": "value1"},
			"slot-static": map[string]interface{}{"attr2": "value2"},
		},
	})
}

func (s *interfaceManagerSuite) TestConnectSetsUpSecurity(c *C) {
	s.mockIfaces(c, &ifacetest.TestInterface{InterfaceName: "test"}, &ifacetest.TestInterface{InterfaceName: "test2"})

	s.mockSnap(c, consumerYaml)
	s.mockSnap(c, producerYaml)
	_ = s.manager(c)

	s.state.Lock()
	ts, err := ifacestate.Connect(s.state, "consumer", "plug", "producer", "slot")
	c.Assert(err, IsNil)
	ts.Tasks()[0].Set("snap-setup", &snapstate.SnapSetup{
		SideInfo: &snap.SideInfo{
			RealName: "consumer",
		},
	})

	change := s.state.NewChange("connect", "")
	change.AddAll(ts)
	s.state.Unlock()

	s.settle(c)

	s.state.Lock()
	defer s.state.Unlock()

	c.Assert(change.Err(), IsNil)
	c.Check(change.Status(), Equals, state.DoneStatus)

	c.Assert(s.secBackend.SetupCalls, HasLen, 2)
	c.Assert(s.secBackend.RemoveCalls, HasLen, 0)
	c.Check(s.secBackend.SetupCalls[0].SnapInfo.Name(), Equals, "producer")
	c.Check(s.secBackend.SetupCalls[1].SnapInfo.Name(), Equals, "consumer")

	c.Check(s.secBackend.SetupCalls[0].Options, Equals, interfaces.ConfinementOptions{})
	c.Check(s.secBackend.SetupCalls[1].Options, Equals, interfaces.ConfinementOptions{})
}

func (s *interfaceManagerSuite) TestDisconnectSetsUpSecurity(c *C) {
	s.mockIfaces(c, &ifacetest.TestInterface{InterfaceName: "test"}, &ifacetest.TestInterface{InterfaceName: "test2"})
	s.mockSnap(c, consumerYaml)
	s.mockSnap(c, producerYaml)

	s.state.Lock()
	s.state.Set("conns", map[string]interface{}{
		"consumer:plug producer:slot": map[string]interface{}{"interface": "test"},
	})
	s.state.Unlock()

	mgr := s.manager(c)

	s.state.Lock()
	ts, err := ifacestate.Disconnect(s.state, "consumer", "plug", "producer", "slot")
	c.Assert(err, IsNil)
	ts.Tasks()[0].Set("snap-setup", &snapstate.SnapSetup{
		SideInfo: &snap.SideInfo{
			RealName: "consumer",
		},
	})

	change := s.state.NewChange("disconnect", "")
	change.AddAll(ts)
	s.state.Unlock()

	mgr.Ensure()
	mgr.Wait()
	mgr.Stop()

	s.state.Lock()
	defer s.state.Unlock()

	c.Assert(change.Err(), IsNil)
	c.Check(change.Status(), Equals, state.DoneStatus)

	c.Assert(s.secBackend.SetupCalls, HasLen, 2)
	c.Assert(s.secBackend.RemoveCalls, HasLen, 0)
	c.Check(s.secBackend.SetupCalls[0].SnapInfo.Name(), Equals, "consumer")
	c.Check(s.secBackend.SetupCalls[1].SnapInfo.Name(), Equals, "producer")

	c.Check(s.secBackend.SetupCalls[0].Options, Equals, interfaces.ConfinementOptions{})
	c.Check(s.secBackend.SetupCalls[1].Options, Equals, interfaces.ConfinementOptions{})
}

func (s *interfaceManagerSuite) TestDisconnectTracksConnectionsInState(c *C) {
	s.mockIfaces(c, &ifacetest.TestInterface{InterfaceName: "test"}, &ifacetest.TestInterface{InterfaceName: "test2"})
	s.mockSnap(c, consumerYaml)
	s.mockSnap(c, producerYaml)
	s.state.Lock()
	s.state.Set("conns", map[string]interface{}{
		"consumer:plug producer:slot": map[string]interface{}{"interface": "test"},
	})
	s.state.Unlock()

	mgr := s.manager(c)

	s.state.Lock()
	ts, err := ifacestate.Disconnect(s.state, "consumer", "plug", "producer", "slot")
	c.Assert(err, IsNil)
	ts.Tasks()[0].Set("snap-setup", &snapstate.SnapSetup{
		SideInfo: &snap.SideInfo{
			RealName: "consumer",
		},
	})

	change := s.state.NewChange("disconnect", "")
	change.AddAll(ts)
	s.state.Unlock()

	mgr.Ensure()
	mgr.Wait()
	mgr.Stop()

	s.state.Lock()
	defer s.state.Unlock()

	c.Assert(change.Err(), IsNil)
	c.Check(change.Status(), Equals, state.DoneStatus)
	var conns map[string]interface{}
	err = s.state.Get("conns", &conns)
	c.Assert(err, IsNil)
	c.Check(conns, DeepEquals, map[string]interface{}{})
}

func (s *interfaceManagerSuite) TestManagerReloadsConnections(c *C) {
	s.mockIfaces(c, &ifacetest.TestInterface{InterfaceName: "test"}, &ifacetest.TestInterface{InterfaceName: "test2"})
	s.mockSnap(c, consumerYaml)
	s.mockSnap(c, producerYaml)

	s.state.Lock()
	s.state.Set("conns", map[string]interface{}{
		"consumer:plug producer:slot": map[string]interface{}{"interface": "test"},
	})
	s.state.Unlock()

	mgr := s.manager(c)
	repo := mgr.Repository()

	ifaces := repo.Interfaces()
	c.Assert(ifaces.Connections, HasLen, 1)
	c.Check(ifaces.Connections, DeepEquals, []*interfaces.ConnRef{{interfaces.PlugRef{Snap: "consumer", Name: "plug"}, interfaces.SlotRef{Snap: "producer", Name: "slot"}}})
}

func (s *interfaceManagerSuite) TestSetupProfilesDevModeMultiple(c *C) {
	mgr := s.manager(c)
	repo := mgr.Repository()

	// setup two snaps that are connected
	siP := s.mockSnap(c, producerYaml)
	siC := s.mockSnap(c, consumerYaml)
	err := repo.AddInterface(&ifacetest.TestInterface{
		InterfaceName: "test",
	})
	c.Assert(err, IsNil)
	err = repo.AddInterface(&ifacetest.TestInterface{
		InterfaceName: "test2",
	})
	c.Assert(err, IsNil)

	err = repo.AddSlot(&snap.SlotInfo{
		Snap:      siC,
		Name:      "slot",
		Interface: "test",
	})
	c.Assert(err, IsNil)
	err = repo.AddPlug(&snap.PlugInfo{
		Snap:      siP,
		Name:      "plug",
		Interface: "test",
	})
	c.Assert(err, IsNil)
	connRef := interfaces.ConnRef{
		PlugRef: interfaces.PlugRef{Snap: siP.Name(), Name: "plug"},
		SlotRef: interfaces.SlotRef{Snap: siC.Name(), Name: "slot"},
	}
	_, err = repo.Connect(connRef, nil, nil, nil)
	c.Assert(err, IsNil)

	change := s.addSetupSnapSecurityChange(c, &snapstate.SnapSetup{
		SideInfo: &snap.SideInfo{
			RealName: siC.Name(),
			Revision: siC.Revision,
		},
		Flags: snapstate.Flags{DevMode: true},
	})
	s.settle(c)

	s.state.Lock()
	defer s.state.Unlock()

	// Ensure that the task succeeded.
	c.Check(change.Err(), IsNil)
	c.Check(change.Status(), Equals, state.DoneStatus)

	// The first snap is setup in devmode, the second is not
	c.Assert(s.secBackend.SetupCalls, HasLen, 2)
	c.Assert(s.secBackend.RemoveCalls, HasLen, 0)
	c.Check(s.secBackend.SetupCalls[0].SnapInfo.Name(), Equals, siC.Name())
	c.Check(s.secBackend.SetupCalls[0].Options, Equals, interfaces.ConfinementOptions{DevMode: true})
	c.Check(s.secBackend.SetupCalls[1].SnapInfo.Name(), Equals, siP.Name())
	c.Check(s.secBackend.SetupCalls[1].Options, Equals, interfaces.ConfinementOptions{})
}

func (s *interfaceManagerSuite) TestCheckInterfacesDeny(c *C) {
	restore := assertstest.MockBuiltinBaseDeclaration([]byte(`
type: base-declaration
authority-id: canonical
series: 16
slots:
  test:
    deny-installation: true
`))
	defer restore()
	s.mockIface(c, &ifacetest.TestInterface{InterfaceName: "test"})

	s.mockSnapDecl(c, "producer", "producer-publisher", nil)
	snapInfo := s.mockSnap(c, producerYaml)

	s.state.Lock()
	defer s.state.Unlock()
	c.Check(ifacestate.CheckInterfaces(s.state, snapInfo), ErrorMatches, "installation denied.*")
}

func (s *interfaceManagerSuite) TestCheckInterfacesDenySkippedIfNoDecl(c *C) {
	restore := assertstest.MockBuiltinBaseDeclaration([]byte(`
type: base-declaration
authority-id: canonical
series: 16
slots:
  test:
    deny-installation: true
`))
	defer restore()
	s.mockIface(c, &ifacetest.TestInterface{InterfaceName: "test"})

	// crucially, this test is missing this: s.mockSnapDecl(c, "producer", "producer-publisher", nil)
	snapInfo := s.mockSnap(c, producerYaml)

	s.state.Lock()
	defer s.state.Unlock()
	c.Check(ifacestate.CheckInterfaces(s.state, snapInfo), IsNil)
}

func (s *interfaceManagerSuite) TestCheckInterfacesAllow(c *C) {
	restore := assertstest.MockBuiltinBaseDeclaration([]byte(`
type: base-declaration
authority-id: canonical
series: 16
slots:
  test:
    deny-installation: true
`))
	defer restore()
	s.mockIface(c, &ifacetest.TestInterface{InterfaceName: "test"})

	s.mockSnapDecl(c, "producer", "producer-publisher", map[string]interface{}{
		"format": "1",
		"slots": map[string]interface{}{
			"test": "true",
		},
	})
	snapInfo := s.mockSnap(c, producerYaml)

	s.state.Lock()
	defer s.state.Unlock()
	c.Check(ifacestate.CheckInterfaces(s.state, snapInfo), IsNil)
}

func (s *interfaceManagerSuite) TestCheckInterfacesConsidersImplicitSlots(c *C) {
	snapInfo := s.mockSnap(c, ubuntuCoreSnapYaml)

	s.state.Lock()
	defer s.state.Unlock()
	c.Check(ifacestate.CheckInterfaces(s.state, snapInfo), IsNil)
	c.Check(snapInfo.Slots["home"], NotNil)
}

// Test that setup-snap-security gets undone correctly when a snap is installed
// but the installation fails (the security profiles are removed).
func (s *interfaceManagerSuite) TestUndoSetupProfilesOnInstall(c *C) {
	// Create the interface manager
	_ = s.manager(c)

	// Mock a snap and remove the side info from the state (it is implicitly
	// added by mockSnap) so that we can emulate a undo during a fresh
	// install.
	snapInfo := s.mockSnap(c, sampleSnapYaml)
	s.state.Lock()
	snapstate.Set(s.state, snapInfo.Name(), nil)
	s.state.Unlock()

	// Add a change that undoes "setup-snap-security"
	change := s.addSetupSnapSecurityChange(c, &snapstate.SnapSetup{
		SideInfo: &snap.SideInfo{
			RealName: snapInfo.Name(),
			Revision: snapInfo.Revision,
		},
	})
	s.state.Lock()
	c.Assert(change.Tasks(), HasLen, 2)
	change.Tasks()[0].SetStatus(state.UndoStatus)
	change.Tasks()[1].SetStatus(state.UndoneStatus)
	s.state.Unlock()

	// Turn the crank
	s.settle(c)

	s.state.Lock()
	defer s.state.Unlock()

	// Ensure that the change got undone.
	c.Assert(change.Err(), IsNil)
	c.Check(change.Status(), Equals, state.UndoneStatus)

	// Ensure that since we had no prior revisions of this snap installed the
	// undo task removed the security profile from the system.
	c.Assert(s.secBackend.SetupCalls, HasLen, 0)
	c.Assert(s.secBackend.RemoveCalls, HasLen, 1)
	c.Check(s.secBackend.RemoveCalls, DeepEquals, []string{snapInfo.Name()})
}

// Test that setup-snap-security gets undone correctly when a snap is refreshed
// but the installation fails (the security profiles are restored to the old state).
func (s *interfaceManagerSuite) TestUndoSetupProfilesOnRefresh(c *C) {
	// Create the interface manager
	_ = s.manager(c)

	// Mock a snap. The mockSnap call below also puts the side info into the
	// state so it seems like it was installed already.
	snapInfo := s.mockSnap(c, sampleSnapYaml)

	// Add a change that undoes "setup-snap-security"
	change := s.addSetupSnapSecurityChange(c, &snapstate.SnapSetup{
		SideInfo: &snap.SideInfo{
			RealName: snapInfo.Name(),
			Revision: snapInfo.Revision,
		},
	})
	s.state.Lock()
	c.Assert(change.Tasks(), HasLen, 2)
	change.Tasks()[1].SetStatus(state.UndoStatus)
	s.state.Unlock()

	// Turn the crank
	s.settle(c)

	s.state.Lock()
	defer s.state.Unlock()

	// Ensure that the change got undone.
	c.Assert(change.Err(), IsNil)
	c.Check(change.Status(), Equals, state.UndoneStatus)

	// Ensure that since had a revision in the state the undo task actually
	// setup the security of the snap we had in the state.
	c.Assert(s.secBackend.SetupCalls, HasLen, 1)
	c.Assert(s.secBackend.RemoveCalls, HasLen, 0)
	c.Check(s.secBackend.SetupCalls[0].SnapInfo.Name(), Equals, snapInfo.Name())
	c.Check(s.secBackend.SetupCalls[0].SnapInfo.Revision, Equals, snapInfo.Revision)
	c.Check(s.secBackend.SetupCalls[0].Options, Equals, interfaces.ConfinementOptions{})
}

func (s *interfaceManagerSuite) TestManagerTransitionConnectionsCore(c *C) {
	s.mockSnap(c, ubuntuCoreSnapYaml)
	s.mockSnap(c, coreSnapYaml)
	s.mockSnap(c, httpdSnapYaml)

	mgr := s.manager(c)

	s.state.Lock()
	defer s.state.Unlock()
	s.state.Set("conns", map[string]interface{}{
		"httpd:network ubuntu-core:network": map[string]interface{}{
			"interface": "network", "auto": true,
		},
	})

	task := s.state.NewTask("transition-ubuntu-core", "...")
	task.Set("old-name", "ubuntu-core")
	task.Set("new-name", "core")
	change := s.state.NewChange("test-migrate", "")
	change.AddTask(task)

	s.state.Unlock()
	mgr.Ensure()
	mgr.Wait()
	mgr.Stop()
	s.state.Lock()

	c.Assert(change.Status(), Equals, state.DoneStatus)
	var conns map[string]interface{}
	err := s.state.Get("conns", &conns)
	c.Assert(err, IsNil)
	// ensure the connection went from "ubuntu-core" to "core"
	c.Check(conns, DeepEquals, map[string]interface{}{
		"httpd:network core:network": map[string]interface{}{
			"interface": "network", "auto": true,
		},
	})
}

func (s *interfaceManagerSuite) TestManagerTransitionConnectionsCoreUndo(c *C) {
	s.mockSnap(c, ubuntuCoreSnapYaml)
	s.mockSnap(c, coreSnapYaml)
	s.mockSnap(c, httpdSnapYaml)

	mgr := s.manager(c)

	s.state.Lock()
	defer s.state.Unlock()
	s.state.Set("conns", map[string]interface{}{
		"httpd:network ubuntu-core:network": map[string]interface{}{
			"interface": "network", "auto": true,
		},
	})

	t := s.state.NewTask("transition-ubuntu-core", "...")
	t.Set("old-name", "ubuntu-core")
	t.Set("new-name", "core")
	change := s.state.NewChange("test-migrate", "")
	change.AddTask(t)
	terr := s.state.NewTask("error-trigger", "provoking total undo")
	terr.WaitFor(t)
	change.AddTask(terr)

	s.state.Unlock()
	for i := 0; i < 10; i++ {
		mgr.Ensure()
		mgr.Wait()
	}
	mgr.Stop()
	s.state.Lock()

	c.Assert(change.Status(), Equals, state.ErrorStatus)
	c.Check(t.Status(), Equals, state.UndoneStatus)

	var conns map[string]interface{}
	err := s.state.Get("conns", &conns)
	c.Assert(err, IsNil)
	// ensure the connection have not changed (still ubuntu-core)
	c.Check(conns, DeepEquals, map[string]interface{}{
		"httpd:network ubuntu-core:network": map[string]interface{}{
			"interface": "network", "auto": true,
		},
	})
}

// Test "core-support" connections that loop back to core is
// renamed to match the rename of the plug.
func (s *interfaceManagerSuite) TestCoreConnectionsRenamed(c *C) {
	// Put state with old connection data.
	s.state.Lock()
	s.state.Set("conns", map[string]interface{}{
		"core:core-support core:core-support": map[string]interface{}{
			"interface": "core-support", "auto": true,
		},
		"snap:unrelated core:unrelated": map[string]interface{}{
			"interface": "unrelated", "auto": true,
		},
	})
	s.state.Unlock()

	// Start the manager, this is where renames happen.
	s.manager(c)

	// Check that "core-support" connection got renamed.
	s.state.Lock()
	var conns map[string]interface{}
	err := s.state.Get("conns", &conns)
	s.state.Unlock()
	c.Assert(err, IsNil)
	c.Assert(conns, DeepEquals, map[string]interface{}{
		"core:core-support-plug core:core-support": map[string]interface{}{
			"interface": "core-support", "auto": true,
		},
		"snap:unrelated core:unrelated": map[string]interface{}{
			"interface": "unrelated", "auto": true,
		},
	})
}

// Test that "network-bind" and "core-support" plugs are renamed to
// "network-bind-plug" and "core-support-plug" in order not to clash with slots
// with the same names.
func (s *interfaceManagerSuite) TestAutomaticCorePlugsRenamed(c *C) {
	s.mockSnap(c, coreSnapYaml+`
plugs:
  network-bind:
  core-support:
`)
	mgr := s.manager(c)

	// old plugs are gone
	c.Assert(mgr.Repository().Plug("core", "network-bind"), IsNil)
	c.Assert(mgr.Repository().Plug("core", "core-support"), IsNil)
	// new plugs are present
	c.Assert(mgr.Repository().Plug("core", "network-bind-plug"), Not(IsNil))
	c.Assert(mgr.Repository().Plug("core", "core-support-plug"), Not(IsNil))
	// slots are present and unchanged
	c.Assert(mgr.Repository().Slot("core", "network-bind"), Not(IsNil))
	c.Assert(mgr.Repository().Slot("core", "core-support"), Not(IsNil))
}

func (s *interfaceManagerSuite) TestAutoConnectDuringCoreTransition(c *C) {
	// Add both the old and new core snaps
	s.mockSnap(c, ubuntuCoreSnapYaml)
	s.mockSnap(c, coreSnapYaml)

	// Initialize the manager. This registers both of the core snaps.
	mgr := s.manager(c)

	// Add a sample snap with a "network" plug which should be auto-connected.
	// Normally it would not be auto connected because there are multiple
	// provides but we have special support for this case so the old
	// ubuntu-core snap is ignored and we pick the new core snap.
	snapInfo := s.mockSnap(c, sampleSnapYaml)

	// Run the setup-snap-security task and let it finish.
	change := s.addSetupSnapSecurityChange(c, &snapstate.SnapSetup{
		SideInfo: &snap.SideInfo{
			RealName: snapInfo.Name(),
			Revision: snapInfo.Revision,
		},
	})

	s.settle(c)

	s.state.Lock()
	defer s.state.Unlock()

	// Ensure that the task succeeded.
	c.Assert(change.Status(), Equals, state.DoneStatus)

	// Ensure that "network" is now saved in the state as auto-connected and
	// that it is connected to the new core snap rather than the old
	// ubuntu-core snap.
	var conns map[string]interface{}
	err := s.state.Get("conns", &conns)
	c.Assert(err, IsNil)
	c.Check(conns, DeepEquals, map[string]interface{}{
		"snap:network core:network": map[string]interface{}{
			"interface": "network", "auto": true,
		},
	})

	// Ensure that "network" is really connected.
	repo := mgr.Repository()
	plug := repo.Plug("snap", "network")
	c.Assert(plug, Not(IsNil))
	ifaces := repo.Interfaces()
	c.Assert(ifaces.Connections, HasLen, 1)
	c.Check(ifaces.Connections, DeepEquals, []*interfaces.ConnRef{{interfaces.PlugRef{Snap: "snap", Name: "network"}, interfaces.SlotRef{Snap: "core", Name: "network"}}})
}

func makeAutoConnectChange(st *state.State, plugSnap, plug, slotSnap, slot string) *state.Change {
	chg := st.NewChange("connect...", "...")

	t := st.NewTask("connect", "other connect task")
	t.Set("slot", interfaces.SlotRef{Snap: slotSnap, Name: slot})
	t.Set("plug", interfaces.PlugRef{Snap: plugSnap, Name: plug})
	var plugAttrs, slotAttrs map[string]interface{}
	t.Set("plug-dynamic", plugAttrs)
	t.Set("slot-dynamic", slotAttrs)
	t.Set("auto", true)

	// two fake tasks for connect-plug-/slot- hooks
	hs1 := hookstate.HookSetup{
		Snap:     slotSnap,
		Optional: true,
		Hook:     "connect-slot-" + slot,
	}
	ht1 := hookstate.HookTask(st, "connect-slot hook", &hs1, nil)
	ht1.WaitFor(t)
	hs2 := hookstate.HookSetup{
		Snap:     plugSnap,
		Optional: true,
		Hook:     "connect-plug-" + plug,
	}
	ht2 := hookstate.HookTask(st, "connect-plug hook", &hs2, nil)
	ht2.WaitFor(ht1)

	chg.AddTask(t)
	chg.AddTask(ht1)
	chg.AddTask(ht2)

	return chg
}

func (s *interfaceManagerSuite) TestUndoConnectRestoresOldConnState(c *C) {
	s.mockIfaces(c, &ifacetest.TestInterface{InterfaceName: "test"})
	mgr := s.manager(c)
	producer := s.mockSnap(c, producerYaml)
	consumer := s.mockSnap(c, consumerYaml)

	repo := s.manager(c).Repository()
	err := repo.AddPlug(&snap.PlugInfo{
		Snap:      consumer,
		Name:      "plug",
		Interface: "test",
	})
	c.Assert(err, IsNil)
	err = repo.AddSlot(&snap.SlotInfo{
		Snap:      producer,
		Name:      "slot",
		Interface: "test",
	})
	c.Assert(err, IsNil)

	s.state.Lock()
	s.state.Set("conns", map[string]interface{}{
		"consumer:plug producer:slot": map[string]interface{}{
			"interface":    "test",
			"plug-static":  map[string]interface{}{"foo1": "bar1"},
			"slot-static":  map[string]interface{}{"foo2": "bar2"},
			"plug-dynamic": map[string]interface{}{"foo3": "bar3"},
			"slot-dynamic": map[string]interface{}{"foo4": "bar4"},
		},
	})

	chg := makeAutoConnectChange(s.state, "consumer", "plug", "producer", "slot")
	// Add a dummy task just to hold the change not ready.
	dummy := s.state.NewTask("dummy", "")
	chg.AddTask(dummy)

	s.state.Unlock()
	mgr.Ensure()
	mgr.Wait()
	s.state.Lock()

	c.Assert(chg.Status(), Equals, state.DoStatus)
	chg.Abort()

	s.state.Unlock()
	s.settle(c)
	s.state.Lock()
	defer s.state.Unlock()

	c.Assert(chg.Status(), Equals, state.UndoneStatus)

	// Information about the connection is intact
	var conns map[string]interface{}
	c.Assert(s.state.Get("conns", &conns), IsNil)
	c.Check(conns, DeepEquals, map[string]interface{}{
		"consumer:plug producer:slot": map[string]interface{}{
			"interface":    "test",
			"plug-static":  map[string]interface{}{"foo1": "bar1"},
			"plug-dynamic": map[string]interface{}{"foo3": "bar3"},
			"slot-static":  map[string]interface{}{"foo2": "bar2"},
			"slot-dynamic": map[string]interface{}{"foo4": "bar4"},
		}})
}

func (s *interfaceManagerSuite) TestConnectErrorMissingSlotSnapOnAutoConnect(c *C) {
	_ = s.manager(c)
	s.mockSnap(c, producerYaml)
	s.mockSnap(c, consumerYaml)

	s.state.Lock()

	chg := makeAutoConnectChange(s.state, "consumer", "plug", "producer", "slot")
	// remove producer snap from the state, doConnect should complain
	snapstate.Set(s.state, "producer", nil)

	s.state.Unlock()

	s.settle(c)

	s.state.Lock()
	defer s.state.Unlock()

	c.Check(chg.Status(), Equals, state.ErrorStatus)
	c.Assert(chg.Err(), ErrorMatches, `cannot perform the following tasks:\n.*snap "producer" is no longer available for auto-connecting.*`)

	var conns map[string]interface{}
	c.Assert(s.state.Get("conns", &conns), Equals, state.ErrNoState)
}

func (s *interfaceManagerSuite) TestConnectErrorMissingPlugSnapOnAutoConnect(c *C) {
	_ = s.manager(c)
	s.mockSnap(c, producerYaml)
	s.mockSnap(c, consumerYaml)

	s.state.Lock()
	chg := makeAutoConnectChange(s.state, "consumer", "plug", "producer", "slot")
	// remove consumer snap from the state, doConnect should complain
	snapstate.Set(s.state, "consumer", nil)

	s.state.Unlock()

	s.settle(c)

	s.state.Lock()
	defer s.state.Unlock()

	c.Assert(chg.Status(), Equals, state.ErrorStatus)
	c.Assert(chg.Err(), ErrorMatches, `cannot perform the following tasks:\n.*snap "consumer" is no longer available for auto-connecting.*`)

	var conns map[string]interface{}
	c.Assert(s.state.Get("conns", &conns), Equals, state.ErrNoState)
}

func (s *interfaceManagerSuite) TestConnectErrorMissingPlugOnAutoConnect(c *C) {
	s.mockIfaces(c, &ifacetest.TestInterface{InterfaceName: "test"})
	_ = s.manager(c)
	producer := s.mockSnap(c, producerYaml)
	// consumer snap has no plug, doConnect should complain
	s.mockSnap(c, consumerYaml)

	repo := s.manager(c).Repository()
	err := repo.AddSlot(&snap.SlotInfo{
		Snap:      producer,
		Name:      "slot",
		Interface: "test",
	})
	c.Assert(err, IsNil)

	s.state.Lock()

	chg := makeAutoConnectChange(s.state, "consumer", "plug", "producer", "slot")
	s.state.Unlock()

	s.settle(c)

	s.state.Lock()
	defer s.state.Unlock()

	c.Assert(chg.Status(), Equals, state.ErrorStatus)
	c.Assert(chg.Err(), ErrorMatches, `cannot perform the following tasks:\n.*snap "consumer" has no "plug" plug.*`)

	var conns map[string]interface{}
	err = s.state.Get("conns", &conns)
	c.Assert(err, Equals, state.ErrNoState)
}

func (s *interfaceManagerSuite) TestConnectErrorMissingSlotOnAutoConnect(c *C) {
	s.mockIfaces(c, &ifacetest.TestInterface{InterfaceName: "test"})
	_ = s.manager(c)
	// producer snap has no slot, doConnect should complain
	s.mockSnap(c, producerYaml)
	consumer := s.mockSnap(c, consumerYaml)

	repo := s.manager(c).Repository()
	err := repo.AddPlug(&snap.PlugInfo{
		Snap:      consumer,
		Name:      "plug",
		Interface: "test",
	})
	c.Assert(err, IsNil)

	s.state.Lock()

	chg := makeAutoConnectChange(s.state, "consumer", "plug", "producer", "slot")
	s.state.Unlock()

	s.settle(c)

	s.state.Lock()
	defer s.state.Unlock()

	c.Assert(chg.Status(), Equals, state.ErrorStatus)
	c.Assert(chg.Err(), ErrorMatches, `cannot perform the following tasks:\n.*snap "producer" has no "slot" slot.*`)

	var conns map[string]interface{}
	err = s.state.Get("conns", &conns)
	c.Assert(err, Equals, state.ErrNoState)
}

func (s *interfaceManagerSuite) TestConnectHandlesAutoconnect(c *C) {
	s.mockIfaces(c, &ifacetest.TestInterface{InterfaceName: "test"})
	_ = s.manager(c)
	producer := s.mockSnap(c, producerYaml)
	consumer := s.mockSnap(c, consumerYaml)

	repo := s.manager(c).Repository()
	err := repo.AddPlug(&snap.PlugInfo{
		Snap:      consumer,
		Name:      "plug",
		Interface: "test",
	})
	c.Assert(err, IsNil)
	err = repo.AddSlot(&snap.SlotInfo{
		Snap:      producer,
		Name:      "slot",
		Interface: "test",
	})
	c.Assert(err, IsNil)

	s.state.Lock()

	chg := makeAutoConnectChange(s.state, "consumer", "plug", "producer", "slot")
	s.state.Unlock()

	s.settle(c)

	s.state.Lock()
	defer s.state.Unlock()

	task := chg.Tasks()[0]
	c.Assert(task.Status(), Equals, state.DoneStatus)

	// Ensure that "slot" is now auto-connected.
	var conns map[string]interface{}
	err = s.state.Get("conns", &conns)
	c.Assert(err, IsNil)
	c.Check(conns, DeepEquals, map[string]interface{}{
		"consumer:plug producer:slot": map[string]interface{}{
			"interface": "test", "auto": true,
		},
	})
}

func (s *interfaceManagerSuite) TestRegenerateAllSecurityProfilesWritesSystemKeyFile(c *C) {
	restore := interfaces.MockSystemKey(`{"core": "123"}`)
	defer restore()

	s.mockIface(c, &ifacetest.TestInterface{InterfaceName: "test"})
	s.mockSnap(c, consumerYaml)
	c.Assert(osutil.FileExists(dirs.SnapSystemKeyFile), Equals, false)

	_ = s.manager(c)
	c.Check(dirs.SnapSystemKeyFile, testutil.FileMatches, `{.*"build-id":.*`)

	stat, err := os.Stat(dirs.SnapSystemKeyFile)
	c.Assert(err, IsNil)

	// run manager again, but this time the snapsystemkey file should
	// not be rewriten as the systemKey inputs have not changed
	time.Sleep(20 * time.Millisecond)
	s.privateMgr = nil
	_ = s.manager(c)
	stat2, err := os.Stat(dirs.SnapSystemKeyFile)
	c.Assert(err, IsNil)
	c.Check(stat.ModTime(), DeepEquals, stat2.ModTime())
}

func (s *interfaceManagerSuite) TestAutoconnectForDefaultContentProvider(c *C) {
	restore := ifacestate.MockContentLinkRetryTimeout(5 * time.Millisecond)
	defer restore()

	s.mockSnap(c, `name: snap-content-plug
version: 1
plugs:
 shared-content-plug:
  interface: content
  default-provider: snap-content-slot
  content: shared-content
`)
	s.mockSnap(c, `name: snap-content-slot
version: 1
slots:
 shared-content-slot:
  interface: content
  content: shared-content
`)
	mgr := s.manager(c)

	s.state.Lock()

	supContentPlug := &snapstate.SnapSetup{
		SideInfo: &snap.SideInfo{
			RealName: "snap-content-plug"},
	}
	supContentSlot := &snapstate.SnapSetup{
		SideInfo: &snap.SideInfo{
			RealName: "snap-content-slot"},
	}
	chg := s.state.NewChange("install", "...")

	tInstPlug := s.state.NewTask("link-snap", "Install snap-content-plug")
	tInstPlug.Set("snap-setup", supContentPlug)
	chg.AddTask(tInstPlug)

	tInstSlot := s.state.NewTask("link-snap", "Install snap-content-slot")
	tInstSlot.Set("snap-setup", supContentSlot)
	chg.AddTask(tInstSlot)

	tConnectPlug := s.state.NewTask("auto-connect", "...")
	tConnectPlug.Set("snap-setup", supContentPlug)
	chg.AddTask(tConnectPlug)

	tConnectSlot := s.state.NewTask("auto-connect", "...")
	tConnectSlot.Set("snap-setup", supContentSlot)
	chg.AddTask(tConnectSlot)

	// run the change
	s.state.Unlock()
	for i := 0; i < 5; i++ {
		mgr.Ensure()
		mgr.Wait()
	}

	// change did a retry
	s.state.Lock()
	c.Check(tConnectPlug.Status(), Equals, state.DoingStatus)

	// pretent install of content slot is done
	tInstSlot.SetStatus(state.DoneStatus)
	// wait for contentLinkRetryTimeout
	time.Sleep(10 * time.Millisecond)

	s.state.Unlock()

	// run again
	for i := 0; i < 5; i++ {
		mgr.Ensure()
		mgr.Wait()
	}

	// check that the connect plug task is now in done state
	s.state.Lock()
	defer s.state.Unlock()
	c.Check(tConnectPlug.Status(), Equals, state.DoneStatus)
}

func (s *interfaceManagerSuite) TestSetupProfilesInjectsAutoConnectIfCore(c *C) {
	mgr := s.manager(c)

	si1 := &snap.SideInfo{
		RealName: "core",
		Revision: snap.R(1),
	}
	sup1 := &snapstate.SnapSetup{SideInfo: si1}
	_ = snaptest.MockSnap(c, ubuntuCoreSnapYaml, si1)

	s.state.Lock()
	defer s.state.Unlock()

	task1 := s.state.NewTask("setup-profiles", "")
	task1.Set("snap-setup", sup1)

	task2 := s.state.NewTask("setup-profiles", "")
	task2.Set("snap-setup", sup1)
	task2.Set("core-phase-2", true)
	task2.WaitFor(task1)

	chg := s.state.NewChange("test", "")
	chg.AddTask(task1)
	chg.AddTask(task2)

	s.state.Unlock()

	defer mgr.Stop()
	s.settle(c)
	s.state.Lock()

	// ensure all our tasks ran
	c.Assert(chg.Err(), IsNil)
	c.Assert(chg.Tasks(), HasLen, 3)

	// sanity checks
	t := chg.Tasks()[0]
	c.Assert(t.Kind(), Equals, "setup-profiles")
	t = chg.Tasks()[1]
	c.Assert(t.Kind(), Equals, "setup-profiles")
	var phase2 bool
	c.Assert(t.Get("core-phase-2", &phase2), IsNil)
	c.Assert(t.HaltTasks(), HasLen, 1)

	// check that auto-connect task was added after phase2
	var autoconnectSup snapstate.SnapSetup
	t = chg.Tasks()[2]
	c.Assert(t.Kind(), Equals, "auto-connect")
	c.Assert(t.Get("snap-setup", &autoconnectSup), IsNil)
	c.Assert(autoconnectSup.Name(), Equals, "core")
}

func (s *interfaceManagerSuite) TestSnapsWithSecurityProfiles(c *C) {
	s.state.Lock()
	defer s.state.Unlock()

	si0 := &snap.SideInfo{
		RealName: "snap0",
		Revision: snap.R(10),
	}
	snaptest.MockSnap(c, `name: snap0`, si0)
	snapstate.Set(s.state, "snap0", &snapstate.SnapState{
		Active:   true,
		Sequence: []*snap.SideInfo{si0},
		Current:  si0.Revision,
	})

	snaps := []struct {
		name        string
		setupStatus state.Status
		linkStatus  state.Status
	}{
		{"snap0", state.DoneStatus, state.DoneStatus},
		{"snap1", state.DoneStatus, state.DoStatus},
		{"snap2", state.DoneStatus, state.ErrorStatus},
		{"snap3", state.DoneStatus, state.UndoingStatus},
		{"snap4", state.DoingStatus, state.DoStatus},
		{"snap6", state.DoStatus, state.DoStatus},
	}

	for i, snp := range snaps {
		var si *snap.SideInfo

		if snp.name != "snap0" {
			si = &snap.SideInfo{
				RealName: snp.name,
				Revision: snap.R(i),
			}
			snaptest.MockSnap(c, "name: "+snp.name, si)
		}

		chg := s.state.NewChange("linking", "linking 1")
		t1 := s.state.NewTask("setup-profiles", "setup profiles 1")
		t1.Set("snap-setup", &snapstate.SnapSetup{
			SideInfo: si,
		})
		t1.SetStatus(snp.setupStatus)
		t2 := s.state.NewTask("link-snap", "link snap 1")
		t2.Set("snap-setup", &snapstate.SnapSetup{
			SideInfo: si,
		})
		t2.WaitFor(t1)
		t2.SetStatus(snp.linkStatus)
		chg.AddTask(t1)
		chg.AddTask(t2)
	}

	infos, err := ifacestate.SnapsWithSecurityProfiles(s.state)
	c.Assert(err, IsNil)
	c.Check(infos, HasLen, 3)
	got := make(map[string]snap.Revision)
	for _, info := range infos {
		got[info.Name()] = info.Revision
	}
	c.Check(got, DeepEquals, map[string]snap.Revision{
		"snap0": snap.R(10),
		"snap1": snap.R(1),
		"snap3": snap.R(3),
	})
}<|MERGE_RESOLUTION|>--- conflicted
+++ resolved
@@ -219,14 +219,11 @@
 	c.Assert(slot.Snap, Equals, "producer")
 	c.Assert(slot.Name, Equals, "slot")
 
-<<<<<<< HEAD
-=======
 	var autoconnect bool
 	err = task.Get("auto", &autoconnect)
 	c.Assert(err, IsNil)
 	c.Assert(autoconnect, Equals, false)
 
->>>>>>> b5fd4a9b
 	// verify initial attributes are present in connect task
 	var plugStaticAttrs map[string]interface{}
 	var plugDynamicAttrs map[string]interface{}
@@ -240,17 +237,10 @@
 	var slotStaticAttrs map[string]interface{}
 	var slotDynamicAttrs map[string]interface{}
 	err = task.Get("slot-static", &slotStaticAttrs)
-<<<<<<< HEAD
 	c.Assert(err, IsNil)
 	c.Assert(slotStaticAttrs, DeepEquals, map[string]interface{}{"attr2": "value2"})
 	err = task.Get("slot-dynamic", &slotDynamicAttrs)
 	c.Assert(err, IsNil)
-=======
-	c.Assert(err, IsNil)
-	c.Assert(slotStaticAttrs, DeepEquals, map[string]interface{}{"attr2": "value2"})
-	err = task.Get("slot-dynamic", &slotDynamicAttrs)
-	c.Assert(err, IsNil)
->>>>>>> b5fd4a9b
 	c.Assert(slotDynamicAttrs, DeepEquals, map[string]interface{}{})
 
 	i++
