// -*- Mode: Go; indent-tabs-mode: t -*-

/*
 * Copyright (C) 2016-2019 Canonical Ltd
 *
 * This program is free software: you can redistribute it and/or modify
 * it under the terms of the GNU General Public License version 3 as
 * published by the Free Software Foundation.
 *
 * This program is distributed in the hope that it will be useful,
 * but WITHOUT ANY WARRANTY; without even the implied warranty of
 * MERCHANTABILITY or FITNESS FOR A PARTICULAR PURPOSE.  See the
 * GNU General Public License for more details.
 *
 * You should have received a copy of the GNU General Public License
 * along with this program.  If not, see <http://www.gnu.org/licenses/>.
 *
 */

package overlord_test

// test the various managers and their operation together through overlord

import (
	"bytes"
	"context"
	"encoding/json"
	"errors"
	"fmt"
	"io"
	"io/ioutil"
	"net/http"
	"net/http/httptest"
	"net/url"
	"os"
	"path/filepath"
	"sort"
	"strings"
	"time"

	. "gopkg.in/check.v1"
	"gopkg.in/tomb.v2"
	"gopkg.in/yaml.v2"

	"github.com/snapcore/snapd/asserts"
	"github.com/snapcore/snapd/asserts/assertstest"
	"github.com/snapcore/snapd/asserts/sysdb"
	"github.com/snapcore/snapd/boot"
	"github.com/snapcore/snapd/boot/boottest"
	"github.com/snapcore/snapd/bootloader"
	"github.com/snapcore/snapd/bootloader/bootloadertest"
	"github.com/snapcore/snapd/client"
	"github.com/snapcore/snapd/dirs"
	"github.com/snapcore/snapd/gadget"
	"github.com/snapcore/snapd/interfaces"
	"github.com/snapcore/snapd/osutil"
	"github.com/snapcore/snapd/overlord"
	"github.com/snapcore/snapd/overlord/assertstate"
	"github.com/snapcore/snapd/overlord/assertstate/assertstatetest"
	"github.com/snapcore/snapd/overlord/auth"
	"github.com/snapcore/snapd/overlord/configstate/config"
	"github.com/snapcore/snapd/overlord/devicestate"
	"github.com/snapcore/snapd/overlord/devicestate/devicestatetest"
	"github.com/snapcore/snapd/overlord/hookstate"
	"github.com/snapcore/snapd/overlord/hookstate/ctlcmd"
	"github.com/snapcore/snapd/overlord/ifacestate"
	"github.com/snapcore/snapd/overlord/snapshotstate"
	"github.com/snapcore/snapd/overlord/snapstate"
	"github.com/snapcore/snapd/overlord/state"
	"github.com/snapcore/snapd/release"
	"github.com/snapcore/snapd/snap"
	"github.com/snapcore/snapd/snap/snapfile"
	"github.com/snapcore/snapd/snap/snaptest"
	"github.com/snapcore/snapd/store"
	"github.com/snapcore/snapd/systemd"
	"github.com/snapcore/snapd/testutil"
)

var (
	settleTimeout           = testutil.HostScaledTimeout(45 * time.Second)
	aggressiveSettleTimeout = testutil.HostScaledTimeout(50 * time.Millisecond)
	connectRetryTimeout     = testutil.HostScaledTimeout(70 * time.Millisecond)
)

type automaticSnapshotCall struct {
	InstanceName string
	SnapConfig   map[string]interface{}
	Usernames    []string
}

type baseMgrsSuite struct {
	testutil.BaseTest

	tempdir string

	storeSigning *assertstest.StoreStack
	brands       *assertstest.SigningAccounts

	devAcct *asserts.Account

	serveIDtoName map[string]string
	serveSnapPath map[string]string
	serveRevision map[string]string
	serveOldPaths map[string][]string
	serveOldRevs  map[string][]string

	hijackServeSnap func(http.ResponseWriter)

	checkDeviceAndAuthContext func(store.DeviceAndAuthContext)
	expectedSerial            string
	expectedStore             string
	sessionMacaroon           string

	o *overlord.Overlord

	failNextDownload string

	automaticSnapshots []automaticSnapshotCall
}

var (
	_ = Suite(&mgrsSuite{})
	_ = Suite(&storeCtxSetupSuite{})
)

var (
	brandPrivKey, _ = assertstest.GenerateKey(752)

	develPrivKey, _ = assertstest.GenerateKey(752)

	deviceKey, _ = assertstest.GenerateKey(752)
)

func verifyLastTasksetIsRerefresh(c *C, tts []*state.TaskSet) {
	ts := tts[len(tts)-1]
	c.Assert(ts.Tasks(), HasLen, 1)
	c.Check(ts.Tasks()[0].Kind(), Equals, "check-rerefresh")
}

func (s *baseMgrsSuite) SetUpTest(c *C) {
	s.BaseTest.SetUpTest(c)

	s.tempdir = c.MkDir()
	dirs.SetRootDir(s.tempdir)
	s.AddCleanup(func() { dirs.SetRootDir("") })

	// needed for system key generation
	s.AddCleanup(osutil.MockMountInfo(""))

	err := os.MkdirAll(filepath.Dir(dirs.SnapStateFile), 0755)
	c.Assert(err, IsNil)

	// needed by hooks
	s.AddCleanup(testutil.MockCommand(c, "snap", "").Restore)

	restoreCheckFreeSpace := snapstate.MockOsutilCheckFreeSpace(func(string, uint64) error { return nil })
	s.AddCleanup(restoreCheckFreeSpace)

	oldSetupInstallHook := snapstate.SetupInstallHook
	oldSetupRemoveHook := snapstate.SetupRemoveHook
	snapstate.SetupRemoveHook = hookstate.SetupRemoveHook
	snapstate.SetupInstallHook = hookstate.SetupInstallHook
	s.AddCleanup(func() {
		snapstate.SetupRemoveHook = oldSetupRemoveHook
		snapstate.SetupInstallHook = oldSetupInstallHook
	})

	s.automaticSnapshots = nil
	r := snapshotstate.MockBackendSave(func(_ context.Context, id uint64, si *snap.Info, cfg map[string]interface{}, usernames []string) (*client.Snapshot, error) {
		s.automaticSnapshots = append(s.automaticSnapshots, automaticSnapshotCall{InstanceName: si.InstanceName(), SnapConfig: cfg, Usernames: usernames})
		return nil, nil
	})
	s.AddCleanup(r)

	s.AddCleanup(ifacestate.MockConnectRetryTimeout(connectRetryTimeout))

	os.Setenv("SNAPPY_SQUASHFS_UNPACK_FOR_TESTS", "1")
	s.AddCleanup(func() { os.Unsetenv("SNAPPY_SQUASHFS_UNPACK_FOR_TESTS") })

	// create a fake systemd environment
	os.MkdirAll(filepath.Join(dirs.SnapServicesDir, "multi-user.target.wants"), 0755)

	r = systemd.MockSystemctl(func(cmd ...string) ([]byte, error) {
		return []byte("ActiveState=inactive\n"), nil
	})
	s.AddCleanup(r)

	s.storeSigning = assertstest.NewStoreStack("can0nical", nil)
	s.brands = assertstest.NewSigningAccounts(s.storeSigning)
	s.brands.Register("my-brand", brandPrivKey, map[string]interface{}{
		"validation": "verified",
	})
	s.AddCleanup(sysdb.InjectTrusted(s.storeSigning.Trusted))

	s.devAcct = assertstest.NewAccount(s.storeSigning, "devdevdev", map[string]interface{}{
		"account-id": "devdevdev",
	}, "")
	err = s.storeSigning.Add(s.devAcct)
	c.Assert(err, IsNil)

	s.serveIDtoName = make(map[string]string)
	s.serveSnapPath = make(map[string]string)
	s.serveRevision = make(map[string]string)
	s.serveOldPaths = make(map[string][]string)
	s.serveOldRevs = make(map[string][]string)
	s.hijackServeSnap = nil

	s.checkDeviceAndAuthContext = nil
	s.expectedSerial = ""
	s.expectedStore = ""
	s.sessionMacaroon = ""

	s.AddCleanup(ifacestate.MockSecurityBackends(nil))

	o, err := overlord.New(nil)
	c.Assert(err, IsNil)
	st := o.State()
	st.Lock()
	st.Set("seeded", true)
	st.Unlock()
	err = o.StartUp()
	c.Assert(err, IsNil)
	o.InterfaceManager().DisableUDevMonitor()
	s.o = o

	st.Lock()
	defer st.Unlock()
	// registered
	err = assertstate.Add(st, sysdb.GenericClassicModel())
	c.Assert(err, IsNil)
	devicestatetest.SetDevice(st, &auth.DeviceState{
		Brand:  "generic",
		Model:  "generic-classic",
		Serial: "serialserial",
	})

	// add "core" snap declaration
	headers := map[string]interface{}{
		"series":       "16",
		"snap-name":    "core",
		"publisher-id": "can0nical",
		"timestamp":    time.Now().Format(time.RFC3339),
	}
	headers["snap-id"] = fakeSnapID(headers["snap-name"].(string))
	err = assertstate.Add(st, s.storeSigning.StoreAccountKey(""))
	c.Assert(err, IsNil)
	a, err := s.storeSigning.Sign(asserts.SnapDeclarationType, headers, nil, "")
	c.Assert(err, IsNil)
	err = assertstate.Add(st, a)
	c.Assert(err, IsNil)
	s.serveRevision["core"] = "1"
	s.serveIDtoName[fakeSnapID("core")] = "core"
	err = s.storeSigning.Add(a)
	c.Assert(err, IsNil)

	// add "snap1" snap declaration
	headers = map[string]interface{}{
		"series":       "16",
		"snap-name":    "snap1",
		"publisher-id": "can0nical",
		"timestamp":    time.Now().Format(time.RFC3339),
	}
	headers["snap-id"] = fakeSnapID(headers["snap-name"].(string))
	a2, err := s.storeSigning.Sign(asserts.SnapDeclarationType, headers, nil, "")
	c.Assert(err, IsNil)
	c.Assert(assertstate.Add(st, a2), IsNil)
	c.Assert(s.storeSigning.Add(a2), IsNil)

	// add "snap2" snap declaration
	headers = map[string]interface{}{
		"series":       "16",
		"snap-name":    "snap2",
		"publisher-id": "can0nical",
		"timestamp":    time.Now().Format(time.RFC3339),
	}
	headers["snap-id"] = fakeSnapID(headers["snap-name"].(string))
	a3, err := s.storeSigning.Sign(asserts.SnapDeclarationType, headers, nil, "")
	c.Assert(err, IsNil)
	c.Assert(assertstate.Add(st, a3), IsNil)
	c.Assert(s.storeSigning.Add(a3), IsNil)

	// add "some-snap" snap declaration
	headers = map[string]interface{}{
		"series":       "16",
		"snap-name":    "some-snap",
		"publisher-id": "can0nical",
		"timestamp":    time.Now().Format(time.RFC3339),
	}
	headers["snap-id"] = fakeSnapID(headers["snap-name"].(string))
	a4, err := s.storeSigning.Sign(asserts.SnapDeclarationType, headers, nil, "")
	c.Assert(err, IsNil)
	c.Assert(assertstate.Add(st, a4), IsNil)
	c.Assert(s.storeSigning.Add(a4), IsNil)

	// add "other-snap" snap declaration
	headers = map[string]interface{}{
		"series":       "16",
		"snap-name":    "other-snap",
		"publisher-id": "can0nical",
		"timestamp":    time.Now().Format(time.RFC3339),
	}
	headers["snap-id"] = fakeSnapID(headers["snap-name"].(string))
	a5, err := s.storeSigning.Sign(asserts.SnapDeclarationType, headers, nil, "")
	c.Assert(err, IsNil)
	c.Assert(assertstate.Add(st, a5), IsNil)
	c.Assert(s.storeSigning.Add(a5), IsNil)

	// add pc-kernel snap declaration
	headers = map[string]interface{}{
		"series":       "16",
		"snap-name":    "pc-kernel",
		"publisher-id": "can0nical",
		"timestamp":    time.Now().Format(time.RFC3339),
	}
	headers["snap-id"] = fakeSnapID(headers["snap-name"].(string))
	a6, err := s.storeSigning.Sign(asserts.SnapDeclarationType, headers, nil, "")
	c.Assert(err, IsNil)
	c.Assert(assertstate.Add(st, a6), IsNil)
	c.Assert(s.storeSigning.Add(a6), IsNil)

	// add pc snap declaration
	headers = map[string]interface{}{
		"series":       "16",
		"snap-name":    "pc",
		"publisher-id": "can0nical",
		"timestamp":    time.Now().Format(time.RFC3339),
	}
	headers["snap-id"] = fakeSnapID(headers["snap-name"].(string))
	a7, err := s.storeSigning.Sign(asserts.SnapDeclarationType, headers, nil, "")
	c.Assert(err, IsNil)
	c.Assert(assertstate.Add(st, a7), IsNil)
	c.Assert(s.storeSigning.Add(a7), IsNil)

	// add pi snap declaration
	headers = map[string]interface{}{
		"series":       "16",
		"snap-name":    "pi",
		"publisher-id": "can0nical",
		"timestamp":    time.Now().Format(time.RFC3339),
	}
	headers["snap-id"] = fakeSnapID(headers["snap-name"].(string))
	a8, err := s.storeSigning.Sign(asserts.SnapDeclarationType, headers, nil, "")
	c.Assert(err, IsNil)
	c.Assert(assertstate.Add(st, a8), IsNil)
	c.Assert(s.storeSigning.Add(a8), IsNil)

	// add pi-kernel snap declaration
	headers = map[string]interface{}{
		"series":       "16",
		"snap-name":    "pi-kernel",
		"publisher-id": "can0nical",
		"timestamp":    time.Now().Format(time.RFC3339),
	}
	headers["snap-id"] = fakeSnapID(headers["snap-name"].(string))
	a9, err := s.storeSigning.Sign(asserts.SnapDeclarationType, headers, nil, "")
	c.Assert(err, IsNil)
	c.Assert(assertstate.Add(st, a9), IsNil)
	c.Assert(s.storeSigning.Add(a9), IsNil)

	// add core itself
	snapstate.Set(st, "core", &snapstate.SnapState{
		Active: true,
		Sequence: []*snap.SideInfo{
			{RealName: "core", SnapID: fakeSnapID("core"), Revision: snap.R(1)},
		},
		Current:  snap.R(1),
		SnapType: "os",
		Flags: snapstate.Flags{
			Required: true,
		},
	})

	// don't actually try to talk to the store on snapstate.Ensure
	// needs doing after the call to devicestate.Manager (which happens in overlord.New)
	snapstate.CanAutoRefresh = nil

	st.Set("refresh-privacy-key", "privacy-key")

	// For triggering errors
	erroringHandler := func(task *state.Task, _ *tomb.Tomb) error {
		return errors.New("error out")
	}
	s.o.TaskRunner().AddHandler("error-trigger", erroringHandler, nil)

	// setup cloud-init as restricted so that tests by default don't run the
	// full EnsureCloudInitRestricted logic in the devicestate mgr
	snapdCloudInitRestrictedFile := filepath.Join(dirs.GlobalRootDir, "etc/cloud/cloud.cfg.d/zzzz_snapd.cfg")
	err = os.MkdirAll(filepath.Dir(snapdCloudInitRestrictedFile), 0755)
	c.Assert(err, IsNil)
	err = ioutil.WriteFile(snapdCloudInitRestrictedFile, nil, 0644)
	c.Assert(err, IsNil)
}

type mgrsSuite struct {
	baseMgrsSuite
}

func makeTestSnapWithFiles(c *C, snapYamlContent string, files [][]string) string {
	info, err := snap.InfoFromSnapYaml([]byte(snapYamlContent))
	c.Assert(err, IsNil)

	for _, app := range info.Apps {
		// files is a list of (filename, content)
		files = append(files, []string{app.Command, ""})
	}

	return snaptest.MakeTestSnapWithFiles(c, snapYamlContent, files)
}

func makeTestSnap(c *C, snapYamlContent string) string {
	return makeTestSnapWithFiles(c, snapYamlContent, nil)
}

func (s *mgrsSuite) TestHappyLocalInstall(c *C) {
	snapYamlContent := `name: foo
apps:
 bar:
  command: bin/bar
`
	snapPath := makeTestSnap(c, snapYamlContent+"version: 1.0")

	st := s.o.State()
	st.Lock()
	defer st.Unlock()

	ts, _, err := snapstate.InstallPath(st, &snap.SideInfo{RealName: "foo"}, snapPath, "", "", snapstate.Flags{DevMode: true})
	c.Assert(err, IsNil)
	chg := st.NewChange("install-snap", "...")
	chg.AddAll(ts)

	st.Unlock()
	err = s.o.Settle(settleTimeout)
	st.Lock()
	c.Assert(err, IsNil)

	c.Assert(chg.Status(), Equals, state.DoneStatus, Commentf("install-snap change failed with: %v", chg.Err()))

	snap, err := snapstate.CurrentInfo(st, "foo")
	c.Assert(err, IsNil)

	// ensure that the binary wrapper file got generated with the right
	// name
	binaryWrapper := filepath.Join(dirs.SnapBinariesDir, "foo.bar")
	c.Assert(osutil.IsSymlink(binaryWrapper), Equals, true)

	// data dirs
	c.Assert(osutil.IsDirectory(snap.DataDir()), Equals, true)
	c.Assert(osutil.IsDirectory(snap.CommonDataDir()), Equals, true)

	// snap file and its mounting

	// after install the snap file is in the right dir
	c.Assert(osutil.FileExists(filepath.Join(dirs.SnapBlobDir, "foo_x1.snap")), Equals, true)

	// ensure the right unit is created
	mup := systemd.MountUnitPath(filepath.Join(dirs.StripRootDir(dirs.SnapMountDir), "foo/x1"))
	c.Assert(mup, testutil.FileMatches, fmt.Sprintf("(?ms).*^Where=%s/foo/x1", dirs.StripRootDir(dirs.SnapMountDir)))
	c.Assert(mup, testutil.FileMatches, "(?ms).*^What=/var/lib/snapd/snaps/foo_x1.snap")
}

func (s *mgrsSuite) TestLocalInstallUndo(c *C) {
	snapYamlContent := `name: foo
apps:
 bar:
  command: bin/bar
hooks:
  install:
  configure:
`
	snapPath := makeTestSnap(c, snapYamlContent+"version: 1.0")

	installHook := false
	defer hookstate.MockRunHook(func(ctx *hookstate.Context, _ *tomb.Tomb) ([]byte, error) {
		switch ctx.HookName() {
		case "install":
			installHook = true
			_, _, err := ctlcmd.Run(ctx, []string{"set", "installed=true"}, 0)
			c.Assert(err, IsNil)
			return nil, nil
		case "configure":
			return nil, errors.New("configure failed")
		}
		return nil, nil
	})()

	st := s.o.State()
	st.Lock()
	defer st.Unlock()

	ts, _, err := snapstate.InstallPath(st, &snap.SideInfo{RealName: "foo"}, snapPath, "", "", snapstate.Flags{DevMode: true})
	c.Assert(err, IsNil)
	chg := st.NewChange("install-snap", "...")
	chg.AddAll(ts)

	st.Unlock()
	err = s.o.Settle(settleTimeout)
	st.Lock()
	c.Assert(err, IsNil)

	c.Assert(chg.Status(), Equals, state.ErrorStatus, Commentf("install-snap unexpectedly succeeded"))

	// check undo statutes
	for _, t := range chg.Tasks() {
		which := t.Kind()
		expectedStatus := state.UndoneStatus
		switch t.Kind() {
		case "prerequisites":
			expectedStatus = state.DoneStatus
		case "run-hook":
			var hs hookstate.HookSetup
			err := t.Get("hook-setup", &hs)
			c.Assert(err, IsNil)
			switch hs.Hook {
			case "install":
				expectedStatus = state.UndoneStatus
			case "configure":
				expectedStatus = state.ErrorStatus
			case "check-health":
				expectedStatus = state.HoldStatus
			}
			which += fmt.Sprintf("[%s]", hs.Hook)
		}
		c.Assert(t.Status(), Equals, expectedStatus, Commentf("%s", which))
	}

	// install hooks was called
	c.Check(installHook, Equals, true)

	// nothing in snaps
	all, err := snapstate.All(st)
	c.Assert(err, IsNil)
	c.Check(all, HasLen, 1)
	_, ok := all["core"]
	c.Check(ok, Equals, true)

	// nothing in config
	var config map[string]*json.RawMessage
	err = st.Get("config", &config)
	c.Assert(err, IsNil)
	c.Check(config, HasLen, 1)
	_, ok = config["core"]
	c.Check(ok, Equals, true)

	snapdirs, err := filepath.Glob(filepath.Join(dirs.SnapMountDir, "*"))
	c.Assert(err, IsNil)
	// just README and bin
	c.Check(snapdirs, HasLen, 2)
	for _, d := range snapdirs {
		c.Check(filepath.Base(d), Not(Equals), "foo")
	}
}

func (s *mgrsSuite) TestHappyRemove(c *C) {
	oldEstimateSnapshotSize := snapstate.EstimateSnapshotSize
	snapstate.EstimateSnapshotSize = func(st *state.State, instanceName string, users []string) (uint64, error) {
		return 0, nil
	}
	defer func() {
		snapstate.EstimateSnapshotSize = oldEstimateSnapshotSize
	}()

	st := s.o.State()
	st.Lock()
	defer st.Unlock()

	snapYamlContent := `name: foo
apps:
 bar:
  command: bin/bar
`
	snapInfo := s.installLocalTestSnap(c, snapYamlContent+"version: 1.0")

	// set config
	tr := config.NewTransaction(st)
	c.Assert(tr.Set("foo", "key", "value"), IsNil)
	tr.Commit()

	ts, err := snapstate.Remove(st, "foo", snap.R(0), nil)
	c.Assert(err, IsNil)
	chg := st.NewChange("remove-snap", "...")
	chg.AddAll(ts)

	st.Unlock()
	err = s.o.Settle(settleTimeout)
	st.Lock()
	c.Assert(err, IsNil)

	c.Assert(chg.Status(), Equals, state.DoneStatus, Commentf("remove-snap change failed with: %v", chg.Err()))

	// ensure that the binary wrapper file got removed
	binaryWrapper := filepath.Join(dirs.SnapBinariesDir, "foo.bar")
	c.Assert(osutil.FileExists(binaryWrapper), Equals, false)

	// data dirs
	c.Assert(osutil.FileExists(snapInfo.DataDir()), Equals, false)
	c.Assert(osutil.FileExists(snapInfo.CommonDataDir()), Equals, false)

	// snap file and its mount
	c.Assert(osutil.FileExists(filepath.Join(dirs.SnapBlobDir, "foo_x1.snap")), Equals, false)
	mup := systemd.MountUnitPath(filepath.Join(dirs.StripRootDir(dirs.SnapMountDir), "foo/x1"))
	c.Assert(osutil.FileExists(mup), Equals, false)

	// automatic snapshot was created
	c.Assert(s.automaticSnapshots, DeepEquals, []automaticSnapshotCall{{"foo", map[string]interface{}{"key": "value"}, nil}})
}

func fakeSnapID(name string) string {
	const suffix = "idididididididididididididididid"
	return name + suffix[len(name)+1:]
}

const (
	snapV2 = `{
	"architectures": [
	    "all"
	],
        "download": {
			"url": "@URL@",
			"size": 123
        },
        "epoch": @EPOCH@,
        "type": "@TYPE@",
	"name": "@NAME@",
	"revision": @REVISION@,
	"snap-id": "@SNAPID@",
	"summary": "Foo",
	"description": "this is a description",
	"version": "@VERSION@",
        "publisher": {
           "id": "devdevdev",
           "name": "bar"
         },
         "media": [
            {"type": "icon", "url": "@ICON@"}
         ]
}`
)

var fooSnapID = fakeSnapID("foo")

func (s *baseMgrsSuite) prereqSnapAssertions(c *C, extraHeaders ...map[string]interface{}) *asserts.SnapDeclaration {
	if len(extraHeaders) == 0 {
		extraHeaders = []map[string]interface{}{{}}
	}
	var snapDecl *asserts.SnapDeclaration
	for _, extraHeaders := range extraHeaders {
		headers := map[string]interface{}{
			"series":       "16",
			"snap-name":    "foo",
			"publisher-id": "devdevdev",
			"timestamp":    time.Now().Format(time.RFC3339),
		}
		for h, v := range extraHeaders {
			headers[h] = v
		}
		headers["snap-id"] = fakeSnapID(headers["snap-name"].(string))
		a, err := s.storeSigning.Sign(asserts.SnapDeclarationType, headers, nil, "")
		c.Assert(err, IsNil)
		err = s.storeSigning.Add(a)
		c.Assert(err, IsNil)
		snapDecl = a.(*asserts.SnapDeclaration)
	}
	return snapDecl
}

func (s *baseMgrsSuite) makeStoreTestSnapWithFiles(c *C, snapYaml string, revno string, files [][]string) (path, digest string) {
	info, err := snap.InfoFromSnapYaml([]byte(snapYaml))
	c.Assert(err, IsNil)

	snapPath := makeTestSnapWithFiles(c, snapYaml, files)

	snapDigest, size, err := asserts.SnapFileSHA3_384(snapPath)
	c.Assert(err, IsNil)

	headers := map[string]interface{}{
		"snap-id":       fakeSnapID(info.SnapName()),
		"snap-sha3-384": snapDigest,
		"snap-size":     fmt.Sprintf("%d", size),
		"snap-revision": revno,
		"developer-id":  "devdevdev",
		"timestamp":     time.Now().Format(time.RFC3339),
	}
	snapRev, err := s.storeSigning.Sign(asserts.SnapRevisionType, headers, nil, "")
	c.Assert(err, IsNil)
	err = s.storeSigning.Add(snapRev)
	c.Assert(err, IsNil)

	return snapPath, snapDigest
}

func (s *baseMgrsSuite) makeStoreTestSnap(c *C, snapYaml string, revno string) (path, digest string) {
	return s.makeStoreTestSnapWithFiles(c, snapYaml, revno, nil)
}

func (s *baseMgrsSuite) pathFor(name, revno string) string {
	if revno == s.serveRevision[name] {
		return s.serveSnapPath[name]
	}
	for i, r := range s.serveOldRevs[name] {
		if r == revno {
			return s.serveOldPaths[name][i]
		}
	}
	return "/not/found"
}

func (s *baseMgrsSuite) newestThatCanRead(name string, epoch snap.Epoch) (info *snap.Info, rev string) {
	if s.serveSnapPath[name] == "" {
		return nil, ""
	}
	idx := len(s.serveOldPaths[name])
	rev = s.serveRevision[name]
	path := s.serveSnapPath[name]
	for {
		snapf, err := snapfile.Open(path)
		if err != nil {
			panic(err)
		}
		info, err := snap.ReadInfoFromSnapFile(snapf, nil)
		if err != nil {
			panic(err)
		}
		if info.Epoch.CanRead(epoch) {
			return info, rev
		}
		idx--
		if idx < 0 {
			return nil, ""
		}
		path = s.serveOldPaths[name][idx]
		rev = s.serveOldRevs[name][idx]
	}
}

func (s *baseMgrsSuite) mockStore(c *C) *httptest.Server {
	var baseURL *url.URL
	fillHit := func(hitTemplate, revno string, info *snap.Info) string {
		epochBuf, err := json.Marshal(info.Epoch)
		if err != nil {
			panic(err)
		}
		name := info.SnapName()

		hit := strings.Replace(hitTemplate, "@URL@", baseURL.String()+"/api/v1/snaps/download/"+name+"/"+revno, -1)
		hit = strings.Replace(hit, "@NAME@", name, -1)
		hit = strings.Replace(hit, "@SNAPID@", fakeSnapID(name), -1)
		hit = strings.Replace(hit, "@ICON@", baseURL.String()+"/icon", -1)
		hit = strings.Replace(hit, "@VERSION@", info.Version, -1)
		hit = strings.Replace(hit, "@REVISION@", revno, -1)
		hit = strings.Replace(hit, `@TYPE@`, string(info.Type()), -1)
		hit = strings.Replace(hit, `@EPOCH@`, string(epochBuf), -1)
		return hit
	}

	mockServer := httptest.NewServer(http.HandlerFunc(func(w http.ResponseWriter, r *http.Request) {
		// all URLS are /api/v1/snaps/... or /v2/snaps/ or /v2/assertions/... so
		// check the url is sane and discard the common prefix
		// to simplify indexing into the comps slice.
		comps := strings.Split(r.URL.Path, "/")
		if len(comps) < 2 {
			panic("unexpected url path: " + r.URL.Path)
		}
		if comps[1] == "api" { //v1
			if len(comps) <= 4 {
				panic("unexpected url path: " + r.URL.Path)
			}
			comps = comps[4:]
			if comps[0] == "auth" {
				comps[0] = "auth:" + comps[1]
			}
		} else { // v2
			if len(comps) <= 3 {
				panic("unexpected url path: " + r.URL.Path)
			}
			if comps[2] == "assertions" {
				// preserve "assertions" component
				comps = comps[2:]
			} else {
				// drop common "snap" component
				comps = comps[3:]
			}
			comps[0] = "v2:" + comps[0]
		}

		switch comps[0] {
		case "auth:nonces":
			w.Write([]byte(`{"nonce": "NONCE"}`))
			return
		case "auth:sessions":
			// quick sanity check
			reqBody, err := ioutil.ReadAll(r.Body)
			c.Check(err, IsNil)
			c.Check(bytes.Contains(reqBody, []byte("nonce: NONCE")), Equals, true)
			c.Check(bytes.Contains(reqBody, []byte(fmt.Sprintf("serial: %s", s.expectedSerial))), Equals, true)
			c.Check(bytes.Contains(reqBody, []byte(fmt.Sprintf("store: %s", s.expectedStore))), Equals, true)

			c.Check(s.sessionMacaroon, Not(Equals), "")
			w.WriteHeader(200)
			w.Write([]byte(fmt.Sprintf(`{"macaroon": "%s"}`, s.sessionMacaroon)))
			return
		case "v2:assertions":
			ref := &asserts.Ref{
				Type:       asserts.Type(comps[1]),
				PrimaryKey: comps[2:],
			}
			a, err := ref.Resolve(s.storeSigning.Find)
			if asserts.IsNotFound(err) {
				w.Header().Set("Content-Type", "application/problem+json")
				w.WriteHeader(404)
				w.Write([]byte(`{"error-list":[{"code":"not-found","message":"..."}]}`))
				return
			}
			if err != nil {
				panic(err)
			}
			w.Header().Set("Content-Type", asserts.MediaType)
			w.WriteHeader(200)
			w.Write(asserts.Encode(a))
			return
		case "download":
			if s.sessionMacaroon != "" {
				// FIXME: download is still using the old headers!
				c.Check(r.Header.Get("X-Device-Authorization"), Equals, fmt.Sprintf(`Macaroon root="%s"`, s.sessionMacaroon))
			}
			if s.failNextDownload == comps[1] {
				s.failNextDownload = ""
				w.WriteHeader(418)
				return
			}
			if s.hijackServeSnap != nil {
				s.hijackServeSnap(w)
				return
			}
			snapR, err := os.Open(s.pathFor(comps[1], comps[2]))
			if err != nil {
				panic(err)
			}
			io.Copy(w, snapR)
		case "v2:refresh":
			if s.sessionMacaroon != "" {
				c.Check(r.Header.Get("Snap-Device-Authorization"), Equals, fmt.Sprintf(`Macaroon root="%s"`, s.sessionMacaroon))
			}
			dec := json.NewDecoder(r.Body)
			var input struct {
				Actions []struct {
					Action      string     `json:"action"`
					SnapID      string     `json:"snap-id"`
					Name        string     `json:"name"`
					InstanceKey string     `json:"instance-key"`
					Epoch       snap.Epoch `json:"epoch"`
					// assertions
					Key        string `json:"key"`
					Assertions []struct {
						Type        string   `json:"type"`
						PrimaryKey  []string `json:"primary-key"`
						IfNewerThan *int     `json:"if-newer-than"`
					}
				} `json:"actions"`
				Context []struct {
					SnapID string     `json:"snap-id"`
					Epoch  snap.Epoch `json:"epoch"`
				} `json:"context"`
			}
			if err := dec.Decode(&input); err != nil {
				panic(err)
			}
			id2epoch := make(map[string]snap.Epoch, len(input.Context))
			for _, s := range input.Context {
				id2epoch[s.SnapID] = s.Epoch
			}
			type resultJSON struct {
				Result      string          `json:"result"`
				SnapID      string          `json:"snap-id"`
				Name        string          `json:"name"`
				Snap        json.RawMessage `json:"snap"`
				InstanceKey string          `json:"instance-key"`
				// For assertions
				Key           string   `json:"key"`
				AssertionURLs []string `json:"assertion-stream-urls"`
			}
			var results []resultJSON
			for _, a := range input.Actions {
				if a.Action == "fetch-assertions" {
					urls := []string{}
					for _, ar := range a.Assertions {
						ref := &asserts.Ref{
							Type:       asserts.Type(ar.Type),
							PrimaryKey: ar.PrimaryKey,
						}
						_, err := ref.Resolve(s.storeSigning.Find)
						if err != nil {
							panic("missing assertions not supported")
						}
						urls = append(urls, fmt.Sprintf("%s/v2/assertions/%s", baseURL.String(), ref.Unique()))

					}
					results = append(results, resultJSON{
						Result:        "fetch-assertions",
						Key:           a.Key,
						AssertionURLs: urls,
					})
					continue
				}
				name := s.serveIDtoName[a.SnapID]
				epoch := id2epoch[a.SnapID]
				if a.Action == "install" {
					name = a.Name
					epoch = a.Epoch
				}

				info, revno := s.newestThatCanRead(name, epoch)
				if info == nil {
					// no match
					continue
				}
				results = append(results, resultJSON{
					Result:      a.Action,
					SnapID:      a.SnapID,
					InstanceKey: a.InstanceKey,
					Name:        name,
					Snap:        json.RawMessage(fillHit(snapV2, revno, info)),
				})
			}
			w.WriteHeader(200)
			output, err := json.Marshal(map[string]interface{}{
				"results": results,
			})
			if err != nil {
				panic(err)
			}
			w.Write(output)

		default:
			panic("unexpected url path: " + r.URL.Path)
		}
	}))
	c.Assert(mockServer, NotNil)

	baseURL, _ = url.Parse(mockServer.URL)
	storeCfg := store.Config{
		StoreBaseURL: baseURL,
	}

	mStore := store.New(&storeCfg, nil)
	st := s.o.State()
	st.Lock()
	snapstate.ReplaceStore(s.o.State(), mStore)
	st.Unlock()

	// this will be used by remodeling cases
	storeNew := func(cfg *store.Config, dac store.DeviceAndAuthContext) *store.Store {
		cfg.StoreBaseURL = baseURL
		if s.checkDeviceAndAuthContext != nil {
			s.checkDeviceAndAuthContext(dac)
		}
		return store.New(cfg, dac)
	}

	s.AddCleanup(overlord.MockStoreNew(storeNew))

	return mockServer
}

// serveSnap starts serving the snap at snapPath, moving the current
// one onto the list of previous ones if already set.
func (s *baseMgrsSuite) serveSnap(snapPath, revno string) {
	snapf, err := snapfile.Open(snapPath)
	if err != nil {
		panic(err)
	}
	info, err := snap.ReadInfoFromSnapFile(snapf, nil)
	if err != nil {
		panic(err)
	}
	name := info.SnapName()
	s.serveIDtoName[fakeSnapID(name)] = name

	if oldPath := s.serveSnapPath[name]; oldPath != "" {
		oldRev := s.serveRevision[name]
		if oldRev == "" {
			panic("old path set but not old revision")
		}
		s.serveOldPaths[name] = append(s.serveOldPaths[name], oldPath)
		s.serveOldRevs[name] = append(s.serveOldRevs[name], oldRev)
	}
	s.serveSnapPath[name] = snapPath
	s.serveRevision[name] = revno
}

func (s *mgrsSuite) TestHappyRemoteInstallAndUpgradeSvc(c *C) {
	// test install through store and update, plus some mechanics
	// of update
	// TODO: ok to split if it gets too messy to maintain

	s.prereqSnapAssertions(c)

	snapYamlContent := `name: foo
version: @VERSION@
apps:
 bar:
  command: bin/bar
 svc:
  command: svc
  daemon: forking
`

	ver := "1.0"
	revno := "42"
	snapPath, digest := s.makeStoreTestSnap(c, strings.Replace(snapYamlContent, "@VERSION@", ver, -1), revno)
	s.serveSnap(snapPath, revno)

	mockServer := s.mockStore(c)
	defer mockServer.Close()

	st := s.o.State()
	st.Lock()
	defer st.Unlock()

	ts, err := snapstate.Install(context.TODO(), st, "foo", nil, 0, snapstate.Flags{})
	c.Assert(err, IsNil)
	chg := st.NewChange("install-snap", "...")
	chg.AddAll(ts)

	st.Unlock()
	err = s.o.Settle(settleTimeout)
	st.Lock()
	c.Assert(err, IsNil)

	c.Assert(chg.Status(), Equals, state.DoneStatus, Commentf("install-snap change failed with: %v", chg.Err()))

	info, err := snapstate.CurrentInfo(st, "foo")
	c.Assert(err, IsNil)

	c.Check(info.Revision, Equals, snap.R(42))
	c.Check(info.SnapID, Equals, fooSnapID)
	c.Check(info.Version, Equals, "1.0")
	c.Check(info.Summary(), Equals, "Foo")
	c.Check(info.Description(), Equals, "this is a description")
	c.Assert(osutil.FileExists(info.MountFile()), Equals, true)

	pubAcct, err := assertstate.Publisher(st, info.SnapID)
	c.Assert(err, IsNil)
	c.Check(pubAcct.AccountID(), Equals, "devdevdev")
	c.Check(pubAcct.Username(), Equals, "devdevdev")

	snapRev42, err := assertstate.DB(st).Find(asserts.SnapRevisionType, map[string]string{
		"snap-sha3-384": digest,
	})
	c.Assert(err, IsNil)
	c.Check(snapRev42.(*asserts.SnapRevision).SnapID(), Equals, fooSnapID)
	c.Check(snapRev42.(*asserts.SnapRevision).SnapRevision(), Equals, 42)

	// check service was setup properly
	svcFile := filepath.Join(dirs.SnapServicesDir, "snap.foo.svc.service")
	c.Assert(osutil.FileExists(svcFile), Equals, true)
	stat, err := os.Stat(svcFile)
	c.Assert(err, IsNil)
	// should _not_ be executable
	c.Assert(stat.Mode().String(), Equals, "-rw-r--r--")

	// Refresh

	ver = "2.0"
	revno = "50"
	snapPath, digest = s.makeStoreTestSnap(c, strings.Replace(snapYamlContent, "@VERSION@", ver, -1), revno)
	s.serveSnap(snapPath, revno)

	ts, err = snapstate.Update(st, "foo", nil, 0, snapstate.Flags{})
	c.Assert(err, IsNil)
	chg = st.NewChange("upgrade-snap", "...")
	chg.AddAll(ts)

	st.Unlock()
	err = s.o.Settle(settleTimeout)
	st.Lock()
	c.Assert(err, IsNil)

	c.Assert(chg.Err(), IsNil)
	c.Assert(chg.Status(), Equals, state.DoneStatus, Commentf("upgrade-snap change failed with: %v", chg.Err()))

	info, err = snapstate.CurrentInfo(st, "foo")
	c.Assert(err, IsNil)

	c.Check(info.Revision, Equals, snap.R(50))
	c.Check(info.SnapID, Equals, fooSnapID)
	c.Check(info.Version, Equals, "2.0")

	snapRev50, err := assertstate.DB(st).Find(asserts.SnapRevisionType, map[string]string{
		"snap-sha3-384": digest,
	})
	c.Assert(err, IsNil)
	c.Check(snapRev50.(*asserts.SnapRevision).SnapID(), Equals, fooSnapID)
	c.Check(snapRev50.(*asserts.SnapRevision).SnapRevision(), Equals, 50)

	// check updated wrapper
	symlinkTarget, err := os.Readlink(info.Apps["bar"].WrapperPath())
	c.Assert(err, IsNil)
	c.Assert(symlinkTarget, Equals, "/usr/bin/snap")

	// check updated service file
	c.Assert(svcFile, testutil.FileContains, "/var/snap/foo/"+revno)
}

func (s *mgrsSuite) TestHappyRemoteInstallAndUpdateWithEpochBump(c *C) {
	// test install through store and update, where there's an epoch bump in the upgrade
	// this does less checks on the details of install/update than TestHappyRemoteInstallAndUpgradeSvc

	s.prereqSnapAssertions(c)

	snapPath, _ := s.makeStoreTestSnap(c, "{name: foo, version: 0}", "1")
	s.serveSnap(snapPath, "1")

	mockServer := s.mockStore(c)
	defer mockServer.Close()

	st := s.o.State()
	st.Lock()
	defer st.Unlock()

	ts, err := snapstate.Install(context.TODO(), st, "foo", nil, 0, snapstate.Flags{})
	c.Assert(err, IsNil)
	chg := st.NewChange("install-snap", "...")
	chg.AddAll(ts)

	st.Unlock()
	err = s.o.Settle(settleTimeout)
	st.Lock()
	c.Assert(err, IsNil)

	// confirm it worked
	c.Assert(chg.Status(), Equals, state.DoneStatus, Commentf("install-snap change failed with: %v", chg.Err()))

	// sanity checks
	info, err := snapstate.CurrentInfo(st, "foo")
	c.Assert(err, IsNil)
	c.Assert(info.Revision, Equals, snap.R(1))
	c.Assert(info.SnapID, Equals, fooSnapID)
	c.Assert(info.Epoch.String(), Equals, "0")

	// now add some more snaps
	for i, epoch := range []string{"1*", "2*", "3*"} {
		revno := fmt.Sprint(i + 2)
		snapPath, _ := s.makeStoreTestSnap(c, "{name: foo, version: 0, epoch: "+epoch+"}", revno)
		s.serveSnap(snapPath, revno)
	}

	// refresh

	ts, err = snapstate.Update(st, "foo", nil, 0, snapstate.Flags{})
	c.Assert(err, IsNil)
	chg = st.NewChange("upgrade-snap", "...")
	chg.AddAll(ts)

	st.Unlock()
	err = s.o.Settle(settleTimeout)
	st.Lock()
	c.Assert(err, IsNil)

	c.Assert(chg.Err(), IsNil)
	c.Assert(chg.Status(), Equals, state.DoneStatus, Commentf("upgrade-snap change failed with: %v", chg.Err()))

	info, err = snapstate.CurrentInfo(st, "foo")
	c.Assert(err, IsNil)

	c.Check(info.Revision, Equals, snap.R(4))
	c.Check(info.SnapID, Equals, fooSnapID)
	c.Check(info.Epoch.String(), Equals, "3*")
}

func (s *mgrsSuite) TestHappyRemoteInstallAndUpdateWithPostHocEpochBump(c *C) {
	// test install through store and update, where there is an epoch
	// bump in the upgrade that comes in after the initial update is
	// computed.

	// this is mostly checking the same as TestHappyRemoteInstallAndUpdateWithEpochBump
	// but serves as a sanity check for the Without case that follows
	// (these two together serve as a test for the refresh filtering)
	s.testHappyRemoteInstallAndUpdateWithMaybeEpochBump(c, true)
}

func (s *mgrsSuite) TestHappyRemoteInstallAndUpdateWithoutEpochBump(c *C) {
	// test install through store and update, where there _isn't_ an epoch bump in the upgrade
	// note that there _are_ refreshes available after the refresh,
	// but they're not an epoch bump so they're ignored
	s.testHappyRemoteInstallAndUpdateWithMaybeEpochBump(c, false)
}

func (s *mgrsSuite) testHappyRemoteInstallAndUpdateWithMaybeEpochBump(c *C, doBump bool) {
	s.prereqSnapAssertions(c)

	snapPath, _ := s.makeStoreTestSnap(c, "{name: foo, version: 1}", "1")
	s.serveSnap(snapPath, "1")

	mockServer := s.mockStore(c)
	defer mockServer.Close()

	st := s.o.State()
	st.Lock()
	defer st.Unlock()

	ts, err := snapstate.Install(context.TODO(), st, "foo", nil, 0, snapstate.Flags{})
	c.Assert(err, IsNil)
	chg := st.NewChange("install-snap", "...")
	chg.AddAll(ts)

	st.Unlock()
	err = s.o.Settle(settleTimeout)
	st.Lock()
	c.Assert(err, IsNil)

	// confirm it worked
	c.Assert(chg.Status(), Equals, state.DoneStatus, Commentf("install-snap change failed with: %v", chg.Err()))

	// sanity checks
	info, err := snapstate.CurrentInfo(st, "foo")
	c.Assert(err, IsNil)
	c.Assert(info.Revision, Equals, snap.R(1))
	c.Assert(info.SnapID, Equals, fooSnapID)
	c.Assert(info.Epoch.String(), Equals, "0")

	// add a new revision
	snapPath, _ = s.makeStoreTestSnap(c, "{name: foo, version: 2}", "2")
	s.serveSnap(snapPath, "2")

	// refresh

	ts, err = snapstate.Update(st, "foo", nil, 0, snapstate.Flags{})
	c.Assert(err, IsNil)
	chg = st.NewChange("upgrade-snap", "...")
	chg.AddAll(ts)

	// add another new revision, after the update was computed (maybe with an epoch bump)
	if doBump {
		snapPath, _ = s.makeStoreTestSnap(c, "{name: foo, version: 3, epoch: 1*}", "3")
	} else {
		snapPath, _ = s.makeStoreTestSnap(c, "{name: foo, version: 3}", "3")
	}
	s.serveSnap(snapPath, "3")

	st.Unlock()
	err = s.o.Settle(settleTimeout)
	st.Lock()
	c.Assert(err, IsNil)

	c.Assert(chg.Err(), IsNil)
	c.Assert(chg.Status(), Equals, state.DoneStatus, Commentf("upgrade-snap change failed with: %v", chg.Err()))

	info, err = snapstate.CurrentInfo(st, "foo")
	c.Assert(err, IsNil)

	if doBump {
		// if the epoch bumped, then we should've re-refreshed
		c.Check(info.Revision, Equals, snap.R(3))
		c.Check(info.SnapID, Equals, fooSnapID)
		c.Check(info.Epoch.String(), Equals, "1*")
	} else {
		// if the epoch did not bump, then we should _not_ have re-refreshed
		c.Check(info.Revision, Equals, snap.R(2))
		c.Check(info.SnapID, Equals, fooSnapID)
		c.Check(info.Epoch.String(), Equals, "0")
	}
}

func (s *mgrsSuite) TestHappyRemoteInstallAndUpdateManyWithEpochBump(c *C) {
	// test install through store and update many, where there's an epoch bump in the upgrade
	// this does less checks on the details of install/update than TestHappyRemoteInstallAndUpgradeSvc

	snapNames := []string{"aaaa", "bbbb", "cccc"}
	for _, name := range snapNames {
		s.prereqSnapAssertions(c, map[string]interface{}{"snap-name": name})
		snapPath, _ := s.makeStoreTestSnap(c, fmt.Sprintf("{name: %s, version: 0}", name), "1")
		s.serveSnap(snapPath, "1")
	}

	mockServer := s.mockStore(c)
	defer mockServer.Close()

	st := s.o.State()
	st.Lock()
	defer st.Unlock()

	affected, tasksets, err := snapstate.InstallMany(st, snapNames, 0)
	c.Assert(err, IsNil)
	sort.Strings(affected)
	c.Check(affected, DeepEquals, snapNames)
	chg := st.NewChange("install-snaps", "...")
	for _, taskset := range tasksets {
		chg.AddAll(taskset)
	}

	st.Unlock()
	err = s.o.Settle(settleTimeout)
	st.Lock()
	c.Assert(err, IsNil)

	// confirm it worked
	c.Assert(chg.Status(), Equals, state.DoneStatus, Commentf("install-snap change failed with: %v", chg.Err()))

	// sanity checks
	for _, name := range snapNames {
		info, err := snapstate.CurrentInfo(st, name)
		c.Assert(err, IsNil)
		c.Assert(info.Revision, Equals, snap.R(1))
		c.Assert(info.SnapID, Equals, fakeSnapID(name))
		c.Assert(info.Epoch.String(), Equals, "0")
	}

	// now add some more snap revisions with increasing epochs
	for _, name := range snapNames {
		for i, epoch := range []string{"1*", "2*", "3*"} {
			revno := fmt.Sprint(i + 2)
			snapPath, _ := s.makeStoreTestSnap(c, fmt.Sprintf("{name: %s, version: 0, epoch: %s}", name, epoch), revno)
			s.serveSnap(snapPath, revno)
		}
	}

	// refresh

	affected, tasksets, err = snapstate.UpdateMany(context.TODO(), st, nil, 0, &snapstate.Flags{})
	c.Assert(err, IsNil)
	sort.Strings(affected)
	c.Check(affected, DeepEquals, snapNames)
	chg = st.NewChange("upgrade-snaps", "...")
	for _, taskset := range tasksets {
		chg.AddAll(taskset)
	}

	st.Unlock()
	err = s.o.Settle(settleTimeout)
	st.Lock()
	c.Assert(err, IsNil)

	c.Assert(chg.Err(), IsNil)
	c.Assert(chg.Status(), Equals, state.DoneStatus, Commentf("upgrade-snap change failed with: %v", chg.Err()))

	for _, name := range snapNames {
		info, err := snapstate.CurrentInfo(st, name)
		c.Assert(err, IsNil)

		c.Check(info.Revision, Equals, snap.R(4))
		c.Check(info.SnapID, Equals, fakeSnapID(name))
		c.Check(info.Epoch.String(), Equals, "3*")
	}
}

func (s *mgrsSuite) TestHappyRemoteInstallAndUpdateManyWithEpochBumpAndOneFailing(c *C) {
	// test install through store and update, where there's an epoch bump in the upgrade and one of them fails

	snapNames := []string{"aaaa", "bbbb", "cccc"}
	for _, name := range snapNames {
		s.prereqSnapAssertions(c, map[string]interface{}{"snap-name": name})
		snapPath, _ := s.makeStoreTestSnap(c, fmt.Sprintf("{name: %s, version: 0}", name), "1")
		s.serveSnap(snapPath, "1")
	}

	mockServer := s.mockStore(c)
	defer mockServer.Close()

	st := s.o.State()
	st.Lock()
	defer st.Unlock()

	affected, tasksets, err := snapstate.InstallMany(st, snapNames, 0)
	c.Assert(err, IsNil)
	sort.Strings(affected)
	c.Check(affected, DeepEquals, snapNames)
	chg := st.NewChange("install-snaps", "...")
	for _, taskset := range tasksets {
		chg.AddAll(taskset)
	}

	st.Unlock()
	err = s.o.Settle(settleTimeout)
	st.Lock()
	c.Assert(err, IsNil)

	// confirm it worked
	c.Assert(chg.Status(), Equals, state.DoneStatus, Commentf("install-snap change failed with: %v", chg.Err()))

	// sanity checks
	for _, name := range snapNames {
		info, err := snapstate.CurrentInfo(st, name)
		c.Assert(err, IsNil)
		c.Assert(info.Revision, Equals, snap.R(1))
		c.Assert(info.SnapID, Equals, fakeSnapID(name))
		c.Assert(info.Epoch.String(), Equals, "0")
	}

	// now add some more snap revisions with increasing epochs
	for _, name := range snapNames {
		for i, epoch := range []string{"1*", "2*", "3*"} {
			revno := fmt.Sprint(i + 2)
			snapPath, _ := s.makeStoreTestSnap(c, fmt.Sprintf("{name: %s, version: 0, epoch: %s}", name, epoch), revno)
			s.serveSnap(snapPath, revno)
		}
	}

	// refresh
	affected, tasksets, err = snapstate.UpdateMany(context.TODO(), st, nil, 0, &snapstate.Flags{})
	c.Assert(err, IsNil)
	sort.Strings(affected)
	c.Check(affected, DeepEquals, snapNames)
	chg = st.NewChange("upgrade-snaps", "...")
	for _, taskset := range tasksets {
		chg.AddAll(taskset)
	}

	st.Unlock()
	// the download for the refresh above will be performed below, during 'settle'.
	// fail the refresh of cccc by failing its download
	s.failNextDownload = "cccc"
	err = s.o.Settle(settleTimeout)
	st.Lock()
	c.Assert(err, IsNil)

	c.Assert(chg.Err(), NotNil)
	c.Assert(chg.Status(), Equals, state.ErrorStatus)

	for _, name := range snapNames {
		comment := Commentf("%q", name)
		info, err := snapstate.CurrentInfo(st, name)
		c.Assert(err, IsNil, comment)

		if name == "cccc" {
			// the failed one: still on rev 1 (epoch 0)
			c.Assert(info.Revision, Equals, snap.R(1))
			c.Assert(info.SnapID, Equals, fakeSnapID(name))
			c.Assert(info.Epoch.String(), Equals, "0")
		} else {
			// the non-failed ones: refreshed to rev 4 (epoch 3*)
			c.Check(info.Revision, Equals, snap.R(4), comment)
			c.Check(info.SnapID, Equals, fakeSnapID(name), comment)
			c.Check(info.Epoch.String(), Equals, "3*", comment)
		}
	}
}

func (s *mgrsSuite) TestHappyLocalInstallWithStoreMetadata(c *C) {
	snapDecl := s.prereqSnapAssertions(c)

	snapYamlContent := `name: foo
apps:
 bar:
  command: bin/bar
`
	snapPath := makeTestSnap(c, snapYamlContent+"version: 1.5")

	si := &snap.SideInfo{
		RealName: "foo",
		SnapID:   fooSnapID,
		Revision: snap.R(55),
	}

	st := s.o.State()
	st.Lock()
	defer st.Unlock()

	// have the snap-declaration in the system db
	err := assertstate.Add(st, s.devAcct)
	c.Assert(err, IsNil)
	err = assertstate.Add(st, snapDecl)
	c.Assert(err, IsNil)

	ts, _, err := snapstate.InstallPath(st, si, snapPath, "", "", snapstate.Flags{DevMode: true})
	c.Assert(err, IsNil)
	chg := st.NewChange("install-snap", "...")
	chg.AddAll(ts)

	st.Unlock()
	err = s.o.Settle(settleTimeout)
	st.Lock()
	c.Assert(err, IsNil)

	c.Assert(chg.Status(), Equals, state.DoneStatus, Commentf("install-snap change failed with: %v", chg.Err()))

	info, err := snapstate.CurrentInfo(st, "foo")
	c.Assert(err, IsNil)
	c.Check(info.Revision, Equals, snap.R(55))
	c.Check(info.SnapID, Equals, fooSnapID)
	c.Check(info.Version, Equals, "1.5")

	// ensure that the binary wrapper file got generated with the right
	// name
	binaryWrapper := filepath.Join(dirs.SnapBinariesDir, "foo.bar")
	c.Assert(osutil.IsSymlink(binaryWrapper), Equals, true)

	// data dirs
	c.Assert(osutil.IsDirectory(info.DataDir()), Equals, true)
	c.Assert(osutil.IsDirectory(info.CommonDataDir()), Equals, true)

	// snap file and its mounting

	// after install the snap file is in the right dir
	c.Assert(osutil.FileExists(filepath.Join(dirs.SnapBlobDir, "foo_55.snap")), Equals, true)

	// ensure the right unit is created
	mup := systemd.MountUnitPath(filepath.Join(dirs.StripRootDir(dirs.SnapMountDir), "foo/55"))
	c.Assert(mup, testutil.FileMatches, fmt.Sprintf("(?ms).*^Where=%s/foo/55", dirs.StripRootDir(dirs.SnapMountDir)))
	c.Assert(mup, testutil.FileMatches, "(?ms).*^What=/var/lib/snapd/snaps/foo_55.snap")
}

func (s *mgrsSuite) TestParallelInstanceLocalInstallSnapNameMismatch(c *C) {
	snapDecl := s.prereqSnapAssertions(c)

	snapYamlContent := `name: foo
apps:
 bar:
  command: bin/bar
`
	snapPath := makeTestSnap(c, snapYamlContent+"version: 1.5")

	si := &snap.SideInfo{
		RealName: "foo",
		SnapID:   fooSnapID,
		Revision: snap.R(55),
	}

	st := s.o.State()
	st.Lock()
	defer st.Unlock()

	// have the snap-declaration in the system db
	err := assertstate.Add(st, s.devAcct)
	c.Assert(err, IsNil)
	err = assertstate.Add(st, snapDecl)
	c.Assert(err, IsNil)

	_, _, err = snapstate.InstallPath(st, si, snapPath, "bar_instance", "", snapstate.Flags{DevMode: true})
	c.Assert(err, ErrorMatches, `cannot install snap "bar_instance", the name does not match the metadata "foo"`)
}

func (s *mgrsSuite) TestParallelInstanceLocalInstallInvalidInstanceName(c *C) {
	snapDecl := s.prereqSnapAssertions(c)

	snapYamlContent := `name: foo
apps:
 bar:
  command: bin/bar
`
	snapPath := makeTestSnap(c, snapYamlContent+"version: 1.5")

	si := &snap.SideInfo{
		RealName: "foo",
		SnapID:   fooSnapID,
		Revision: snap.R(55),
	}

	st := s.o.State()
	st.Lock()
	defer st.Unlock()

	// have the snap-declaration in the system db
	err := assertstate.Add(st, s.devAcct)
	c.Assert(err, IsNil)
	err = assertstate.Add(st, snapDecl)
	c.Assert(err, IsNil)

	_, _, err = snapstate.InstallPath(st, si, snapPath, "bar_invalid_instance_name", "", snapstate.Flags{DevMode: true})
	c.Assert(err, ErrorMatches, `invalid instance name: invalid instance key: "invalid_instance_name"`)
}

func (s *mgrsSuite) TestCheckInterfaces(c *C) {
	snapDecl := s.prereqSnapAssertions(c)

	snapYamlContent := `name: foo
apps:
 bar:
  command: bin/bar
slots:
 network:
`
	snapPath := makeTestSnap(c, snapYamlContent+"version: 1.5")

	si := &snap.SideInfo{
		RealName: "foo",
		SnapID:   fooSnapID,
		Revision: snap.R(55),
	}

	st := s.o.State()
	st.Lock()
	defer st.Unlock()

	// have the snap-declaration in the system db
	err := assertstate.Add(st, s.devAcct)
	c.Assert(err, IsNil)
	err = assertstate.Add(st, snapDecl)
	c.Assert(err, IsNil)

	// mock SanitizePlugsSlots so that unknown interfaces are not rejected
	restoreSanitize := snap.MockSanitizePlugsSlots(func(snapInfo *snap.Info) {})
	defer restoreSanitize()

	ts, _, err := snapstate.InstallPath(st, si, snapPath, "", "", snapstate.Flags{DevMode: true})
	c.Assert(err, IsNil)
	chg := st.NewChange("install-snap", "...")
	chg.AddAll(ts)

	st.Unlock()
	err = s.o.Settle(settleTimeout)
	st.Lock()
	c.Assert(err, IsNil)

	c.Assert(chg.Err(), ErrorMatches, `(?s).*installation not allowed by "network" slot rule of interface "network".*`)
	c.Check(chg.Status(), Equals, state.ErrorStatus)
}

func (s *mgrsSuite) TestHappyRefreshControl(c *C) {
	// test install through store and update, plus some mechanics
	// of update
	// TODO: ok to split if it gets too messy to maintain

	s.prereqSnapAssertions(c)

	snapYamlContent := `name: foo
version: @VERSION@
`

	ver := "1.0"
	revno := "42"
	snapPath, _ := s.makeStoreTestSnap(c, strings.Replace(snapYamlContent, "@VERSION@", ver, -1), revno)
	s.serveSnap(snapPath, revno)

	mockServer := s.mockStore(c)
	defer mockServer.Close()

	st := s.o.State()
	st.Lock()
	defer st.Unlock()

	ts, err := snapstate.Install(context.TODO(), st, "foo", nil, 0, snapstate.Flags{})
	c.Assert(err, IsNil)
	chg := st.NewChange("install-snap", "...")
	chg.AddAll(ts)

	st.Unlock()
	err = s.o.Settle(settleTimeout)
	st.Lock()
	c.Assert(err, IsNil)

	c.Assert(chg.Status(), Equals, state.DoneStatus, Commentf("install-snap change failed with: %v", chg.Err()))

	info, err := snapstate.CurrentInfo(st, "foo")
	c.Assert(err, IsNil)

	c.Check(info.Revision, Equals, snap.R(42))

	// Refresh

	// Setup refresh control

	headers := map[string]interface{}{
		"series":          "16",
		"snap-id":         "bar-id",
		"snap-name":       "bar",
		"publisher-id":    "devdevdev",
		"refresh-control": []interface{}{fooSnapID},
		"timestamp":       time.Now().Format(time.RFC3339),
	}
	snapDeclBar, err := s.storeSigning.Sign(asserts.SnapDeclarationType, headers, nil, "")
	c.Assert(err, IsNil)
	err = s.storeSigning.Add(snapDeclBar)
	c.Assert(err, IsNil)
	err = assertstate.Add(st, snapDeclBar)
	c.Assert(err, IsNil)

	snapstate.Set(st, "bar", &snapstate.SnapState{
		Active: true,
		Sequence: []*snap.SideInfo{
			{RealName: "bar", SnapID: "bar-id", Revision: snap.R(1)},
		},
		Current:  snap.R(1),
		SnapType: "app",
	})

	develSigning := assertstest.NewSigningDB("devdevdev", develPrivKey)

	develAccKey := assertstest.NewAccountKey(s.storeSigning, s.devAcct, nil, develPrivKey.PublicKey(), "")
	err = s.storeSigning.Add(develAccKey)
	c.Assert(err, IsNil)

	ver = "2.0"
	revno = "50"
	snapPath, _ = s.makeStoreTestSnap(c, strings.Replace(snapYamlContent, "@VERSION@", ver, -1), revno)
	s.serveSnap(snapPath, revno)

	updated, tss, err := snapstate.UpdateMany(context.TODO(), st, []string{"foo"}, 0, nil)
	c.Check(updated, IsNil)
	c.Check(tss, IsNil)
	// no validation we, get an error
	c.Check(err, ErrorMatches, `cannot refresh "foo" to revision 50: no validation by "bar"`)

	// setup validation
	headers = map[string]interface{}{
		"series":                 "16",
		"snap-id":                "bar-id",
		"approved-snap-id":       fooSnapID,
		"approved-snap-revision": "50",
		"timestamp":              time.Now().Format(time.RFC3339),
	}
	barValidation, err := develSigning.Sign(asserts.ValidationType, headers, nil, "")
	c.Assert(err, IsNil)
	err = s.storeSigning.Add(barValidation)
	c.Assert(err, IsNil)

	// ... and try again
	updated, tss, err = snapstate.UpdateMany(context.TODO(), st, []string{"foo"}, 0, nil)
	c.Assert(err, IsNil)
	c.Assert(updated, DeepEquals, []string{"foo"})
	c.Assert(tss, HasLen, 2)
	verifyLastTasksetIsRerefresh(c, tss)
	chg = st.NewChange("upgrade-snaps", "...")
	chg.AddAll(tss[0])

	st.Unlock()
	err = s.o.Settle(settleTimeout)
	st.Lock()
	c.Assert(err, IsNil)

	c.Assert(chg.Err(), IsNil)
	c.Assert(chg.Status(), Equals, state.DoneStatus, Commentf("upgrade-snap change failed with: %v", chg.Err()))

	info, err = snapstate.CurrentInfo(st, "foo")
	c.Assert(err, IsNil)

	c.Check(info.Revision, Equals, snap.R(50))
}

// core & kernel

var modelDefaults = map[string]interface{}{
	"architecture": "amd64",
	"store":        "my-brand-store-id",
	"gadget":       "pc",
	"kernel":       "pc-kernel",
}

func findKind(chg *state.Change, kind string) *state.Task {
	for _, t := range chg.Tasks() {
		if t.Kind() == kind {
			return t
		}
	}
	return nil
}

func (s *mgrsSuite) TestInstallCoreSnapUpdatesBootloaderEnvAndSplitsAcrossRestart(c *C) {
	bloader := boottest.MockUC16Bootenv(bootloadertest.Mock("mock", c.MkDir()))
	bootloader.Force(bloader)
	defer bootloader.Force(nil)
	bloader.SetBootBase("core_99.snap")

	restore := release.MockOnClassic(false)
	defer restore()

	model := s.brands.Model("my-brand", "my-model", modelDefaults)

	const packageOS = `
name: core
version: 16.04-1
type: os
`
	snapPath := makeTestSnap(c, packageOS)

	st := s.o.State()
	st.Lock()
	defer st.Unlock()

	// setup model assertion
	assertstatetest.AddMany(st, s.brands.AccountsAndKeys("my-brand")...)
	devicestatetest.SetDevice(st, &auth.DeviceState{
		Brand:  "my-brand",
		Model:  "my-model",
		Serial: "serialserialserial",
	})
	err := assertstate.Add(st, model)
	c.Assert(err, IsNil)

	ts, _, err := snapstate.InstallPath(st, &snap.SideInfo{RealName: "core"}, snapPath, "", "", snapstate.Flags{})
	c.Assert(err, IsNil)
	chg := st.NewChange("install-snap", "...")
	chg.AddAll(ts)

	st.Unlock()
	err = s.o.Settle(settleTimeout)
	st.Lock()
	c.Assert(err, IsNil)

	// final steps will are post poned until we are in the restarted snapd
	ok, rst := st.Restarting()
	c.Assert(ok, Equals, true)
	c.Assert(rst, Equals, state.RestartSystem)

	t := findKind(chg, "auto-connect")
	c.Assert(t, NotNil)
	c.Assert(t.Status(), Equals, state.DoingStatus, Commentf("install-snap change failed with: %v", chg.Err()))

	// this is already set
	c.Assert(bloader.BootVars, DeepEquals, map[string]string{
		"snap_core":       "core_99.snap",
		"snap_try_core":   "core_x1.snap",
		"snap_try_kernel": "",
		"snap_mode":       boot.TryStatus,
	})

	// simulate successful restart happened
	state.MockRestarting(st, state.RestartUnset)
	bloader.BootVars["snap_mode"] = boot.DefaultStatus
	bloader.SetBootBase("core_x1.snap")

	st.Unlock()
	err = s.o.Settle(settleTimeout)
	st.Lock()
	c.Assert(err, IsNil)

	c.Assert(chg.Status(), Equals, state.DoneStatus, Commentf("install-snap change failed with: %v", chg.Err()))
}

type rebootEnv interface {
	SetTryingDuringReboot(which []snap.Type) error
	SetRollbackAcrossReboot(which []snap.Type) error
}

func (s *baseMgrsSuite) mockSuccessfulReboot(c *C, be rebootEnv, which []snap.Type) {
	st := s.o.State()
	restarting, restartType := st.Restarting()
	c.Assert(restarting, Equals, true, Commentf("mockSuccessfulReboot called when there was no pending restart"))
	c.Assert(restartType, Equals, state.RestartSystem, Commentf("mockSuccessfulReboot called but restartType is not SystemRestart but %v", restartType))
	state.MockRestarting(st, state.RestartUnset)
	err := be.SetTryingDuringReboot(which)
	c.Assert(err, IsNil)
	s.o.DeviceManager().ResetBootOk()
	st.Unlock()
	defer st.Lock()
	err = s.o.DeviceManager().Ensure()
	c.Assert(err, IsNil)
}

func (s *baseMgrsSuite) mockRollbackAcrossReboot(c *C, be rebootEnv, which []snap.Type) {
	st := s.o.State()
	restarting, restartType := st.Restarting()
	c.Assert(restarting, Equals, true, Commentf("mockRollbackAcrossReboot called when there was no pending restart"))
	c.Assert(restartType, Equals, state.RestartSystem, Commentf("mockRollbackAcrossReboot called but restartType is not SystemRestart but %v", restartType))
	state.MockRestarting(st, state.RestartUnset)
	err := be.SetRollbackAcrossReboot(which)
	c.Assert(err, IsNil)
	s.o.DeviceManager().ResetBootOk()
	st.Unlock()
	s.o.Settle(settleTimeout)
	st.Lock()
}

func (s *mgrsSuite) TestInstallKernelSnapUpdatesBootloaderEnv(c *C) {
	bloader := boottest.MockUC16Bootenv(bootloadertest.Mock("mock", c.MkDir()))
	bootloader.Force(bloader)
	defer bootloader.Force(nil)

	restore := release.MockOnClassic(false)
	defer restore()

	model := s.brands.Model("my-brand", "my-model", modelDefaults)

	const packageKernel = `
name: pc-kernel
version: 4.0-1
type: kernel`

	files := [][]string{
		{"kernel.img", "I'm a kernel"},
		{"initrd.img", "...and I'm an initrd"},
		{"meta/kernel.yaml", "version: 4.2"},
	}
	snapPath := snaptest.MakeTestSnapWithFiles(c, packageKernel, files)

	st := s.o.State()
	st.Lock()
	defer st.Unlock()

	// pretend we have core18/pc-kernel
	bloader.BootVars = map[string]string{
		"snap_core":   "core18_2.snap",
		"snap_kernel": "pc-kernel_123.snap",
		"snap_mode":   boot.DefaultStatus,
	}
	si1 := &snap.SideInfo{RealName: "pc-kernel", Revision: snap.R(123)}
	snapstate.Set(st, "pc-kernel", &snapstate.SnapState{
		SnapType: "kernel",
		Active:   true,
		Sequence: []*snap.SideInfo{si1},
		Current:  si1.Revision,
	})
	snaptest.MockSnapWithFiles(c, packageKernel, si1, [][]string{
		{"meta/kernel.yaml", ""},
	})
	si2 := &snap.SideInfo{RealName: "core18", Revision: snap.R(2)}
	snapstate.Set(st, "core18", &snapstate.SnapState{
		SnapType: "base",
		Active:   true,
		Sequence: []*snap.SideInfo{si2},
		Current:  si2.Revision,
	})

	// setup model assertion
	assertstatetest.AddMany(st, s.brands.AccountsAndKeys("my-brand")...)
	devicestatetest.SetDevice(st, &auth.DeviceState{
		Brand:  "my-brand",
		Model:  "my-model",
		Serial: "serialserialserial",
	})
	err := assertstate.Add(st, model)
	c.Assert(err, IsNil)

	ts, _, err := snapstate.InstallPath(st, &snap.SideInfo{RealName: "pc-kernel"}, snapPath, "", "", snapstate.Flags{})
	c.Assert(err, IsNil)
	chg := st.NewChange("install-snap", "...")
	chg.AddAll(ts)

	// run, this will trigger a wait for the restart
	st.Unlock()
	err = s.o.Settle(settleTimeout)
	st.Lock()
	c.Assert(err, IsNil)
	// we are in restarting state and the change is not done yet
	restarting, _ := st.Restarting()
	c.Check(restarting, Equals, true)
	c.Check(chg.Status(), Equals, state.DoingStatus)

	c.Assert(bloader.BootVars, DeepEquals, map[string]string{
		"snap_core":       "core18_2.snap",
		"snap_try_core":   "",
		"snap_kernel":     "pc-kernel_123.snap",
		"snap_try_kernel": "pc-kernel_x1.snap",
		"snap_mode":       boot.TryStatus,
	})
	// pretend we restarted
	s.mockSuccessfulReboot(c, bloader, []snap.Type{snap.TypeKernel})

	st.Unlock()
	err = s.o.Settle(settleTimeout)
	st.Lock()
	c.Assert(err, IsNil)

	c.Assert(chg.Status(), Equals, state.DoneStatus, Commentf("install-snap change failed with: %v", chg.Err()))
}

func (s *mgrsSuite) TestInstallKernelSnapUndoUpdatesBootloaderEnv(c *C) {
	bloader := boottest.MockUC16Bootenv(bootloadertest.Mock("mock", c.MkDir()))
	bootloader.Force(bloader)
	defer bootloader.Force(nil)

	restore := release.MockOnClassic(false)
	defer restore()

	model := s.brands.Model("my-brand", "my-model", modelDefaults)

	const packageKernel = `
name: pc-kernel
version: 4.0-1
type: kernel`

	files := [][]string{
		{"kernel.img", "I'm a kernel"},
		{"initrd.img", "...and I'm an initrd"},
		{"meta/kernel.yaml", "version: 4.2"},
	}
	snapPath := snaptest.MakeTestSnapWithFiles(c, packageKernel, files)

	st := s.o.State()
	st.Lock()
	defer st.Unlock()

	// pretend we have core18/pc-kernel
	bloader.BootVars = map[string]string{
		"snap_core":   "core18_2.snap",
		"snap_kernel": "pc-kernel_123.snap",
		"snap_mode":   boot.DefaultStatus,
	}
	si1 := &snap.SideInfo{RealName: "pc-kernel", Revision: snap.R(123)}
	snapstate.Set(st, "pc-kernel", &snapstate.SnapState{
		SnapType: "kernel",
		Active:   true,
		Sequence: []*snap.SideInfo{si1},
		Current:  si1.Revision,
	})
	snaptest.MockSnapWithFiles(c, packageKernel, si1, [][]string{
		{"meta/kernel.yaml", ""},
	})
	si2 := &snap.SideInfo{RealName: "core18", Revision: snap.R(2)}
	snapstate.Set(st, "core18", &snapstate.SnapState{
		SnapType: "base",
		Active:   true,
		Sequence: []*snap.SideInfo{si2},
		Current:  si2.Revision,
	})

	// setup model assertion
	assertstatetest.AddMany(st, s.brands.AccountsAndKeys("my-brand")...)
	devicestatetest.SetDevice(st, &auth.DeviceState{
		Brand:  "my-brand",
		Model:  "my-model",
		Serial: "serialserialserial",
	})
	err := assertstate.Add(st, model)
	c.Assert(err, IsNil)

	ts, _, err := snapstate.InstallPath(st, &snap.SideInfo{RealName: "pc-kernel"}, snapPath, "", "", snapstate.Flags{})
	c.Assert(err, IsNil)

	terr := st.NewTask("error-trigger", "provoking total undo")
	terr.WaitFor(ts.Tasks()[len(ts.Tasks())-1])
	ts.AddTask(terr)
	chg := st.NewChange("install-snap", "...")
	chg.AddAll(ts)

	// run, this will trigger a wait for the restart
	st.Unlock()
	err = s.o.Settle(settleTimeout)
	st.Lock()
	c.Assert(err, IsNil)

	c.Assert(bloader.BootVars, DeepEquals, map[string]string{
		"snap_core":       "core18_2.snap",
		"snap_kernel":     "pc-kernel_123.snap",
		"snap_try_kernel": "pc-kernel_x1.snap",
		"snap_mode":       boot.TryStatus,
		"snap_try_core":   "",
	})

	// we are in restarting state and the change is not done yet
	restarting, _ := st.Restarting()
	c.Check(restarting, Equals, true)
	c.Check(chg.Status(), Equals, state.DoingStatus)
	// pretend we restarted
	s.mockSuccessfulReboot(c, bloader, []snap.Type{snap.TypeKernel})

	st.Unlock()
	err = s.o.Settle(settleTimeout)
	st.Lock()
	c.Assert(err, IsNil)

	c.Assert(chg.Status(), Equals, state.ErrorStatus)

	// and we undo the bootvars and trigger a reboot
	c.Check(bloader.BootVars, DeepEquals, map[string]string{
		"snap_core":       "core18_2.snap",
		"snap_try_core":   "",
		"snap_try_kernel": "pc-kernel_123.snap",
		"snap_kernel":     "pc-kernel_x1.snap",
		"snap_mode":       boot.TryStatus,
	})
	restarting, _ = st.Restarting()
	c.Check(restarting, Equals, true)
}

func (s *mgrsSuite) TestInstallKernelSnap20UpdatesBootloaderEnv(c *C) {
	bloader := boottest.MockUC20RunBootenv(bootloadertest.Mock("mock", c.MkDir()))
	bootloader.Force(bloader)
	defer bootloader.Force(nil)

	// we have revision 1 installed
	kernel, err := snap.ParsePlaceInfoFromSnapFileName("pc-kernel_1.snap")
	c.Assert(err, IsNil)
	restore := bloader.SetEnabledKernel(kernel)
	defer restore()

	restore = release.MockOnClassic(false)
	defer restore()

	uc20ModelDefaults := map[string]interface{}{
		"architecture": "amd64",
		"base":         "core20",
		"store":        "my-brand-store-id",
		"snaps": []interface{}{
			map[string]interface{}{
				"name":            "pc-kernel",
				"id":              snaptest.AssertedSnapID("pc-kernel"),
				"type":            "kernel",
				"default-channel": "20",
			},
			map[string]interface{}{
				"name":            "pc",
				"id":              snaptest.AssertedSnapID("pc"),
				"type":            "gadget",
				"default-channel": "20",
			}},
	}

	model := s.brands.Model("my-brand", "my-model", uc20ModelDefaults)

	const packageKernel = `
name: pc-kernel
version: 4.0-1
type: kernel`

	files := [][]string{
		{"kernel.efi", "I'm a kernel.efi"},
		{"meta/kernel.yaml", "version: 4.2"},
	}
	kernelSnapSideInfo := &snap.SideInfo{RealName: "pc-kernel"}
	kernelSnapPath, kernelSnapInfo := snaptest.MakeTestSnapInfoWithFiles(c, packageKernel, files, kernelSnapSideInfo)

	// mock the modeenv file
	m := boot.Modeenv{
		Mode:           "run",
		RecoverySystem: "20191127",
		Base:           "core20_1.snap",
	}
	err = m.WriteTo("")
	c.Assert(err, IsNil)

	st := s.o.State()
	st.Lock()
	defer st.Unlock()

	si1 := &snap.SideInfo{RealName: "pc-kernel", Revision: snap.R(1)}
	snapstate.Set(st, "pc-kernel", &snapstate.SnapState{
		SnapType: "kernel",
		Active:   true,
		Sequence: []*snap.SideInfo{si1},
		Current:  si1.Revision,
	})
	snaptest.MockSnapWithFiles(c, packageKernel, si1, [][]string{
		{"meta/kernel.yaml", ""},
	})
	si2 := &snap.SideInfo{RealName: "core20", Revision: snap.R(1)}
	snapstate.Set(st, "core20", &snapstate.SnapState{
		SnapType: "base",
		Active:   true,
		Sequence: []*snap.SideInfo{si2},
		Current:  si2.Revision,
	})

	// setup model assertion
	assertstatetest.AddMany(st, s.brands.AccountsAndKeys("my-brand")...)
	devicestatetest.SetDevice(st, &auth.DeviceState{
		Brand:  "my-brand",
		Model:  "my-model",
		Serial: "serialserialserial",
	})
	err = assertstate.Add(st, model)
	c.Assert(err, IsNil)

	ts, _, err := snapstate.InstallPath(st, &snap.SideInfo{RealName: "pc-kernel"}, kernelSnapPath, "", "", snapstate.Flags{})
	c.Assert(err, IsNil)
	chg := st.NewChange("install-snap", "...")
	chg.AddAll(ts)

	// run, this will trigger a wait for the restart
	st.Unlock()
	err = s.o.Settle(settleTimeout)
	st.Lock()
	c.Assert(err, IsNil)

	c.Assert(bloader.BootVars, DeepEquals, map[string]string{
		"kernel_status": boot.TryStatus,
	})

	// we are in restarting state and the change is not done yet
	restarting, _ := st.Restarting()
	c.Check(restarting, Equals, true)
	c.Check(chg.Status(), Equals, state.DoingStatus)

	// the kernelSnapInfo we mocked earlier will not have a revision set for the
	// SideInfo, but since the previous revision was "1", the next revision will
	// be x1 since it's unasserted, so we can set the Revision on the SideInfo
	// here to make comparison easier
	kernelSnapInfo.SideInfo.Revision = snap.R(-1)

	// the current kernel in the bootloader is still the same
	currentKernel, err := bloader.Kernel()
	c.Assert(err, IsNil)
	firstKernel := snap.Info{SideInfo: *si1}
	c.Assert(currentKernel.Filename(), Equals, firstKernel.Filename())

	// the current try kernel in the bootloader is our new kernel
	currentTryKernel, err := bloader.TryKernel()
	c.Assert(err, IsNil)
	c.Assert(currentTryKernel.Filename(), Equals, kernelSnapInfo.Filename())

	// check that we extracted the kernel snap assets
	extractedKernels := bloader.ExtractKernelAssetsCalls
	c.Assert(extractedKernels, HasLen, 1)
	c.Assert(extractedKernels[0].Filename(), Equals, kernelSnapInfo.Filename())

	// pretend we restarted
	s.mockSuccessfulReboot(c, bloader, []snap.Type{snap.TypeKernel})

	st.Unlock()
	err = s.o.Settle(settleTimeout)
	st.Lock()
	c.Assert(err, IsNil)

	c.Assert(chg.Status(), Equals, state.DoneStatus, Commentf("install-snap change failed with: %v", chg.Err()))

	// also check that we are active on the second revision
	var snapst snapstate.SnapState
	err = snapstate.Get(st, "pc-kernel", &snapst)
	c.Assert(err, IsNil)
	c.Check(snapst.Sequence, HasLen, 2)
	c.Check(snapst.Sequence, DeepEquals, []*snap.SideInfo{si1, &kernelSnapInfo.SideInfo})
	c.Check(snapst.Active, Equals, true)
	c.Check(snapst.Current, DeepEquals, snap.R(-1))

	// since we need to do a reboot to go back to the old kernel, we should now
	// have kernel on the bootloader as the new one, and no try kernel on the
	// bootloader
	finalCurrentKernel, err := bloader.Kernel()
	c.Assert(err, IsNil)
	c.Assert(finalCurrentKernel.Filename(), Equals, kernelSnapInfo.Filename())

	_, err = bloader.TryKernel()
	c.Assert(err, Equals, bootloader.ErrNoTryKernelRef)

	// finally check that GetCurrentBoot gives us the new kernel
	dev, err := devicestate.DeviceCtx(st, nil, nil)
	c.Assert(err, IsNil)
	sn, err := boot.GetCurrentBoot(snap.TypeKernel, dev)
	c.Assert(err, IsNil)
	c.Assert(sn.Filename(), Equals, kernelSnapInfo.Filename())
}

func (s *mgrsSuite) TestInstallKernelSnap20UndoUpdatesBootloaderEnv(c *C) {
	bloader := boottest.MockUC20RunBootenv(bootloadertest.Mock("mock", c.MkDir()))
	bootloader.Force(bloader)
	defer bootloader.Force(nil)

	// we have revision 1 installed
	kernel, err := snap.ParsePlaceInfoFromSnapFileName("pc-kernel_1.snap")
	c.Assert(err, IsNil)
	restore := bloader.SetEnabledKernel(kernel)
	defer restore()

	restore = release.MockOnClassic(false)
	defer restore()

	uc20ModelDefaults := map[string]interface{}{
		"architecture": "amd64",
		"base":         "core20",
		"store":        "my-brand-store-id",
		"snaps": []interface{}{
			map[string]interface{}{
				"name":            "pc-kernel",
				"id":              snaptest.AssertedSnapID("pc-kernel"),
				"type":            "kernel",
				"default-channel": "20",
			},
			map[string]interface{}{
				"name":            "pc",
				"id":              snaptest.AssertedSnapID("pc"),
				"type":            "gadget",
				"default-channel": "20",
			}},
	}

	model := s.brands.Model("my-brand", "my-model", uc20ModelDefaults)

	const packageKernel = `
name: pc-kernel
version: 4.0-1
type: kernel`

	files := [][]string{
		{"kernel.efi", "I'm a kernel.efi"},
		{"meta/kernel.yaml", "version: 4.2"},
	}
	kernelSnapSideInfo := &snap.SideInfo{RealName: "pc-kernel"}
	kernelSnapPath, kernelSnapInfo := snaptest.MakeTestSnapInfoWithFiles(c, packageKernel, files, kernelSnapSideInfo)

	// mock the modeenv file
	m := boot.Modeenv{
		Mode:           "run",
		RecoverySystem: "20191127",
		Base:           "core20_1.snap",
	}
	err = m.WriteTo("")
	c.Assert(err, IsNil)

	st := s.o.State()
	st.Lock()
	defer st.Unlock()

	si1 := &snap.SideInfo{RealName: "pc-kernel", Revision: snap.R(1)}
	snapstate.Set(st, "pc-kernel", &snapstate.SnapState{
		SnapType: "kernel",
		Active:   true,
		Sequence: []*snap.SideInfo{si1},
		Current:  si1.Revision,
	})
	snaptest.MockSnapWithFiles(c, packageKernel, si1, [][]string{
		{"meta/kernel.yaml", ""},
	})
	si2 := &snap.SideInfo{RealName: "core20", Revision: snap.R(1)}
	snapstate.Set(st, "core20", &snapstate.SnapState{
		SnapType: "base",
		Active:   true,
		Sequence: []*snap.SideInfo{si2},
		Current:  si2.Revision,
	})

	// setup model assertion
	assertstatetest.AddMany(st, s.brands.AccountsAndKeys("my-brand")...)
	devicestatetest.SetDevice(st, &auth.DeviceState{
		Brand:  "my-brand",
		Model:  "my-model",
		Serial: "serialserialserial",
	})
	err = assertstate.Add(st, model)
	c.Assert(err, IsNil)

	ts, _, err := snapstate.InstallPath(st, &snap.SideInfo{RealName: "pc-kernel"}, kernelSnapPath, "", "", snapstate.Flags{})
	c.Assert(err, IsNil)

	terr := st.NewTask("error-trigger", "provoking total undo")
	terr.WaitFor(ts.Tasks()[len(ts.Tasks())-1])
	ts.AddTask(terr)
	chg := st.NewChange("install-snap", "...")
	chg.AddAll(ts)

	// run, this will trigger a wait for the restart
	st.Unlock()
	err = s.o.Settle(settleTimeout)
	st.Lock()
	c.Assert(err, IsNil)

	c.Assert(bloader.BootVars, DeepEquals, map[string]string{
		"kernel_status": boot.TryStatus,
	})

	// the kernelSnapInfo we mocked earlier will not have a revision set for the
	// SideInfo, but since the previous revision was "1", the next revision will
	// be x1 since it's unasserted, so we can set the Revision on the SideInfo
	// here to make comparison easier
	kernelSnapInfo.SideInfo.Revision = snap.R(-1)

	// check that we extracted the kernel snap assets
	extractedKernels := bloader.ExtractKernelAssetsCalls
	c.Assert(extractedKernels, HasLen, 1)
	c.Assert(extractedKernels[0].Filename(), Equals, kernelSnapInfo.Filename())

	// the current kernel in the bootloader is still the same
	currentKernel, err := bloader.Kernel()
	c.Assert(err, IsNil)
	firstKernel := snap.Info{SideInfo: *si1}
	c.Assert(currentKernel.Filename(), Equals, firstKernel.Filename())

	// the current try kernel in the bootloader is our new kernel
	currentTryKernel, err := bloader.TryKernel()
	c.Assert(err, IsNil)
	c.Assert(currentTryKernel.Filename(), Equals, kernelSnapInfo.Filename())

	// we are in restarting state and the change is not done yet
	restarting, _ := st.Restarting()
	c.Check(restarting, Equals, true)
	c.Check(chg.Status(), Equals, state.DoingStatus)
	// pretend we restarted
	s.mockSuccessfulReboot(c, bloader, []snap.Type{snap.TypeKernel})

	st.Unlock()
	err = s.o.Settle(settleTimeout)
	st.Lock()
	c.Assert(err, IsNil)

	c.Assert(chg.Status(), Equals, state.ErrorStatus)

	// we should have triggered a reboot to undo the boot changes
	restarting, _ = st.Restarting()
	c.Check(restarting, Equals, true)

	// we need to reboot with a "new" try kernel, so kernel_status was set again
	c.Assert(bloader.BootVars, DeepEquals, map[string]string{
		"kernel_status": boot.TryStatus,
	})

	// we should not have extracted any more kernel assets than before, since
	// the fallback kernel was already extracted
	extractedKernels = bloader.ExtractKernelAssetsCalls
	c.Assert(extractedKernels, HasLen, 1) // same as above check

	// also check that we are active on the first revision again
	var snapst snapstate.SnapState
	err = snapstate.Get(st, "pc-kernel", &snapst)
	c.Assert(err, IsNil)
	c.Check(snapst.Sequence, HasLen, 1)
	c.Check(snapst.Sequence, DeepEquals, []*snap.SideInfo{si1})
	c.Check(snapst.Active, Equals, true)
	c.Check(snapst.Current, DeepEquals, snap.R(1))

	// since we need to do a reboot to go back to the old kernel, we should now
	// have kernel on the bootloader as the new one, and the try kernel on the
	// booloader as the old one
	finalCurrentKernel, err := bloader.Kernel()
	c.Assert(err, IsNil)
	c.Assert(finalCurrentKernel.Filename(), Equals, kernelSnapInfo.Filename())

	finalTryKernel, err := bloader.TryKernel()
	c.Assert(err, IsNil)
	c.Assert(finalTryKernel.Filename(), Equals, firstKernel.Filename())

	// TODO:UC20: this test should probably simulate another reboot and confirm
	// that at the end of everything we have GetCurrentBoot() return the old
	// kernel we reverted back to again
}

func (s *mgrsSuite) installLocalTestSnap(c *C, snapYamlContent string) *snap.Info {
	st := s.o.State()

	snapPath := makeTestSnap(c, snapYamlContent)
	snapf, err := snapfile.Open(snapPath)
	c.Assert(err, IsNil)
	info, err := snap.ReadInfoFromSnapFile(snapf, nil)
	c.Assert(err, IsNil)

	// store current state
	snapName := info.InstanceName()
	var snapst snapstate.SnapState
	snapstate.Get(st, snapName, &snapst)

	ts, _, err := snapstate.InstallPath(st, &snap.SideInfo{RealName: snapName}, snapPath, "", "", snapstate.Flags{DevMode: true})
	c.Assert(err, IsNil)
	chg := st.NewChange("install-snap", "...")
	chg.AddAll(ts)

	st.Unlock()
	err = s.o.Settle(settleTimeout)
	st.Lock()
	c.Assert(err, IsNil)

	c.Assert(chg.Err(), IsNil)
	c.Assert(chg.Status(), Equals, state.DoneStatus, Commentf("install-snap change failed with: %v", chg.Err()))

	return info
}

func (s *mgrsSuite) removeSnap(c *C, name string) {
	st := s.o.State()

	ts, err := snapstate.Remove(st, name, snap.R(0), &snapstate.RemoveFlags{Purge: true})
	c.Assert(err, IsNil)
	chg := st.NewChange("remove-snap", "...")
	chg.AddAll(ts)

	st.Unlock()
	err = s.o.Settle(settleTimeout)
	st.Lock()
	c.Assert(err, IsNil)

	c.Assert(chg.Err(), IsNil)
	c.Assert(chg.Status(), Equals, state.DoneStatus, Commentf("remove-snap change failed with: %v", chg.Err()))
}

func (s *mgrsSuite) TestHappyRevert(c *C) {
	st := s.o.State()
	st.Lock()
	defer st.Unlock()

	x1Yaml := `name: foo
version: 1.0
apps:
 x1:
  command: bin/bar
`
	x1binary := filepath.Join(dirs.SnapBinariesDir, "foo.x1")

	x2Yaml := `name: foo
version: 2.0
apps:
 x2:
  command: bin/bar
`
	x2binary := filepath.Join(dirs.SnapBinariesDir, "foo.x2")

	s.installLocalTestSnap(c, x1Yaml)
	s.installLocalTestSnap(c, x2Yaml)

	// ensure we are on x2
	_, err := os.Lstat(x2binary)
	c.Assert(err, IsNil)
	_, err = os.Lstat(x1binary)
	c.Assert(err, ErrorMatches, ".*no such file.*")

	// now do the revert
	ts, err := snapstate.Revert(st, "foo", snapstate.Flags{})
	c.Assert(err, IsNil)
	chg := st.NewChange("revert-snap", "...")
	chg.AddAll(ts)

	st.Unlock()
	err = s.o.Settle(settleTimeout)
	st.Lock()
	c.Assert(err, IsNil)

	c.Assert(chg.Status(), Equals, state.DoneStatus, Commentf("revert-snap change failed with: %v", chg.Err()))

	// ensure that we use x1 now
	_, err = os.Lstat(x1binary)
	c.Assert(err, IsNil)
	_, err = os.Lstat(x2binary)
	c.Assert(err, ErrorMatches, ".*no such file.*")

	// ensure that x1,x2 is still there, revert just moves the "current"
	// pointer
	for _, fn := range []string{"foo_x2.snap", "foo_x1.snap"} {
		p := filepath.Join(dirs.SnapBlobDir, fn)
		c.Assert(osutil.FileExists(p), Equals, true)
	}
}

func (s *mgrsSuite) TestHappyAlias(c *C) {
	st := s.o.State()
	st.Lock()
	defer st.Unlock()

	fooYaml := `name: foo
version: 1.0
apps:
    foo:
        command: bin/foo
`
	s.installLocalTestSnap(c, fooYaml)

	ts, err := snapstate.Alias(st, "foo", "foo", "foo_")
	c.Assert(err, IsNil)
	chg := st.NewChange("alias", "...")
	chg.AddAll(ts)

	st.Unlock()
	err = s.o.Settle(settleTimeout)
	st.Lock()
	c.Assert(err, IsNil)

	c.Assert(chg.Err(), IsNil)
	c.Assert(chg.Status(), Equals, state.DoneStatus, Commentf("alias change failed with: %v", chg.Err()))

	foo_Alias := filepath.Join(dirs.SnapBinariesDir, "foo_")
	dest, err := os.Readlink(foo_Alias)
	c.Assert(err, IsNil)

	c.Check(dest, Equals, "foo")

	var snapst snapstate.SnapState
	err = snapstate.Get(st, "foo", &snapst)
	c.Assert(err, IsNil)
	c.Check(snapst.AutoAliasesDisabled, Equals, false)
	c.Check(snapst.AliasesPending, Equals, false)
	c.Check(snapst.Aliases, DeepEquals, map[string]*snapstate.AliasTarget{
		"foo_": {Manual: "foo"},
	})

	s.removeSnap(c, "foo")

	c.Check(osutil.IsSymlink(foo_Alias), Equals, false)
}

func (s *mgrsSuite) TestHappyUnalias(c *C) {
	st := s.o.State()
	st.Lock()
	defer st.Unlock()

	fooYaml := `name: foo
version: 1.0
apps:
    foo:
        command: bin/foo
`
	s.installLocalTestSnap(c, fooYaml)

	ts, err := snapstate.Alias(st, "foo", "foo", "foo_")
	c.Assert(err, IsNil)
	chg := st.NewChange("alias", "...")
	chg.AddAll(ts)

	st.Unlock()
	err = s.o.Settle(settleTimeout)
	st.Lock()
	c.Assert(err, IsNil)

	c.Assert(chg.Err(), IsNil)
	c.Assert(chg.Status(), Equals, state.DoneStatus, Commentf("alias change failed with: %v", chg.Err()))

	foo_Alias := filepath.Join(dirs.SnapBinariesDir, "foo_")
	dest, err := os.Readlink(foo_Alias)
	c.Assert(err, IsNil)

	c.Check(dest, Equals, "foo")

	ts, snapName, err := snapstate.RemoveManualAlias(st, "foo_")
	c.Assert(err, IsNil)
	c.Check(snapName, Equals, "foo")
	chg = st.NewChange("unalias", "...")
	chg.AddAll(ts)

	st.Unlock()
	err = s.o.Settle(settleTimeout)
	st.Lock()
	c.Assert(err, IsNil)

	c.Assert(chg.Err(), IsNil)
	c.Assert(chg.Status(), Equals, state.DoneStatus, Commentf("unalias change failed with: %v", chg.Err()))

	c.Check(osutil.IsSymlink(foo_Alias), Equals, false)

	var snapst snapstate.SnapState
	err = snapstate.Get(st, "foo", &snapst)
	c.Assert(err, IsNil)
	c.Check(snapst.AutoAliasesDisabled, Equals, false)
	c.Check(snapst.AliasesPending, Equals, false)
	c.Check(snapst.Aliases, HasLen, 0)
}

func (s *mgrsSuite) TestHappyRemoteInstallAutoAliases(c *C) {
	s.prereqSnapAssertions(c, map[string]interface{}{
		"snap-name": "foo",
		"aliases": []interface{}{
			map[string]interface{}{"name": "app1", "target": "app1"},
			map[string]interface{}{"name": "app2", "target": "app2"},
		},
	})

	snapYamlContent := `name: foo
version: @VERSION@
apps:
 app1:
  command: bin/app1
 app2:
  command: bin/app2
`

	ver := "1.0"
	revno := "42"
	snapPath, _ := s.makeStoreTestSnap(c, strings.Replace(snapYamlContent, "@VERSION@", ver, -1), revno)
	s.serveSnap(snapPath, revno)

	mockServer := s.mockStore(c)
	defer mockServer.Close()

	st := s.o.State()
	st.Lock()
	defer st.Unlock()

	ts, err := snapstate.Install(context.TODO(), st, "foo", nil, 0, snapstate.Flags{})
	c.Assert(err, IsNil)
	chg := st.NewChange("install-snap", "...")
	chg.AddAll(ts)

	st.Unlock()
	err = s.o.Settle(settleTimeout)
	st.Lock()
	c.Assert(err, IsNil)

	c.Assert(chg.Status(), Equals, state.DoneStatus, Commentf("install-snap change failed with: %v", chg.Err()))

	var snapst snapstate.SnapState
	err = snapstate.Get(st, "foo", &snapst)
	c.Assert(err, IsNil)
	c.Check(snapst.AutoAliasesDisabled, Equals, false)
	c.Check(snapst.Aliases, DeepEquals, map[string]*snapstate.AliasTarget{
		"app1": {Auto: "app1"},
		"app2": {Auto: "app2"},
	})

	// check disk
	app1Alias := filepath.Join(dirs.SnapBinariesDir, "app1")
	dest, err := os.Readlink(app1Alias)
	c.Assert(err, IsNil)
	c.Check(dest, Equals, "foo.app1")

	app2Alias := filepath.Join(dirs.SnapBinariesDir, "app2")
	dest, err = os.Readlink(app2Alias)
	c.Assert(err, IsNil)
	c.Check(dest, Equals, "foo.app2")
}

func (s *mgrsSuite) TestHappyRemoteInstallAndUpdateAutoAliases(c *C) {
	s.prereqSnapAssertions(c, map[string]interface{}{
		"snap-name": "foo",
		"aliases": []interface{}{
			map[string]interface{}{"name": "app1", "target": "app1"},
		},
	})

	fooYaml := `name: foo
version: @VERSION@
apps:
 app1:
  command: bin/app1
 app2:
  command: bin/app2
`

	fooPath, _ := s.makeStoreTestSnap(c, strings.Replace(fooYaml, "@VERSION@", "1.0", -1), "10")
	s.serveSnap(fooPath, "10")

	mockServer := s.mockStore(c)
	defer mockServer.Close()

	st := s.o.State()
	st.Lock()
	defer st.Unlock()

	ts, err := snapstate.Install(context.TODO(), st, "foo", nil, 0, snapstate.Flags{})
	c.Assert(err, IsNil)
	chg := st.NewChange("install-snap", "...")
	chg.AddAll(ts)

	st.Unlock()
	err = s.o.Settle(settleTimeout)
	st.Lock()
	c.Assert(err, IsNil)

	c.Assert(chg.Status(), Equals, state.DoneStatus, Commentf("install-snap change failed with: %v", chg.Err()))

	info, err := snapstate.CurrentInfo(st, "foo")
	c.Assert(err, IsNil)
	c.Check(info.Revision, Equals, snap.R(10))
	c.Check(info.Version, Equals, "1.0")

	var snapst snapstate.SnapState
	err = snapstate.Get(st, "foo", &snapst)
	c.Assert(err, IsNil)
	c.Check(snapst.AutoAliasesDisabled, Equals, false)
	c.Check(snapst.Aliases, DeepEquals, map[string]*snapstate.AliasTarget{
		"app1": {Auto: "app1"},
	})

	app1Alias := filepath.Join(dirs.SnapBinariesDir, "app1")
	dest, err := os.Readlink(app1Alias)
	c.Assert(err, IsNil)
	c.Check(dest, Equals, "foo.app1")

	s.prereqSnapAssertions(c, map[string]interface{}{
		"snap-name": "foo",
		"aliases": []interface{}{
			map[string]interface{}{"name": "app2", "target": "app2"},
		},
		"revision": "1",
	})

	// new foo version/revision
	fooPath, _ = s.makeStoreTestSnap(c, strings.Replace(fooYaml, "@VERSION@", "1.5", -1), "15")
	s.serveSnap(fooPath, "15")

	// refresh all
	updated, tss, err := snapstate.UpdateMany(context.TODO(), st, nil, 0, nil)
	c.Assert(err, IsNil)
	c.Assert(updated, DeepEquals, []string{"foo"})
	c.Assert(tss, HasLen, 2)
	verifyLastTasksetIsRerefresh(c, tss)
	chg = st.NewChange("upgrade-snaps", "...")
	chg.AddAll(tss[0])

	st.Unlock()
	err = s.o.Settle(settleTimeout)
	st.Lock()
	c.Assert(err, IsNil)

	c.Assert(chg.Status(), Equals, state.DoneStatus, Commentf("upgrade-snap change failed with: %v", chg.Err()))

	info, err = snapstate.CurrentInfo(st, "foo")
	c.Assert(err, IsNil)
	c.Check(info.Revision, Equals, snap.R(15))
	c.Check(info.Version, Equals, "1.5")

	var snapst2 snapstate.SnapState
	err = snapstate.Get(st, "foo", &snapst2)
	c.Assert(err, IsNil)
	c.Check(snapst2.AutoAliasesDisabled, Equals, false)
	c.Check(snapst2.Aliases, DeepEquals, map[string]*snapstate.AliasTarget{
		"app2": {Auto: "app2"},
	})

	c.Check(osutil.IsSymlink(app1Alias), Equals, false)

	app2Alias := filepath.Join(dirs.SnapBinariesDir, "app2")
	dest, err = os.Readlink(app2Alias)
	c.Assert(err, IsNil)
	c.Check(dest, Equals, "foo.app2")
}

func (s *mgrsSuite) TestHappyRemoteInstallAndUpdateAutoAliasesUnaliased(c *C) {
	s.prereqSnapAssertions(c, map[string]interface{}{
		"snap-name": "foo",
		"aliases": []interface{}{
			map[string]interface{}{"name": "app1", "target": "app1"},
		},
	})

	fooYaml := `name: foo
version: @VERSION@
apps:
 app1:
  command: bin/app1
 app2:
  command: bin/app2
`

	fooPath, _ := s.makeStoreTestSnap(c, strings.Replace(fooYaml, "@VERSION@", "1.0", -1), "10")
	s.serveSnap(fooPath, "10")

	mockServer := s.mockStore(c)
	defer mockServer.Close()

	st := s.o.State()
	st.Lock()
	defer st.Unlock()

	ts, err := snapstate.Install(context.TODO(), st, "foo", nil, 0, snapstate.Flags{Unaliased: true})
	c.Assert(err, IsNil)
	chg := st.NewChange("install-snap", "...")
	chg.AddAll(ts)

	st.Unlock()
	err = s.o.Settle(settleTimeout)
	st.Lock()
	c.Assert(err, IsNil)

	c.Assert(chg.Status(), Equals, state.DoneStatus, Commentf("install-snap change failed with: %v", chg.Err()))

	info, err := snapstate.CurrentInfo(st, "foo")
	c.Assert(err, IsNil)
	c.Check(info.Revision, Equals, snap.R(10))
	c.Check(info.Version, Equals, "1.0")

	var snapst snapstate.SnapState
	err = snapstate.Get(st, "foo", &snapst)
	c.Assert(err, IsNil)
	c.Check(snapst.AutoAliasesDisabled, Equals, true)
	c.Check(snapst.Aliases, DeepEquals, map[string]*snapstate.AliasTarget{
		"app1": {Auto: "app1"},
	})

	app1Alias := filepath.Join(dirs.SnapBinariesDir, "app1")
	c.Check(osutil.IsSymlink(app1Alias), Equals, false)

	s.prereqSnapAssertions(c, map[string]interface{}{
		"snap-name": "foo",
		"aliases": []interface{}{
			map[string]interface{}{"name": "app2", "target": "app2"},
		},
		"revision": "1",
	})

	// new foo version/revision
	fooPath, _ = s.makeStoreTestSnap(c, strings.Replace(fooYaml, "@VERSION@", "1.5", -1), "15")
	s.serveSnap(fooPath, "15")

	// refresh foo
	ts, err = snapstate.Update(st, "foo", nil, 0, snapstate.Flags{})
	c.Assert(err, IsNil)
	chg = st.NewChange("upgrade-snap", "...")
	chg.AddAll(ts)

	st.Unlock()
	err = s.o.Settle(settleTimeout)
	st.Lock()
	c.Assert(err, IsNil)

	c.Assert(chg.Status(), Equals, state.DoneStatus, Commentf("upgrade-snap change failed with: %v", chg.Err()))

	info, err = snapstate.CurrentInfo(st, "foo")
	c.Assert(err, IsNil)
	c.Check(info.Revision, Equals, snap.R(15))
	c.Check(info.Version, Equals, "1.5")

	var snapst2 snapstate.SnapState
	err = snapstate.Get(st, "foo", &snapst2)
	c.Assert(err, IsNil)
	c.Check(snapst2.AutoAliasesDisabled, Equals, true)
	c.Check(snapst2.Aliases, DeepEquals, map[string]*snapstate.AliasTarget{
		"app2": {Auto: "app2"},
	})

	c.Check(osutil.IsSymlink(app1Alias), Equals, false)

	app2Alias := filepath.Join(dirs.SnapBinariesDir, "app2")
	c.Check(osutil.IsSymlink(app2Alias), Equals, false)
}

func (s *mgrsSuite) TestHappyOrthogonalRefreshAutoAliases(c *C) {
	s.prereqSnapAssertions(c, map[string]interface{}{
		"snap-name": "foo",
		"aliases": []interface{}{
			map[string]interface{}{"name": "app1", "target": "app1"},
		},
	}, map[string]interface{}{
		"snap-name": "bar",
	})

	fooYaml := `name: foo
version: @VERSION@
apps:
 app1:
  command: bin/app1
 app2:
  command: bin/app2
`

	barYaml := `name: bar
version: @VERSION@
apps:
 app1:
  command: bin/app1
 app3:
  command: bin/app3
`

	fooPath, _ := s.makeStoreTestSnap(c, strings.Replace(fooYaml, "@VERSION@", "1.0", -1), "10")
	s.serveSnap(fooPath, "10")

	barPath, _ := s.makeStoreTestSnap(c, strings.Replace(barYaml, "@VERSION@", "2.0", -1), "20")
	s.serveSnap(barPath, "20")

	mockServer := s.mockStore(c)
	defer mockServer.Close()

	st := s.o.State()
	st.Lock()
	defer st.Unlock()

	ts, err := snapstate.Install(context.TODO(), st, "foo", nil, 0, snapstate.Flags{})
	c.Assert(err, IsNil)
	chg := st.NewChange("install-snap", "...")
	chg.AddAll(ts)

	st.Unlock()
	err = s.o.Settle(settleTimeout)
	st.Lock()
	c.Assert(err, IsNil)

	c.Assert(chg.Status(), Equals, state.DoneStatus, Commentf("install-snap change failed with: %v", chg.Err()))

	c.Assert(chg.Status(), Equals, state.DoneStatus, Commentf("install-snap change failed with: %v", chg.Err()))

	ts, err = snapstate.Install(context.TODO(), st, "bar", nil, 0, snapstate.Flags{})
	c.Assert(err, IsNil)
	chg = st.NewChange("install-snap", "...")
	chg.AddAll(ts)

	st.Unlock()
	err = s.o.Settle(settleTimeout)
	st.Lock()
	c.Assert(err, IsNil)

	c.Assert(chg.Status(), Equals, state.DoneStatus, Commentf("install-snap change failed with: %v", chg.Err()))

	info, err := snapstate.CurrentInfo(st, "foo")
	c.Assert(err, IsNil)
	c.Check(info.Revision, Equals, snap.R(10))
	c.Check(info.Version, Equals, "1.0")

	info, err = snapstate.CurrentInfo(st, "bar")
	c.Assert(err, IsNil)
	c.Check(info.Revision, Equals, snap.R(20))
	c.Check(info.Version, Equals, "2.0")

	var snapst snapstate.SnapState
	err = snapstate.Get(st, "foo", &snapst)
	c.Assert(err, IsNil)
	c.Check(snapst.AutoAliasesDisabled, Equals, false)
	c.Check(snapst.Aliases, DeepEquals, map[string]*snapstate.AliasTarget{
		"app1": {Auto: "app1"},
	})

	// foo gets a new version/revision and a change of automatic aliases
	// bar gets only the latter
	// app1 is transferred from foo to bar
	// UpdateMany after a snap-declaration refresh handles all of this
	s.prereqSnapAssertions(c, map[string]interface{}{
		"snap-name": "foo",
		"aliases": []interface{}{
			map[string]interface{}{"name": "app2", "target": "app2"},
		},
		"revision": "1",
	}, map[string]interface{}{
		"snap-name": "bar",
		"aliases": []interface{}{
			map[string]interface{}{"name": "app1", "target": "app1"},
			map[string]interface{}{"name": "app3", "target": "app3"},
		},
		"revision": "1",
	})

	// new foo version/revision
	fooPath, _ = s.makeStoreTestSnap(c, strings.Replace(fooYaml, "@VERSION@", "1.5", -1), "15")
	s.serveSnap(fooPath, "15")

	// refresh all
	err = assertstate.RefreshSnapDeclarations(st, 0)
	c.Assert(err, IsNil)

	updated, tss, err := snapstate.UpdateMany(context.TODO(), st, nil, 0, nil)
	c.Assert(err, IsNil)
	sort.Strings(updated)
	c.Assert(updated, DeepEquals, []string{"bar", "foo"})
	c.Assert(tss, HasLen, 4)
	verifyLastTasksetIsRerefresh(c, tss)
	chg = st.NewChange("upgrade-snaps", "...")
	chg.AddAll(tss[0])
	chg.AddAll(tss[1])
	chg.AddAll(tss[2])

	st.Unlock()
	err = s.o.Settle(settleTimeout)
	st.Lock()
	c.Assert(err, IsNil)

	c.Assert(chg.Status(), Equals, state.DoneStatus, Commentf("upgrade-snap change failed with: %v", chg.Err()))

	info, err = snapstate.CurrentInfo(st, "foo")
	c.Assert(err, IsNil)
	c.Check(info.Revision, Equals, snap.R(15))
	c.Check(info.Version, Equals, "1.5")

	var snapst2 snapstate.SnapState
	err = snapstate.Get(st, "foo", &snapst2)
	c.Assert(err, IsNil)
	c.Check(snapst2.AutoAliasesDisabled, Equals, false)
	c.Check(snapst2.Aliases, DeepEquals, map[string]*snapstate.AliasTarget{
		"app2": {Auto: "app2"},
	})
	var snapst3 snapstate.SnapState
	err = snapstate.Get(st, "bar", &snapst3)
	c.Assert(err, IsNil)
	c.Check(snapst3.AutoAliasesDisabled, Equals, false)
	c.Check(snapst3.Aliases, DeepEquals, map[string]*snapstate.AliasTarget{
		"app1": {Auto: "app1"},
		"app3": {Auto: "app3"},
	})

	app2Alias := filepath.Join(dirs.SnapBinariesDir, "app2")
	dest, err := os.Readlink(app2Alias)
	c.Assert(err, IsNil)
	c.Check(dest, Equals, "foo.app2")

	app1Alias := filepath.Join(dirs.SnapBinariesDir, "app1")
	dest, err = os.Readlink(app1Alias)
	c.Assert(err, IsNil)
	c.Check(dest, Equals, "bar.app1")
	app3Alias := filepath.Join(dirs.SnapBinariesDir, "app3")
	dest, err = os.Readlink(app3Alias)
	c.Assert(err, IsNil)
	c.Check(dest, Equals, "bar.app3")
}

func (s *mgrsSuite) TestHappyStopWhileDownloadingHeader(c *C) {
	s.prereqSnapAssertions(c)

	snapYamlContent := `name: foo
version: 1.0
`
	snapPath, _ := s.makeStoreTestSnap(c, snapYamlContent, "42")
	s.serveSnap(snapPath, "42")

	stopped := make(chan struct{})
	s.hijackServeSnap = func(_ http.ResponseWriter) {
		s.o.Stop()
		close(stopped)
	}

	mockServer := s.mockStore(c)
	defer mockServer.Close()

	st := s.o.State()
	st.Lock()
	defer st.Unlock()

	ts, err := snapstate.Install(context.TODO(), st, "foo", nil, 0, snapstate.Flags{})
	c.Assert(err, IsNil)
	chg := st.NewChange("install-snap", "...")
	chg.AddAll(ts)

	st.Unlock()
	s.o.Loop()

	<-stopped

	st.Lock()
	c.Assert(chg.Status(), Equals, state.DoingStatus, Commentf("install-snap change failed with: %v", chg.Err()))
}

func (s *mgrsSuite) TestHappyStopWhileDownloadingBody(c *C) {
	s.prereqSnapAssertions(c)

	snapYamlContent := `name: foo
version: 1.0
`
	snapPath, _ := s.makeStoreTestSnap(c, snapYamlContent, "42")
	s.serveSnap(snapPath, "42")

	stopped := make(chan struct{})
	s.hijackServeSnap = func(w http.ResponseWriter) {
		w.WriteHeader(200)
		// best effort to reach the body reading part in the client
		w.Write(make([]byte, 10000))
		time.Sleep(100 * time.Millisecond)
		w.Write(make([]byte, 10000))
		s.o.Stop()
		close(stopped)
	}

	mockServer := s.mockStore(c)
	defer mockServer.Close()

	st := s.o.State()
	st.Lock()
	defer st.Unlock()

	ts, err := snapstate.Install(context.TODO(), st, "foo", nil, 0, snapstate.Flags{})
	c.Assert(err, IsNil)
	chg := st.NewChange("install-snap", "...")
	chg.AddAll(ts)

	st.Unlock()
	s.o.Loop()

	<-stopped

	st.Lock()
	c.Assert(chg.Status(), Equals, state.DoingStatus, Commentf("install-snap change failed with: %v", chg.Err()))
}

type storeCtxSetupSuite struct {
	o  *overlord.Overlord
	sc store.DeviceAndAuthContext

	storeSigning   *assertstest.StoreStack
	restoreTrusted func()

	brands *assertstest.SigningAccounts

	deviceKey asserts.PrivateKey

	model  *asserts.Model
	serial *asserts.Serial

	restoreBackends func()
}

func (s *storeCtxSetupSuite) SetUpTest(c *C) {
	tempdir := c.MkDir()
	dirs.SetRootDir(tempdir)
	err := os.MkdirAll(filepath.Dir(dirs.SnapStateFile), 0755)
	c.Assert(err, IsNil)

	captureStoreCtx := func(_ *store.Config, dac store.DeviceAndAuthContext) *store.Store {
		s.sc = dac
		return store.New(nil, nil)
	}
	r := overlord.MockStoreNew(captureStoreCtx)
	defer r()

	s.storeSigning = assertstest.NewStoreStack("can0nical", nil)
	s.restoreTrusted = sysdb.InjectTrusted(s.storeSigning.Trusted)

	s.brands = assertstest.NewSigningAccounts(s.storeSigning)
	s.brands.Register("my-brand", brandPrivKey, map[string]interface{}{
		"verification": "verified",
	})
	assertstest.AddMany(s.storeSigning, s.brands.AccountsAndKeys("my-brand")...)

	s.model = s.brands.Model("my-brand", "my-model", modelDefaults)

	encDevKey, err := asserts.EncodePublicKey(deviceKey.PublicKey())
	c.Assert(err, IsNil)
	serial, err := s.brands.Signing("my-brand").Sign(asserts.SerialType, map[string]interface{}{
		"authority-id":        "my-brand",
		"brand-id":            "my-brand",
		"model":               "my-model",
		"serial":              "7878",
		"device-key":          string(encDevKey),
		"device-key-sha3-384": deviceKey.PublicKey().ID(),
		"timestamp":           time.Now().Format(time.RFC3339),
	}, nil, "")
	c.Assert(err, IsNil)
	s.serial = serial.(*asserts.Serial)

	s.restoreBackends = ifacestate.MockSecurityBackends(nil)

	o, err := overlord.New(nil)
	c.Assert(err, IsNil)
	o.InterfaceManager().DisableUDevMonitor()
	s.o = o

	st := o.State()
	st.Lock()
	defer st.Unlock()

	assertstatetest.AddMany(st, s.storeSigning.StoreAccountKey(""))
	assertstatetest.AddMany(st, s.brands.AccountsAndKeys("my-brand")...)
}

func (s *storeCtxSetupSuite) TearDownTest(c *C) {
	dirs.SetRootDir("")
	s.restoreBackends()
	s.restoreTrusted()
}

func (s *storeCtxSetupSuite) TestStoreID(c *C) {
	st := s.o.State()
	st.Lock()
	defer st.Unlock()

	st.Unlock()
	storeID, err := s.sc.StoreID("fallback")
	st.Lock()
	c.Assert(err, IsNil)
	c.Check(storeID, Equals, "fallback")

	// setup model in system statey
	devicestatetest.SetDevice(st, &auth.DeviceState{
		Brand:  s.serial.BrandID(),
		Model:  s.serial.Model(),
		Serial: s.serial.Serial(),
	})
	err = assertstate.Add(st, s.model)
	c.Assert(err, IsNil)

	st.Unlock()
	storeID, err = s.sc.StoreID("fallback")
	st.Lock()
	c.Assert(err, IsNil)
	c.Check(storeID, Equals, "my-brand-store-id")
}

func (s *storeCtxSetupSuite) TestDeviceSessionRequestParams(c *C) {
	st := s.o.State()
	st.Lock()
	defer st.Unlock()

	st.Unlock()
	_, err := s.sc.DeviceSessionRequestParams("NONCE")
	st.Lock()
	c.Check(err, Equals, store.ErrNoSerial)

	// setup model, serial and key in system state
	err = assertstate.Add(st, s.model)
	c.Assert(err, IsNil)
	err = assertstate.Add(st, s.serial)
	c.Assert(err, IsNil)
	kpMgr, err := asserts.OpenFSKeypairManager(dirs.SnapDeviceDir)
	c.Assert(err, IsNil)
	err = kpMgr.Put(deviceKey)
	c.Assert(err, IsNil)
	devicestatetest.SetDevice(st, &auth.DeviceState{
		Brand:  s.serial.BrandID(),
		Model:  s.serial.Model(),
		Serial: s.serial.Serial(),
		KeyID:  deviceKey.PublicKey().ID(),
	})

	st.Unlock()
	params, err := s.sc.DeviceSessionRequestParams("NONCE")
	st.Lock()
	c.Assert(err, IsNil)
	c.Check(strings.HasPrefix(params.EncodedRequest(), "type: device-session-request\n"), Equals, true)
	c.Check(params.EncodedSerial(), DeepEquals, string(asserts.Encode(s.serial)))
	c.Check(params.EncodedModel(), DeepEquals, string(asserts.Encode(s.model)))

}

func (s *storeCtxSetupSuite) TestProxyStoreParams(c *C) {
	st := s.o.State()
	st.Lock()
	defer st.Unlock()

	defURL, err := url.Parse("http://store")
	c.Assert(err, IsNil)

	st.Unlock()
	proxyStoreID, proxyStoreURL, err := s.sc.ProxyStoreParams(defURL)
	st.Lock()
	c.Assert(err, IsNil)
	c.Check(proxyStoreID, Equals, "")
	c.Check(proxyStoreURL, Equals, defURL)

	// setup proxy store reference and assertion
	operatorAcct := assertstest.NewAccount(s.storeSigning, "foo-operator", nil, "")
	err = assertstate.Add(st, operatorAcct)
	c.Assert(err, IsNil)
	stoAs, err := s.storeSigning.Sign(asserts.StoreType, map[string]interface{}{
		"store":       "foo",
		"operator-id": operatorAcct.AccountID(),
		"url":         "http://foo.internal",
		"timestamp":   time.Now().Format(time.RFC3339),
	}, nil, "")
	c.Assert(err, IsNil)
	err = assertstate.Add(st, stoAs)
	c.Assert(err, IsNil)
	tr := config.NewTransaction(st)
	err = tr.Set("core", "proxy.store", "foo")
	c.Assert(err, IsNil)
	tr.Commit()

	fooURL, err := url.Parse("http://foo.internal")
	c.Assert(err, IsNil)

	st.Unlock()
	proxyStoreID, proxyStoreURL, err = s.sc.ProxyStoreParams(defURL)
	st.Lock()
	c.Assert(err, IsNil)
	c.Check(proxyStoreID, Equals, "foo")
	c.Check(proxyStoreURL, DeepEquals, fooURL)
}

const snapYamlContent1 = `name: snap1
plugs:
 shared-data-plug:
  interface: content
  target: import
  content: mylib
apps:
 bar:
  command: bin/bar
`
const snapYamlContent2 = `name: snap2
slots:
 shared-data-slot:
  interface: content
  content: mylib
  read:
   - /
apps:
 bar:
  command: bin/bar
`

func (s *mgrsSuite) testTwoInstalls(c *C, snapName1, snapYaml1, snapName2, snapYaml2 string) {
	snapPath1 := makeTestSnap(c, snapYaml1+"version: 1.0")
	snapPath2 := makeTestSnap(c, snapYaml2+"version: 1.0")

	st := s.o.State()
	st.Lock()
	defer st.Unlock()

	ts1, _, err := snapstate.InstallPath(st, &snap.SideInfo{RealName: snapName1, SnapID: fakeSnapID(snapName1), Revision: snap.R(3)}, snapPath1, "", "", snapstate.Flags{DevMode: true})
	c.Assert(err, IsNil)
	chg := st.NewChange("install-snap", "...")
	chg.AddAll(ts1)

	ts2, _, err := snapstate.InstallPath(st, &snap.SideInfo{RealName: snapName2, SnapID: fakeSnapID(snapName2), Revision: snap.R(3)}, snapPath2, "", "", snapstate.Flags{DevMode: true})
	c.Assert(err, IsNil)

	ts2.WaitAll(ts1)
	chg.AddAll(ts2)

	st.Unlock()
	err = s.o.Settle(settleTimeout)
	st.Lock()
	c.Assert(err, IsNil)

	c.Assert(chg.Status(), Equals, state.DoneStatus, Commentf("install-snap change failed with: %v", chg.Err()))

	tasks := chg.Tasks()
	connectTask := tasks[len(tasks)-2]
	c.Assert(connectTask.Kind(), Equals, "connect")

	setupProfilesTask := tasks[len(tasks)-1]
	c.Assert(setupProfilesTask.Kind(), Equals, "setup-profiles")

	// verify connect task data
	var plugRef interfaces.PlugRef
	var slotRef interfaces.SlotRef
	c.Assert(connectTask.Get("plug", &plugRef), IsNil)
	c.Assert(connectTask.Get("slot", &slotRef), IsNil)
	c.Assert(plugRef.Snap, Equals, "snap1")
	c.Assert(plugRef.Name, Equals, "shared-data-plug")
	c.Assert(slotRef.Snap, Equals, "snap2")
	c.Assert(slotRef.Name, Equals, "shared-data-slot")

	// verify that connection was made
	var conns map[string]interface{}
	c.Assert(st.Get("conns", &conns), IsNil)
	c.Assert(conns, HasLen, 1)

	repo := s.o.InterfaceManager().Repository()
	cn, err := repo.Connected("snap1", "shared-data-plug")
	c.Assert(err, IsNil)
	c.Assert(cn, HasLen, 1)
	c.Assert(cn, DeepEquals, []*interfaces.ConnRef{{
		PlugRef: interfaces.PlugRef{Snap: "snap1", Name: "shared-data-plug"},
		SlotRef: interfaces.SlotRef{Snap: "snap2", Name: "shared-data-slot"},
	}})
}

func (s *mgrsSuite) TestTwoInstallsWithAutoconnectPlugSnapFirst(c *C) {
	s.testTwoInstalls(c, "snap1", snapYamlContent1, "snap2", snapYamlContent2)
}

func (s *mgrsSuite) TestTwoInstallsWithAutoconnectSlotSnapFirst(c *C) {
	s.testTwoInstalls(c, "snap2", snapYamlContent2, "snap1", snapYamlContent1)
}

func (s *mgrsSuite) TestRemoveAndInstallWithAutoconnectHappy(c *C) {
	st := s.o.State()
	st.Lock()
	defer st.Unlock()

	_ = s.installLocalTestSnap(c, snapYamlContent1+"version: 1.0")

	ts, err := snapstate.Remove(st, "snap1", snap.R(0), &snapstate.RemoveFlags{Purge: true})
	c.Assert(err, IsNil)
	chg := st.NewChange("remove-snap", "...")
	chg.AddAll(ts)

	snapPath := makeTestSnap(c, snapYamlContent2+"version: 1.0")
	chg2 := st.NewChange("install-snap", "...")
	ts2, _, err := snapstate.InstallPath(st, &snap.SideInfo{RealName: "snap2", SnapID: fakeSnapID("snap2"), Revision: snap.R(3)}, snapPath, "", "", snapstate.Flags{DevMode: true})
	chg2.AddAll(ts2)
	c.Assert(err, IsNil)

	st.Unlock()
	err = s.o.Settle(settleTimeout)
	st.Lock()
	c.Assert(err, IsNil)

	c.Assert(chg.Status(), Equals, state.DoneStatus, Commentf("remove-snap change failed with: %v", chg.Err()))
	c.Assert(chg2.Status(), Equals, state.DoneStatus, Commentf("install-snap change failed with: %v", chg.Err()))
}

const otherSnapYaml = `name: other-snap
version: 1.0
apps:
   baz:
        command: bin/bar
        plugs: [media-hub]
`

func (s *mgrsSuite) TestUpdateManyWithAutoconnect(c *C) {
	const someSnapYaml = `name: some-snap
version: 1.0
apps:
   foo:
        command: bin/bar
        plugs: [network,home]
        slots: [media-hub]
`

	const coreSnapYaml = `name: core
type: os
version: @VERSION@`

	snapPath, _ := s.makeStoreTestSnap(c, someSnapYaml, "40")
	s.serveSnap(snapPath, "40")

	snapPath, _ = s.makeStoreTestSnap(c, otherSnapYaml, "50")
	s.serveSnap(snapPath, "50")

	corePath, _ := s.makeStoreTestSnap(c, strings.Replace(coreSnapYaml, "@VERSION@", "30", -1), "30")
	s.serveSnap(corePath, "30")

	mockServer := s.mockStore(c)
	defer mockServer.Close()

	st := s.o.State()
	st.Lock()
	defer st.Unlock()

	st.Set("conns", map[string]interface{}{})

	si := &snap.SideInfo{RealName: "some-snap", SnapID: fakeSnapID("some-snap"), Revision: snap.R(1)}
	snapInfo := snaptest.MockSnap(c, someSnapYaml, si)
	c.Assert(snapInfo.Plugs, HasLen, 2)

	oi := &snap.SideInfo{RealName: "other-snap", SnapID: fakeSnapID("other-snap"), Revision: snap.R(1)}
	otherInfo := snaptest.MockSnap(c, otherSnapYaml, oi)
	c.Assert(otherInfo.Plugs, HasLen, 1)

	csi := &snap.SideInfo{RealName: "core", SnapID: fakeSnapID("core"), Revision: snap.R(1)}
	coreInfo := snaptest.MockSnap(c, strings.Replace(coreSnapYaml, "@VERSION@", "1", -1), csi)

	// add implicit slots
	coreInfo.Slots["network"] = &snap.SlotInfo{
		Name:      "network",
		Snap:      coreInfo,
		Interface: "network",
	}
	coreInfo.Slots["home"] = &snap.SlotInfo{
		Name:      "home",
		Snap:      coreInfo,
		Interface: "home",
	}

	snapstate.Set(st, "some-snap", &snapstate.SnapState{
		Active:   true,
		Sequence: []*snap.SideInfo{si},
		Current:  snap.R(1),
		SnapType: "app",
	})
	snapstate.Set(st, "other-snap", &snapstate.SnapState{
		Active:   true,
		Sequence: []*snap.SideInfo{oi},
		Current:  snap.R(1),
		SnapType: "app",
	})

	repo := s.o.InterfaceManager().Repository()

	// add snaps to the repo to have plugs/slots
	c.Assert(repo.AddSnap(snapInfo), IsNil)
	c.Assert(repo.AddSnap(otherInfo), IsNil)
	c.Assert(repo.AddSnap(coreInfo), IsNil)

	// refresh all
	err := assertstate.RefreshSnapDeclarations(st, 0)
	c.Assert(err, IsNil)

	updates, tts, err := snapstate.UpdateMany(context.TODO(), st, []string{"core", "some-snap", "other-snap"}, 0, nil)
	c.Assert(err, IsNil)
	c.Check(updates, HasLen, 3)
	c.Assert(tts, HasLen, 4)
	verifyLastTasksetIsRerefresh(c, tts)

	// to make TaskSnapSetup work
	chg := st.NewChange("refresh", "...")
	for _, ts := range tts[:len(tts)-1] {
		chg.AddAll(ts)
	}

	// force hold state to hit ignore status of findSymmetricAutoconnect
	tts[2].Tasks()[0].SetStatus(state.HoldStatus)

	st.Unlock()
	err = s.o.Settle(3 * time.Second)
	st.Lock()
	c.Assert(err, IsNil)

	// simulate successful restart happened
	state.MockRestarting(st, state.RestartUnset)
	tts[2].Tasks()[0].SetStatus(state.DefaultStatus)
	st.Unlock()

	err = s.o.Settle(settleTimeout)
	st.Lock()

	c.Assert(err, IsNil)

	c.Assert(chg.Status(), Equals, state.DoneStatus)

	// check connections
	var conns map[string]interface{}
	st.Get("conns", &conns)
	c.Assert(conns, DeepEquals, map[string]interface{}{
		"some-snap:home core:home":                 map[string]interface{}{"interface": "home", "auto": true},
		"some-snap:network core:network":           map[string]interface{}{"interface": "network", "auto": true},
		"other-snap:media-hub some-snap:media-hub": map[string]interface{}{"interface": "media-hub", "auto": true},
	})

	connections, err := repo.Connections("some-snap")
	c.Assert(err, IsNil)
	c.Assert(connections, HasLen, 3)
}

func (s *mgrsSuite) TestUpdateWithAutoconnectAndInactiveRevisions(c *C) {
	const someSnapYaml = `name: some-snap
version: 1.0
apps:
   foo:
        command: bin/bar
        plugs: [network]
`
	const coreSnapYaml = `name: core
type: os
version: 1`

	snapPath, _ := s.makeStoreTestSnap(c, someSnapYaml, "40")
	s.serveSnap(snapPath, "40")

	mockServer := s.mockStore(c)
	defer mockServer.Close()

	st := s.o.State()
	st.Lock()
	defer st.Unlock()

	si1 := &snap.SideInfo{RealName: "some-snap", SnapID: fakeSnapID("some-snap"), Revision: snap.R(1)}
	snapInfo := snaptest.MockSnap(c, someSnapYaml, si1)
	c.Assert(snapInfo.Plugs, HasLen, 1)

	csi := &snap.SideInfo{RealName: "core", SnapID: fakeSnapID("core"), Revision: snap.R(1)}
	coreInfo := snaptest.MockSnap(c, coreSnapYaml, csi)

	// add implicit slots
	coreInfo.Slots["network"] = &snap.SlotInfo{
		Name:      "network",
		Snap:      coreInfo,
		Interface: "network",
	}

	// some-snap has inactive revisions
	si0 := &snap.SideInfo{RealName: "some-snap", SnapID: fakeSnapID("some-snap"), Revision: snap.R(0)}
	si2 := &snap.SideInfo{RealName: "some-snap", SnapID: fakeSnapID("some-snap"), Revision: snap.R(2)}
	snapstate.Set(st, "some-snap", &snapstate.SnapState{
		Active:   true,
		Sequence: []*snap.SideInfo{si0, si1, si2},
		Current:  snap.R(1),
		SnapType: "app",
	})

	repo := s.o.InterfaceManager().Repository()

	// add snaps to the repo to have plugs/slots
	c.Assert(repo.AddSnap(snapInfo), IsNil)
	c.Assert(repo.AddSnap(coreInfo), IsNil)

	// refresh all
	err := assertstate.RefreshSnapDeclarations(st, 0)
	c.Assert(err, IsNil)

	updates, tts, err := snapstate.UpdateMany(context.TODO(), st, []string{"some-snap"}, 0, nil)
	c.Assert(err, IsNil)
	c.Check(updates, HasLen, 1)
	c.Assert(tts, HasLen, 2)
	verifyLastTasksetIsRerefresh(c, tts)

	// to make TaskSnapSetup work
	chg := st.NewChange("refresh", "...")
	chg.AddAll(tts[0])

	st.Unlock()
	err = s.o.Settle(settleTimeout)
	st.Lock()

	c.Assert(err, IsNil)
	c.Assert(chg.Status(), Equals, state.DoneStatus)

	// check connections
	var conns map[string]interface{}
	st.Get("conns", &conns)
	c.Assert(conns, DeepEquals, map[string]interface{}{
		"some-snap:network core:network": map[string]interface{}{"interface": "network", "auto": true},
	})
}

const someSnapYaml = `name: some-snap
version: 1.0
apps:
   foo:
        command: bin/bar
        slots: [media-hub]
`

func (s *mgrsSuite) testUpdateWithAutoconnectRetry(c *C, updateSnapName, removeSnapName string) {
	snapPath, _ := s.makeStoreTestSnap(c, someSnapYaml, "40")
	s.serveSnap(snapPath, "40")

	snapPath, _ = s.makeStoreTestSnap(c, otherSnapYaml, "50")
	s.serveSnap(snapPath, "50")

	mockServer := s.mockStore(c)
	defer mockServer.Close()

	st := s.o.State()
	st.Lock()
	defer st.Unlock()

	st.Set("conns", map[string]interface{}{})

	si := &snap.SideInfo{RealName: "some-snap", SnapID: fakeSnapID("some-snap"), Revision: snap.R(1)}
	snapInfo := snaptest.MockSnap(c, someSnapYaml, si)
	c.Assert(snapInfo.Slots, HasLen, 1)

	oi := &snap.SideInfo{RealName: "other-snap", SnapID: fakeSnapID("other-snap"), Revision: snap.R(1)}
	otherInfo := snaptest.MockSnap(c, otherSnapYaml, oi)
	c.Assert(otherInfo.Plugs, HasLen, 1)

	snapstate.Set(st, "some-snap", &snapstate.SnapState{
		Active:   true,
		Sequence: []*snap.SideInfo{si},
		Current:  snap.R(1),
		SnapType: "app",
	})
	snapstate.Set(st, "other-snap", &snapstate.SnapState{
		Active:   true,
		Sequence: []*snap.SideInfo{oi},
		Current:  snap.R(1),
		SnapType: "app",
	})

	repo := s.o.InterfaceManager().Repository()

	// add snaps to the repo to have plugs/slots
	c.Assert(repo.AddSnap(snapInfo), IsNil)
	c.Assert(repo.AddSnap(otherInfo), IsNil)

	// refresh all
	err := assertstate.RefreshSnapDeclarations(st, 0)
	c.Assert(err, IsNil)

	ts, err := snapstate.Update(st, updateSnapName, nil, 0, snapstate.Flags{})
	c.Assert(err, IsNil)

	// to make TaskSnapSetup work
	chg := st.NewChange("refresh", "...")
	chg.AddAll(ts)

	// remove other-snap
	ts2, err := snapstate.Remove(st, removeSnapName, snap.R(0), &snapstate.RemoveFlags{Purge: true})
	c.Assert(err, IsNil)
	chg2 := st.NewChange("remove-snap", "...")
	chg2.AddAll(ts2)

	// force hold state on first removal task to hit Retry error
	ts2.Tasks()[0].SetStatus(state.HoldStatus)

	// Settle is not converging here because of the task in Hold status, therefore
	// it always hits given timeout before we carry on with the test. We're
	// interested in hitting the retry condition on auto-connect task, so
	// instead of passing a generous timeout to Settle(), repeat Settle() a number
	// of times with an aggressive timeout and break as soon as we reach the desired
	// state of auto-connect task.
	var retryCheck bool
	var autoconnectLog string
	for i := 0; i < 50 && !retryCheck; i++ {
		st.Unlock()
		s.o.Settle(aggressiveSettleTimeout)
		st.Lock()

		for _, t := range st.Tasks() {
			if t.Kind() == "auto-connect" && t.Status() == state.DoingStatus && strings.Contains(strings.Join(t.Log(), ""), "Waiting") {
				autoconnectLog = strings.Join(t.Log(), "")
				retryCheck = true
				break
			}
		}
	}

	c.Check(retryCheck, Equals, true)
	c.Assert(autoconnectLog, Matches, `.*Waiting for conflicting change in progress: conflicting snap.*`)

	// back to default state, that will unblock autoconnect
	ts2.Tasks()[0].SetStatus(state.DefaultStatus)
	st.Unlock()
	err = s.o.Settle(settleTimeout)
	st.Lock()
	c.Assert(err, IsNil)

	c.Check(chg.Err(), IsNil)
	c.Assert(chg.Status(), Equals, state.DoneStatus)

	// check connections
	var conns map[string]interface{}
	st.Get("conns", &conns)
	c.Assert(conns, HasLen, 0)
}

func (s *mgrsSuite) TestUpdateWithAutoconnectRetrySlotSide(c *C) {
	s.testUpdateWithAutoconnectRetry(c, "some-snap", "other-snap")
}

func (s *mgrsSuite) TestUpdateWithAutoconnectRetryPlugSide(c *C) {
	s.testUpdateWithAutoconnectRetry(c, "other-snap", "some-snap")
}

func (s *mgrsSuite) TestDisconnectIgnoredOnSymmetricRemove(c *C) {
	const someSnapYaml = `name: some-snap
version: 1.0
apps:
   foo:
        command: bin/bar
        slots: [media-hub]
hooks:
   disconnect-slot-media-hub:
`
	const otherSnapYaml = `name: other-snap
version: 1.0
apps:
   baz:
        command: bin/bar
        plugs: [media-hub]
hooks:
   disconnect-plug-media-hub:
`
	st := s.o.State()
	st.Lock()
	defer st.Unlock()

	st.Set("conns", map[string]interface{}{
		"other-snap:media-hub some-snap:media-hub": map[string]interface{}{"interface": "media-hub", "auto": false},
	})

	si := &snap.SideInfo{RealName: "some-snap", SnapID: fakeSnapID("some-snap"), Revision: snap.R(1)}
	snapInfo := snaptest.MockSnap(c, someSnapYaml, si)
	c.Assert(snapInfo.Slots, HasLen, 1)

	oi := &snap.SideInfo{RealName: "other-snap", SnapID: fakeSnapID("other-snap"), Revision: snap.R(1)}
	otherInfo := snaptest.MockSnap(c, otherSnapYaml, oi)
	c.Assert(otherInfo.Plugs, HasLen, 1)

	snapstate.Set(st, "some-snap", &snapstate.SnapState{
		Active:   true,
		Sequence: []*snap.SideInfo{si},
		Current:  snap.R(1),
		SnapType: "app",
	})
	snapstate.Set(st, "other-snap", &snapstate.SnapState{
		Active:   true,
		Sequence: []*snap.SideInfo{oi},
		Current:  snap.R(1),
		SnapType: "app",
	})

	repo := s.o.InterfaceManager().Repository()

	// add snaps to the repo to have plugs/slots
	c.Assert(repo.AddSnap(snapInfo), IsNil)
	c.Assert(repo.AddSnap(otherInfo), IsNil)
	repo.Connect(&interfaces.ConnRef{
		PlugRef: interfaces.PlugRef{Snap: "other-snap", Name: "media-hub"},
		SlotRef: interfaces.SlotRef{Snap: "some-snap", Name: "media-hub"},
	}, nil, nil, nil, nil, nil)

	flags := &snapstate.RemoveFlags{Purge: true}
	ts, err := snapstate.Remove(st, "some-snap", snap.R(0), flags)
	c.Assert(err, IsNil)
	chg := st.NewChange("uninstall", "...")
	chg.AddAll(ts)

	// remove other-snap
	ts2, err := snapstate.Remove(st, "other-snap", snap.R(0), flags)
	c.Assert(err, IsNil)
	chg2 := st.NewChange("uninstall", "...")
	chg2.AddAll(ts2)

	st.Unlock()
	err = s.o.Settle(settleTimeout)
	st.Lock()
	c.Assert(err, IsNil)

	c.Assert(chg.Status(), Equals, state.DoneStatus)

	// check connections
	var conns map[string]interface{}
	st.Get("conns", &conns)
	c.Assert(conns, HasLen, 0)

	var disconnectInterfacesCount, slotHookCount, plugHookCount int
	for _, t := range st.Tasks() {
		if t.Kind() == "auto-disconnect" {
			disconnectInterfacesCount++
		}
		if t.Kind() == "run-hook" {
			var hsup hookstate.HookSetup
			c.Assert(t.Get("hook-setup", &hsup), IsNil)
			if hsup.Hook == "disconnect-plug-media-hub" {
				plugHookCount++
			}
			if hsup.Hook == "disconnect-slot-media-hub" {
				slotHookCount++
			}
		}
	}
	c.Assert(plugHookCount, Equals, 1)
	c.Assert(slotHookCount, Equals, 1)
	c.Assert(disconnectInterfacesCount, Equals, 2)

	var snst snapstate.SnapState
	err = snapstate.Get(st, "other-snap", &snst)
	c.Assert(err, Equals, state.ErrNoState)
	_, err = repo.Connected("other-snap", "media-hub")
	c.Assert(err, ErrorMatches, `snap "other-snap" has no plug or slot named "media-hub"`)
}

func (s *mgrsSuite) TestDisconnectOnUninstallRemovesAutoconnection(c *C) {
	st := s.o.State()
	st.Lock()
	defer st.Unlock()

	st.Set("conns", map[string]interface{}{
		"other-snap:media-hub some-snap:media-hub": map[string]interface{}{"interface": "media-hub", "auto": true},
	})

	si := &snap.SideInfo{RealName: "some-snap", SnapID: fakeSnapID("some-snap"), Revision: snap.R(1)}
	snapInfo := snaptest.MockSnap(c, someSnapYaml, si)

	oi := &snap.SideInfo{RealName: "other-snap", SnapID: fakeSnapID("other-snap"), Revision: snap.R(1)}
	otherInfo := snaptest.MockSnap(c, otherSnapYaml, oi)

	snapstate.Set(st, "some-snap", &snapstate.SnapState{
		Active:   true,
		Sequence: []*snap.SideInfo{si},
		Current:  snap.R(1),
		SnapType: "app",
	})
	snapstate.Set(st, "other-snap", &snapstate.SnapState{
		Active:   true,
		Sequence: []*snap.SideInfo{oi},
		Current:  snap.R(1),
		SnapType: "app",
	})

	repo := s.o.InterfaceManager().Repository()

	// add snaps to the repo to have plugs/slots
	c.Assert(repo.AddSnap(snapInfo), IsNil)
	c.Assert(repo.AddSnap(otherInfo), IsNil)
	repo.Connect(&interfaces.ConnRef{
		PlugRef: interfaces.PlugRef{Snap: "other-snap", Name: "media-hub"},
		SlotRef: interfaces.SlotRef{Snap: "some-snap", Name: "media-hub"},
	}, nil, nil, nil, nil, nil)

	ts, err := snapstate.Remove(st, "some-snap", snap.R(0), &snapstate.RemoveFlags{Purge: true})
	c.Assert(err, IsNil)
	chg := st.NewChange("uninstall", "...")
	chg.AddAll(ts)

	st.Unlock()
	err = s.o.Settle(settleTimeout)
	st.Lock()
	c.Assert(err, IsNil)

	c.Assert(chg.Status(), Equals, state.DoneStatus)

	// check connections; auto-connection should be removed completely from conns on uninstall.
	var conns map[string]interface{}
	st.Get("conns", &conns)
	c.Assert(conns, HasLen, 0)
}

// TODO: add a custom checker in testutils for this and similar
func validateDownloadCheckTasks(c *C, tasks []*state.Task, name, revno, channel string) int {
	var i int
	c.Assert(tasks[i].Summary(), Equals, fmt.Sprintf(`Ensure prerequisites for "%s" are available`, name))
	i++
	c.Assert(tasks[i].Summary(), Equals, fmt.Sprintf(`Download snap "%s" (%s) from channel "%s"`, name, revno, channel))
	i++
	c.Assert(tasks[i].Summary(), Equals, fmt.Sprintf(`Fetch and check assertions for snap "%s" (%s)`, name, revno))
	i++
	return i
}

const (
	noConfigure = 1 << iota
	isGadget
	isKernel
)

func validateInstallTasks(c *C, tasks []*state.Task, name, revno string, flags int) int {
	var i int
	c.Assert(tasks[i].Summary(), Equals, fmt.Sprintf(`Mount snap "%s" (%s)`, name, revno))
	i++
	if flags&isGadget != 0 || flags&isKernel != 0 {
		c.Assert(tasks[i].Summary(), Equals, fmt.Sprintf(`Update assets from gadget "%s" (%s)`, name, revno))
		i++
	}
	if flags&isGadget != 0 {
		c.Assert(tasks[i].Summary(), Equals, fmt.Sprintf(`Update kernel command line from gadget %q (%s)`, name, revno))
		i++
	}
	c.Assert(tasks[i].Summary(), Equals, fmt.Sprintf(`Copy snap "%s" data`, name))
	i++
	c.Assert(tasks[i].Summary(), Equals, fmt.Sprintf(`Setup snap "%s" (%s) security profiles`, name, revno))
	i++
	c.Assert(tasks[i].Summary(), Equals, fmt.Sprintf(`Make snap "%s" (%s) available to the system`, name, revno))
	i++
	c.Assert(tasks[i].Summary(), Equals, fmt.Sprintf(`Automatically connect eligible plugs and slots of snap "%s"`, name))
	i++
	c.Assert(tasks[i].Summary(), Equals, fmt.Sprintf(`Set automatic aliases for snap "%s"`, name))
	i++
	c.Assert(tasks[i].Summary(), Equals, fmt.Sprintf(`Setup snap "%s" aliases`, name))
	i++
	c.Assert(tasks[i].Summary(), Equals, fmt.Sprintf(`Run install hook of "%s" snap if present`, name))
	i++
	c.Assert(tasks[i].Summary(), Equals, fmt.Sprintf(`Start snap "%s" (%s) services`, name, revno))
	i++
	if flags&noConfigure == 0 {
		c.Assert(tasks[i].Summary(), Equals, fmt.Sprintf(`Run configure hook of "%s" snap if present`, name))
		i++
	}
	c.Assert(tasks[i].Summary(), Equals, fmt.Sprintf(`Run health check of "%s" snap`, name))
	i++
	return i
}

func validateRefreshTasks(c *C, tasks []*state.Task, name, revno string, flags int) int {
	var i int
	c.Assert(tasks[i].Summary(), Equals, fmt.Sprintf(`Mount snap "%s" (%s)`, name, revno))
	i++
	c.Assert(tasks[i].Summary(), Equals, fmt.Sprintf(`Run pre-refresh hook of "%s" snap if present`, name))
	i++
	c.Assert(tasks[i].Summary(), Equals, fmt.Sprintf(`Stop snap "%s" services`, name))
	i++
	c.Assert(tasks[i].Summary(), Equals, fmt.Sprintf(`Remove aliases for snap "%s"`, name))
	i++
	c.Assert(tasks[i].Summary(), Equals, fmt.Sprintf(`Make current revision for snap "%s" unavailable`, name))
	i++
	if flags&isGadget != 0 || flags&isKernel != 0 {
		c.Assert(tasks[i].Summary(), Equals, fmt.Sprintf(`Update assets from gadget %q (%s)`, name, revno))
		i++
	}
	if flags&isGadget != 0 {
		c.Assert(tasks[i].Summary(), Equals, fmt.Sprintf(`Update kernel command line from gadget %q (%s)`, name, revno))
		i++
	}
	c.Assert(tasks[i].Summary(), Equals, fmt.Sprintf(`Copy snap "%s" data`, name))
	i++
	c.Assert(tasks[i].Summary(), Equals, fmt.Sprintf(`Setup snap "%s" (%s) security profiles`, name, revno))
	i++
	c.Assert(tasks[i].Summary(), Equals, fmt.Sprintf(`Make snap "%s" (%s) available to the system`, name, revno))
	i++
	c.Assert(tasks[i].Summary(), Equals, fmt.Sprintf(`Automatically connect eligible plugs and slots of snap "%s"`, name))
	i++
	c.Assert(tasks[i].Summary(), Equals, fmt.Sprintf(`Set automatic aliases for snap "%s"`, name))
	i++
	c.Assert(tasks[i].Summary(), Equals, fmt.Sprintf(`Setup snap "%s" aliases`, name))
	i++
	c.Assert(tasks[i].Summary(), Equals, fmt.Sprintf(`Run post-refresh hook of "%s" snap if present`, name))
	i++
	c.Assert(tasks[i].Summary(), Equals, fmt.Sprintf(`Start snap "%s" (%s) services`, name, revno))
	i++
	c.Assert(tasks[i].Summary(), Equals, fmt.Sprintf(`Clean up "%s" (%s) install`, name, revno))
	i++
	c.Assert(tasks[i].Summary(), Equals, fmt.Sprintf(`Run configure hook of "%s" snap if present`, name))
	i++
	c.Assert(tasks[i].Summary(), Equals, fmt.Sprintf(`Run health check of "%s" snap`, name))
	i++
	return i
}

// byReadyTime sorts a list of tasks by their "ready" time
type byReadyTime []*state.Task

func (a byReadyTime) Len() int           { return len(a) }
func (a byReadyTime) Swap(i, j int)      { a[i], a[j] = a[j], a[i] }
func (a byReadyTime) Less(i, j int) bool { return a[i].ReadyTime().Before(a[j].ReadyTime()) }

func (s *mgrsSuite) TestRemodelRequiredSnapsAdded(c *C) {
	for _, name := range []string{"foo", "bar", "baz"} {
		s.prereqSnapAssertions(c, map[string]interface{}{
			"snap-name": name,
		})
		snapPath, _ := s.makeStoreTestSnap(c, fmt.Sprintf("{name: %s, version: 1.0}", name), "1")
		s.serveSnap(snapPath, "1")
	}

	mockServer := s.mockStore(c)
	defer mockServer.Close()

	st := s.o.State()
	st.Lock()
	defer st.Unlock()

	// pretend we have an old required snap installed
	si1 := &snap.SideInfo{RealName: "old-required-snap-1", Revision: snap.R(1)}
	snapstate.Set(st, "old-required-snap-1", &snapstate.SnapState{
		SnapType: "app",
		Active:   true,
		Sequence: []*snap.SideInfo{si1},
		Current:  si1.Revision,
		Flags:    snapstate.Flags{Required: true},
	})

	// create/set custom model assertion
	assertstatetest.AddMany(st, s.brands.AccountsAndKeys("my-brand")...)

	model := s.brands.Model("my-brand", "my-model", modelDefaults)

	// setup model assertion
	devicestatetest.SetDevice(st, &auth.DeviceState{
		Brand:  "my-brand",
		Model:  "my-model",
		Serial: "serialserialserial",
	})
	err := assertstate.Add(st, model)
	c.Assert(err, IsNil)

	// create a new model
	newModel := s.brands.Model("my-brand", "my-model", modelDefaults, map[string]interface{}{
		"required-snaps": []interface{}{"foo", "bar", "baz"},
		"revision":       "1",
	})

	chg, err := devicestate.Remodel(st, newModel)
	c.Assert(err, IsNil)

	c.Check(devicestate.Remodeling(st), Equals, true)

	st.Unlock()
	err = s.o.Settle(settleTimeout)
	st.Lock()
	c.Assert(err, IsNil)

	c.Assert(chg.Status(), Equals, state.DoneStatus, Commentf("upgrade-snap change failed with: %v", chg.Err()))

	c.Check(devicestate.Remodeling(st), Equals, false)

	// the new required-snap "foo" is installed
	var snapst snapstate.SnapState
	err = snapstate.Get(st, "foo", &snapst)
	c.Assert(err, IsNil)
	info, err := snapst.CurrentInfo()
	c.Assert(err, IsNil)
	c.Check(info.Revision, Equals, snap.R(1))
	c.Check(info.Version, Equals, "1.0")

	// and marked required
	c.Check(snapst.Required, Equals, true)

	// and core is still marked required
	err = snapstate.Get(st, "core", &snapst)
	c.Assert(err, IsNil)
	c.Check(snapst.Required, Equals, true)

	// but old-required-snap-1 is no longer marked required
	err = snapstate.Get(st, "old-required-snap-1", &snapst)
	c.Assert(err, IsNil)
	c.Check(snapst.Required, Equals, false)

	// ensure sorting is correct
	tasks := chg.Tasks()
	sort.Sort(byReadyTime(tasks))

	var i int
	// first all downloads/checks in sequential order
	for _, name := range []string{"foo", "bar", "baz"} {
		i += validateDownloadCheckTasks(c, tasks[i:], name, "1", "stable")
	}
	// then all installs in sequential order
	for _, name := range []string{"foo", "bar", "baz"} {
		i += validateInstallTasks(c, tasks[i:], name, "1", 0)
	}
	// ensure that we only have the tasks we checked (plus the one
	// extra "set-model" task)
	c.Assert(tasks, HasLen, i+1)
}

func (s *mgrsSuite) TestRemodelRequiredSnapsAddedUndo(c *C) {
	for _, name := range []string{"foo", "bar", "baz"} {
		s.prereqSnapAssertions(c, map[string]interface{}{
			"snap-name": name,
		})
		snapPath, _ := s.makeStoreTestSnap(c, fmt.Sprintf("{name: %s, version: 1.0}", name), "1")
		s.serveSnap(snapPath, "1")
	}

	mockServer := s.mockStore(c)
	defer mockServer.Close()

	st := s.o.State()
	st.Lock()
	defer st.Unlock()

	// pretend we have an old required snap installed
	si1 := &snap.SideInfo{RealName: "old-required-snap-1", Revision: snap.R(1)}
	snapstate.Set(st, "old-required-snap-1", &snapstate.SnapState{
		SnapType: "app",
		Active:   true,
		Sequence: []*snap.SideInfo{si1},
		Current:  si1.Revision,
		Flags:    snapstate.Flags{Required: true},
	})

	// create/set custom model assertion
	assertstatetest.AddMany(st, s.brands.AccountsAndKeys("my-brand")...)
	curModel := s.brands.Model("my-brand", "my-model", modelDefaults)

	// setup model assertion
	devicestatetest.SetDevice(st, &auth.DeviceState{
		Brand:  "my-brand",
		Model:  "my-model",
		Serial: "serialserialserial",
	})
	err := assertstate.Add(st, curModel)
	c.Assert(err, IsNil)

	// create a new model
	newModel := s.brands.Model("my-brand", "my-model", modelDefaults, map[string]interface{}{
		"required-snaps": []interface{}{"foo", "bar", "baz"},
		"revision":       "1",
	})

	devicestate.InjectSetModelError(fmt.Errorf("boom"))
	defer devicestate.InjectSetModelError(nil)

	chg, err := devicestate.Remodel(st, newModel)
	c.Assert(err, IsNil)

	st.Unlock()
	err = s.o.Settle(settleTimeout)
	st.Lock()
	c.Assert(err, IsNil)

	c.Assert(chg.Status(), Equals, state.ErrorStatus)

	// None of the new snaps got installed
	var snapst snapstate.SnapState
	for _, snapName := range []string{"foo", "bar", "baz"} {
		err = snapstate.Get(st, snapName, &snapst)
		c.Assert(err, Equals, state.ErrNoState)
	}

	// old-required-snap-1 is still marked required
	err = snapstate.Get(st, "old-required-snap-1", &snapst)
	c.Assert(err, IsNil)
	c.Check(snapst.Required, Equals, true)

	// check tasks are in undo state
	for _, t := range chg.Tasks() {
		if t.Kind() == "link-snap" {
			c.Assert(t.Status(), Equals, state.UndoneStatus)
		}
	}

	model, err := s.o.DeviceManager().Model()
	c.Assert(err, IsNil)
	c.Assert(model, DeepEquals, curModel)
}

func (s *mgrsSuite) TestRemodelDifferentBase(c *C) {
	// make "core18" snap available in the store
	s.prereqSnapAssertions(c, map[string]interface{}{
		"snap-name": "core18",
	})
	snapYamlContent := `name: core18
version: 18.04
type: base`
	snapPath, _ := s.makeStoreTestSnap(c, snapYamlContent, "18")
	s.serveSnap(snapPath, "18")

	mockServer := s.mockStore(c)
	defer mockServer.Close()

	st := s.o.State()
	st.Lock()
	defer st.Unlock()

	// create/set custom model assertion
	model := s.brands.Model("can0nical", "my-model", modelDefaults)
	// setup model assertion
	devicestatetest.SetDevice(st, &auth.DeviceState{
		Brand:  "can0nical",
		Model:  "my-model",
		Serial: "serialserialserial",
	})
	err := assertstate.Add(st, model)
	c.Assert(err, IsNil)

	// create a new model
	newModel := s.brands.Model("can0nical", "my-model", modelDefaults, map[string]interface{}{
		"base":     "core18",
		"revision": "1",
	})

	chg, err := devicestate.Remodel(st, newModel)
	c.Assert(err, ErrorMatches, "cannot remodel from core to bases yet")
	c.Assert(chg, IsNil)
}

func (ms *mgrsSuite) TestRemodelSwitchToDifferentBase(c *C) {
	bloader := bootloadertest.Mock("mock", c.MkDir())
	bootloader.Force(bloader)
	defer bootloader.Force(nil)
	bloader.SetBootVars(map[string]string{
		"snap_mode":   boot.DefaultStatus,
		"snap_core":   "core18_1.snap",
		"snap_kernel": "pc-kernel_1.snap",
	})

	restore := release.MockOnClassic(false)
	defer restore()

	mockServer := ms.mockStore(c)
	defer mockServer.Close()

	st := ms.o.State()
	st.Lock()
	defer st.Unlock()

	si := &snap.SideInfo{RealName: "core18", SnapID: fakeSnapID("core18"), Revision: snap.R(1)}
	snapstate.Set(st, "core18", &snapstate.SnapState{
		Active:   true,
		Sequence: []*snap.SideInfo{si},
		Current:  snap.R(1),
		SnapType: "base",
	})
	si2 := &snap.SideInfo{RealName: "pc", SnapID: fakeSnapID("pc"), Revision: snap.R(1)}
	gadgetSnapYaml := "name: pc\nversion: 1.0\ntype: gadget"
	snapstate.Set(st, "pc", &snapstate.SnapState{
		Active:   true,
		Sequence: []*snap.SideInfo{si2},
		Current:  snap.R(1),
		SnapType: "gadget",
	})
	gadgetYaml := `
volumes:
    volume-id:
        bootloader: grub
`
	snaptest.MockSnapWithFiles(c, gadgetSnapYaml, si2, [][]string{
		{"meta/gadget.yaml", gadgetYaml},
	})

	// add "core20" snap to fake store
	const core20Yaml = `name: core20
type: base
version: 20.04`
	ms.prereqSnapAssertions(c, map[string]interface{}{
		"snap-name":    "core20",
		"publisher-id": "can0nical",
	})
	snapPath, _ := ms.makeStoreTestSnap(c, core20Yaml, "2")
	ms.serveSnap(snapPath, "2")

	// add "foo" snap to fake store
	ms.prereqSnapAssertions(c, map[string]interface{}{
		"snap-name": "foo",
	})
	snapPath, _ = ms.makeStoreTestSnap(c, `{name: "foo", version: 1.0}`, "1")
	ms.serveSnap(snapPath, "1")

	// create/set custom model assertion
	model := ms.brands.Model("can0nical", "my-model", modelDefaults, map[string]interface{}{
		"base": "core18",
	})

	// setup model assertion
	devicestatetest.SetDevice(st, &auth.DeviceState{
		Brand:  "can0nical",
		Model:  "my-model",
		Serial: "serialserialserial",
	})
	err := assertstate.Add(st, model)
	c.Assert(err, IsNil)

	// create a new model
	newModel := ms.brands.Model("can0nical", "my-model", modelDefaults, map[string]interface{}{
		"base":           "core20",
		"revision":       "1",
		"required-snaps": []interface{}{"foo"},
	})

	chg, err := devicestate.Remodel(st, newModel)
	c.Assert(err, IsNil)

	st.Unlock()
	err = ms.o.Settle(settleTimeout)
	st.Lock()
	c.Assert(err, IsNil)
	c.Assert(chg.Err(), IsNil)

	// system waits for a restart because of the new base
	t := findKind(chg, "auto-connect")
	c.Assert(t, NotNil)
	c.Assert(t.Status(), Equals, state.DoingStatus)

	// check that the boot vars got updated as expected
	bvars, err := bloader.GetBootVars("snap_mode", "snap_core", "snap_try_core", "snap_kernel", "snap_try_kernel")
	c.Assert(err, IsNil)
	c.Assert(bvars, DeepEquals, map[string]string{
		"snap_mode":       boot.TryStatus,
		"snap_core":       "core18_1.snap",
		"snap_try_core":   "core20_2.snap",
		"snap_kernel":     "pc-kernel_1.snap",
		"snap_try_kernel": "",
	})

	// simulate successful restart happened and that the bootvars
	// got updated
	state.MockRestarting(st, state.RestartUnset)
	bloader.SetBootVars(map[string]string{
		"snap_mode":   boot.DefaultStatus,
		"snap_core":   "core20_2.snap",
		"snap_kernel": "pc-kernel_1.snap",
	})

	// continue
	st.Unlock()
	err = ms.o.Settle(settleTimeout)
	st.Lock()
	c.Assert(err, IsNil)

	c.Assert(chg.Status(), Equals, state.DoneStatus, Commentf("upgrade-snap change failed with: %v", chg.Err()))

	// ensure tasks were run in the right order
	tasks := chg.Tasks()
	sort.Sort(byReadyTime(tasks))

	// first all downloads/checks in sequential order
	var i int
	i += validateDownloadCheckTasks(c, tasks[i:], "core20", "2", "stable")
	i += validateDownloadCheckTasks(c, tasks[i:], "foo", "1", "stable")

	// then all installs in sequential order
	i += validateInstallTasks(c, tasks[i:], "core20", "2", noConfigure)
	i += validateInstallTasks(c, tasks[i:], "foo", "1", 0)

	// ensure that we only have the tasks we checked (plus the one
	// extra "set-model" task)
	c.Assert(tasks, HasLen, i+1)
}

func (ms *mgrsSuite) TestRemodelSwitchToDifferentBaseUndo(c *C) {
	bloader := boottest.MockUC16Bootenv(bootloadertest.Mock("mock", c.MkDir()))
	bootloader.Force(bloader)
	defer bootloader.Force(nil)
	bloader.SetBootVars(map[string]string{
		"snap_mode":   boot.DefaultStatus,
		"snap_core":   "core18_1.snap",
		"snap_kernel": "pc-kernel_1.snap",
	})

	restore := release.MockOnClassic(false)
	defer restore()

	mockServer := ms.mockStore(c)
	defer mockServer.Close()

	st := ms.o.State()
	st.Lock()
	defer st.Unlock()

	si := &snap.SideInfo{RealName: "core18", SnapID: fakeSnapID("core18"), Revision: snap.R(1)}
	snapstate.Set(st, "core18", &snapstate.SnapState{
		Active:   true,
		Sequence: []*snap.SideInfo{si},
		Current:  snap.R(1),
		SnapType: "base",
	})
	snaptest.MockSnapWithFiles(c, "name: core18\ntype: base\nversion: 1.0", si, nil)

	si2 := &snap.SideInfo{RealName: "pc", SnapID: fakeSnapID("pc"), Revision: snap.R(1)}
	gadgetSnapYaml := "name: pc\nversion: 1.0\ntype: gadget"
	snapstate.Set(st, "pc", &snapstate.SnapState{
		Active:   true,
		Sequence: []*snap.SideInfo{si2},
		Current:  snap.R(1),
		SnapType: "gadget",
	})
	gadgetYaml := `
volumes:
    volume-id:
        bootloader: grub
`
	snaptest.MockSnapWithFiles(c, gadgetSnapYaml, si2, [][]string{
		{"meta/gadget.yaml", gadgetYaml},
	})

	// add "core20" snap to fake store
	const core20Yaml = `name: core20
type: base
version: 20.04`
	ms.prereqSnapAssertions(c, map[string]interface{}{
		"snap-name":    "core20",
		"publisher-id": "can0nical",
	})
	snapPath, _ := ms.makeStoreTestSnap(c, core20Yaml, "2")
	ms.serveSnap(snapPath, "2")

	// add "foo" snap to fake store
	ms.prereqSnapAssertions(c, map[string]interface{}{
		"snap-name": "foo",
	})
	snapPath, _ = ms.makeStoreTestSnap(c, `{name: "foo", version: 1.0}`, "1")
	ms.serveSnap(snapPath, "1")

	// create/set custom model assertion
	model := ms.brands.Model("can0nical", "my-model", modelDefaults, map[string]interface{}{
		"base": "core18",
	})

	// setup model assertion
	devicestatetest.SetDevice(st, &auth.DeviceState{
		Brand:  "can0nical",
		Model:  "my-model",
		Serial: "serialserialserial",
	})
	err := assertstate.Add(st, model)
	c.Assert(err, IsNil)

	// create a new model
	newModel := ms.brands.Model("can0nical", "my-model", modelDefaults, map[string]interface{}{
		"base":           "core20",
		"revision":       "1",
		"required-snaps": []interface{}{"foo"},
	})

	devicestate.InjectSetModelError(fmt.Errorf("boom"))
	defer devicestate.InjectSetModelError(nil)

	chg, err := devicestate.Remodel(st, newModel)
	c.Assert(err, IsNil)

	st.Unlock()
	err = ms.o.Settle(settleTimeout)
	st.Lock()
	c.Assert(err, IsNil)
	c.Assert(chg.Err(), IsNil)

	// system waits for a restart because of the new base
	t := findKind(chg, "auto-connect")
	c.Assert(t, NotNil)
	c.Assert(t.Status(), Equals, state.DoingStatus)

	// check that the boot vars got updated as expected
	c.Assert(bloader.BootVars, DeepEquals, map[string]string{
		"snap_mode":       boot.TryStatus,
		"snap_core":       "core18_1.snap",
		"snap_try_core":   "core20_2.snap",
		"snap_kernel":     "pc-kernel_1.snap",
		"snap_try_kernel": "",
	})
	// simulate successful restart happened
	ms.mockSuccessfulReboot(c, bloader, []snap.Type{snap.TypeBase})
	c.Assert(bloader.BootVars, DeepEquals, map[string]string{
		"snap_mode":       boot.DefaultStatus,
		"snap_core":       "core20_2.snap",
		"snap_try_core":   "",
		"snap_kernel":     "pc-kernel_1.snap",
		"snap_try_kernel": "",
	})

	// continue
	st.Unlock()
	err = ms.o.Settle(settleTimeout)
	st.Lock()
	c.Assert(err, IsNil)

	c.Assert(chg.Status(), Equals, state.ErrorStatus)

	// and we are in restarting state
	restarting, restartType := st.Restarting()
	c.Check(restarting, Equals, true)
	c.Check(restartType, Equals, state.RestartSystem)

	// and the undo gave us our old kernel back
	c.Assert(bloader.BootVars, DeepEquals, map[string]string{
		"snap_core":       "core20_2.snap",
		"snap_try_core":   "core18_1.snap",
		"snap_kernel":     "pc-kernel_1.snap",
		"snap_try_kernel": "",
		"snap_mode":       boot.TryStatus,
	})
}

func (ms *mgrsSuite) TestRemodelSwitchToDifferentBaseUndoOnRollback(c *C) {
	bloader := boottest.MockUC16Bootenv(bootloadertest.Mock("mock", c.MkDir()))
	bootloader.Force(bloader)
	defer bootloader.Force(nil)
	bloader.SetBootVars(map[string]string{
		"snap_mode":   boot.DefaultStatus,
		"snap_core":   "core18_1.snap",
		"snap_kernel": "pc-kernel_1.snap",
	})

	restore := release.MockOnClassic(false)
	defer restore()

	mockServer := ms.mockStore(c)
	defer mockServer.Close()

	st := ms.o.State()
	st.Lock()
	defer st.Unlock()

	si := &snap.SideInfo{RealName: "core18", SnapID: fakeSnapID("core18"), Revision: snap.R(1)}
	snapstate.Set(st, "core18", &snapstate.SnapState{
		Active:   true,
		Sequence: []*snap.SideInfo{si},
		Current:  snap.R(1),
		SnapType: "base",
	})
	snaptest.MockSnapWithFiles(c, "name: core18\ntype: base\nversion: 1.0", si, nil)

	si2 := &snap.SideInfo{RealName: "pc", SnapID: fakeSnapID("pc"), Revision: snap.R(1)}
	gadgetSnapYaml := "name: pc\nversion: 1.0\ntype: gadget"
	snapstate.Set(st, "pc", &snapstate.SnapState{
		Active:   true,
		Sequence: []*snap.SideInfo{si2},
		Current:  snap.R(1),
		SnapType: "gadget",
	})
	gadgetYaml := `
volumes:
    volume-id:
        bootloader: grub
`
	snaptest.MockSnapWithFiles(c, gadgetSnapYaml, si2, [][]string{
		{"meta/gadget.yaml", gadgetYaml},
	})

	// add "core20" snap to fake store
	const core20Yaml = `name: core20
type: base
version: 20.04`
	ms.prereqSnapAssertions(c, map[string]interface{}{
		"snap-name":    "core20",
		"publisher-id": "can0nical",
	})
	snapPath, _ := ms.makeStoreTestSnap(c, core20Yaml, "2")
	ms.serveSnap(snapPath, "2")

	// add "foo" snap to fake store
	ms.prereqSnapAssertions(c, map[string]interface{}{
		"snap-name": "foo",
	})
	snapPath, _ = ms.makeStoreTestSnap(c, `{name: "foo", version: 1.0}`, "1")
	ms.serveSnap(snapPath, "1")

	// create/set custom model assertion
	model := ms.brands.Model("can0nical", "my-model", modelDefaults, map[string]interface{}{
		"base": "core18",
	})

	// setup model assertion
	devicestatetest.SetDevice(st, &auth.DeviceState{
		Brand:  "can0nical",
		Model:  "my-model",
		Serial: "serialserialserial",
	})
	err := assertstate.Add(st, model)
	c.Assert(err, IsNil)

	// create a new model
	newModel := ms.brands.Model("can0nical", "my-model", modelDefaults, map[string]interface{}{
		"base":           "core20",
		"revision":       "1",
		"required-snaps": []interface{}{"foo"},
	})

	chg, err := devicestate.Remodel(st, newModel)
	c.Assert(err, IsNil)

	st.Unlock()
	err = ms.o.Settle(settleTimeout)
	st.Lock()
	c.Assert(err, IsNil)
	c.Assert(chg.Err(), IsNil)

	// system waits for a restart because of the new base
	t := findKind(chg, "auto-connect")
	c.Assert(t, NotNil)
	c.Assert(t.Status(), Equals, state.DoingStatus)

	// check that the boot vars got updated as expected
	c.Assert(bloader.BootVars, DeepEquals, map[string]string{
		"snap_mode":       boot.TryStatus,
		"snap_core":       "core18_1.snap",
		"snap_try_core":   "core20_2.snap",
		"snap_kernel":     "pc-kernel_1.snap",
		"snap_try_kernel": "",
	})
	// simulate successful restart happened
	ms.mockRollbackAcrossReboot(c, bloader, []snap.Type{snap.TypeBase})
	c.Assert(bloader.BootVars, DeepEquals, map[string]string{
		"snap_mode":       boot.DefaultStatus,
		"snap_core":       "core18_1.snap",
		"snap_try_core":   "",
		"snap_kernel":     "pc-kernel_1.snap",
		"snap_try_kernel": "",
	})

	// continue
	st.Unlock()
	err = ms.o.Settle(settleTimeout)
	st.Lock()
	c.Assert(err, IsNil)

	c.Assert(chg.Status(), Equals, state.ErrorStatus)

	// and we are *not* in restarting state
	restarting, _ := st.Restarting()
	c.Check(restarting, Equals, false)
	// bootvars unchanged
	c.Assert(bloader.BootVars, DeepEquals, map[string]string{
		"snap_mode":       boot.DefaultStatus,
		"snap_core":       "core18_1.snap",
		"snap_try_core":   "",
		"snap_kernel":     "pc-kernel_1.snap",
		"snap_try_kernel": "",
	})
}

type kernelSuite struct {
	baseMgrsSuite

	bloader *boottest.Bootenv16
}

var _ = Suite(&kernelSuite{})

func (s *kernelSuite) SetUpTest(c *C) {
	s.baseMgrsSuite.SetUpTest(c)

	s.bloader = boottest.MockUC16Bootenv(bootloadertest.Mock("mock", c.MkDir()))
	s.bloader.SetBootKernel("pc-kernel_1.snap")
	s.bloader.SetBootBase("core_1.snap")
	bootloader.Force(s.bloader)
	s.AddCleanup(func() { bootloader.Force(nil) })

	restore := release.MockOnClassic(false)
	s.AddCleanup(restore)
	mockServer := s.mockStore(c)
	s.AddCleanup(mockServer.Close)

	st := s.o.State()
	st.Lock()
	defer st.Unlock()

	// create/set custom model assertion
	model := s.brands.Model("can0nical", "my-model", modelDefaults)
	devicestatetest.SetDevice(st, &auth.DeviceState{
		Brand:  "can0nical",
		Model:  "my-model",
		Serial: "serialserialserial",
	})
	err := assertstate.Add(st, model)
	c.Assert(err, IsNil)

	// make a mock "pc-kernel" kernel
	si := &snap.SideInfo{RealName: "pc-kernel", SnapID: fakeSnapID("pc-kernel"), Revision: snap.R(1)}
	snapstate.Set(st, "pc-kernel", &snapstate.SnapState{
		Active:   true,
		Sequence: []*snap.SideInfo{si},
		Current:  snap.R(1),
		SnapType: "kernel",
	})
	snaptest.MockSnapWithFiles(c, "name: pc-kernel\ntype: kernel\nversion: 1.0", si, nil)

	// make a mock "pc" gadget
	si2 := &snap.SideInfo{RealName: "pc", SnapID: fakeSnapID("pc"), Revision: snap.R(1)}
	gadgetSnapYaml := "name: pc\nversion: 1.0\ntype: gadget"
	snapstate.Set(st, "pc", &snapstate.SnapState{
		Active:   true,
		Sequence: []*snap.SideInfo{si2},
		Current:  snap.R(1),
		SnapType: "gadget",
	})
	gadgetYaml := `
volumes:
    volume-id:
        bootloader: grub
`
	snaptest.MockSnapWithFiles(c, gadgetSnapYaml, si2, [][]string{
		{"meta/gadget.yaml", gadgetYaml},
	})

	// add some store snaps
	const kernelYaml = `name: pc-kernel
type: kernel
version: 2.0`
	snapPath, _ := s.makeStoreTestSnap(c, kernelYaml, "2")
	s.serveSnap(snapPath, "2")

	const brandKernelYaml = `name: brand-kernel
type: kernel
version: 1.0`
	s.prereqSnapAssertions(c, map[string]interface{}{
		"snap-name":    "brand-kernel",
		"publisher-id": "can0nical",
	})
	snapPath, _ = s.makeStoreTestSnap(c, brandKernelYaml, "2")
	s.serveSnap(snapPath, "2")

	s.prereqSnapAssertions(c, map[string]interface{}{
		"snap-name": "foo",
	})
	snapPath, _ = s.makeStoreTestSnap(c, `{name: "foo", version: 1.0}`, "1")
	s.serveSnap(snapPath, "1")
}

func (s *kernelSuite) TestRemodelSwitchKernelTrack(c *C) {
	st := s.o.State()
	st.Lock()
	defer st.Unlock()

	// create a new model
	newModel := s.brands.Model("can0nical", "my-model", modelDefaults, map[string]interface{}{
		"kernel":         "pc-kernel=18",
		"revision":       "1",
		"required-snaps": []interface{}{"foo"},
	})

	chg, err := devicestate.Remodel(st, newModel)
	c.Assert(err, IsNil)

	st.Unlock()
	err = s.o.Settle(settleTimeout)
	st.Lock()
	c.Assert(err, IsNil)

	// system waits for a restart because of the new kernel
	t := findKind(chg, "auto-connect")
	c.Assert(t, NotNil)
	c.Assert(t.Status(), Equals, state.DoingStatus)

	// simulate successful restart happened
	s.mockSuccessfulReboot(c, s.bloader, []snap.Type{snap.TypeKernel})

	// continue
	st.Unlock()
	err = s.o.Settle(settleTimeout)
	st.Lock()
	c.Assert(err, IsNil)

	c.Assert(chg.Status(), Equals, state.DoneStatus, Commentf("upgrade-snap change failed with: %v", chg.Err()))

	// ensure tasks were run in the right order
	tasks := chg.Tasks()
	sort.Sort(byReadyTime(tasks))

	// first all downloads/checks in sequential order
	var i int
	i += validateDownloadCheckTasks(c, tasks[i:], "pc-kernel", "2", "18")
	i += validateDownloadCheckTasks(c, tasks[i:], "foo", "1", "stable")

	// then all installs in sequential order
	i += validateRefreshTasks(c, tasks[i:], "pc-kernel", "2", isKernel)
	i += validateInstallTasks(c, tasks[i:], "foo", "1", 0)

	// ensure that we only have the tasks we checked (plus the one
	// extra "set-model" task)
	c.Assert(tasks, HasLen, i+1)
}

func (ms *kernelSuite) TestRemodelSwitchToDifferentKernel(c *C) {
	st := ms.o.State()
	st.Lock()
	defer st.Unlock()

	// create a new model
	newModel := ms.brands.Model("can0nical", "my-model", modelDefaults, map[string]interface{}{
		"kernel":         "brand-kernel",
		"revision":       "1",
		"required-snaps": []interface{}{"foo"},
	})

	chg, err := devicestate.Remodel(st, newModel)
	c.Assert(err, IsNil)

	st.Unlock()
	err = ms.o.Settle(settleTimeout)
	st.Lock()
	c.Assert(err, IsNil)
	c.Assert(chg.Err(), IsNil)

	// system waits for a restart because of the new kernel
	t := findKind(chg, "auto-connect")
	c.Assert(t, NotNil)
	c.Assert(t.Status(), Equals, state.DoingStatus)

	// check that the system tries to boot the new brand kernel
	c.Assert(ms.bloader.BootVars, DeepEquals, map[string]string{
		"snap_core":       "core_1.snap",
		"snap_kernel":     "pc-kernel_1.snap",
		"snap_try_kernel": "brand-kernel_2.snap",
		"snap_mode":       boot.TryStatus,
		"snap_try_core":   "",
	})
	// simulate successful system-restart bootenv updates (those
	// vars will be cleared by snapd on a restart)
	ms.mockSuccessfulReboot(c, ms.bloader, []snap.Type{snap.TypeKernel})
	// bootvars are as expected
	c.Assert(ms.bloader.BootVars, DeepEquals, map[string]string{
		"snap_core":       "core_1.snap",
		"snap_kernel":     "brand-kernel_2.snap",
		"snap_try_core":   "",
		"snap_try_kernel": "",
		"snap_mode":       boot.DefaultStatus,
	})

	// continue
	st.Unlock()
	err = ms.o.Settle(settleTimeout)
	st.Lock()
	c.Assert(err, IsNil)

	c.Assert(chg.Status(), Equals, state.DoneStatus, Commentf("upgrade-snap change failed with: %v", chg.Err()))

	// bootvars are as expected (i.e. nothing has changed since this
	// test simulated that we booted successfully)
	c.Assert(ms.bloader.BootVars, DeepEquals, map[string]string{
		"snap_core":       "core_1.snap",
		"snap_kernel":     "brand-kernel_2.snap",
		"snap_try_kernel": "",
		"snap_try_core":   "",
		"snap_mode":       boot.DefaultStatus,
	})

	// ensure tasks were run in the right order
	tasks := chg.Tasks()
	sort.Sort(byReadyTime(tasks))

	// first all downloads/checks in sequential order
	var i int
	i += validateDownloadCheckTasks(c, tasks[i:], "brand-kernel", "2", "stable")
	i += validateDownloadCheckTasks(c, tasks[i:], "foo", "1", "stable")

	// then all installs in sequential order
	i += validateInstallTasks(c, tasks[i:], "brand-kernel", "2", isKernel)
	i += validateInstallTasks(c, tasks[i:], "foo", "1", 0)

	// ensure that we only have the tasks we checked (plus the one
	// extra "set-model" task)
	c.Assert(tasks, HasLen, i+1)

	// ensure we did not try device registration
	for _, t := range st.Tasks() {
		if t.Kind() == "request-serial" {
			c.Fatalf("test should not create a request-serial task but did")
		}
	}
}

func (ms *kernelSuite) TestRemodelSwitchToDifferentKernelUndo(c *C) {
	st := ms.o.State()
	st.Lock()
	defer st.Unlock()

	// create a new model
	newModel := ms.brands.Model("can0nical", "my-model", modelDefaults, map[string]interface{}{
		"kernel":         "brand-kernel",
		"revision":       "1",
		"required-snaps": []interface{}{"foo"},
	})

	devicestate.InjectSetModelError(fmt.Errorf("boom"))
	defer devicestate.InjectSetModelError(nil)

	chg, err := devicestate.Remodel(st, newModel)
	c.Assert(err, IsNil)

	st.Unlock()
	err = ms.o.Settle(settleTimeout)
	st.Lock()
	c.Assert(err, IsNil)
	c.Assert(chg.Err(), IsNil)

	// system waits for a restart because of the new kernel
	t := findKind(chg, "auto-connect")
	c.Assert(t, NotNil)
	c.Assert(t.Status(), Equals, state.DoingStatus)

	// simulate successful restart happened
	ms.mockSuccessfulReboot(c, ms.bloader, []snap.Type{snap.TypeKernel})

	// continue
	st.Unlock()
	err = ms.o.Settle(settleTimeout)
	st.Lock()
	c.Assert(err, IsNil)

	// the change was not successful
	c.Assert(chg.Status(), Equals, state.ErrorStatus)

	// and we are in restarting state
	restarting, restartType := st.Restarting()
	c.Check(restarting, Equals, true)
	c.Check(restartType, Equals, state.RestartSystem)

	// and the undo gave us our old kernel back
	c.Assert(ms.bloader.BootVars, DeepEquals, map[string]string{
		"snap_core":       "core_1.snap",
		"snap_try_core":   "",
		"snap_try_kernel": "pc-kernel_1.snap",
		"snap_kernel":     "brand-kernel_2.snap",
		"snap_mode":       boot.TryStatus,
	})
}

func (ms *kernelSuite) TestRemodelSwitchToDifferentKernelUndoOnRollback(c *C) {
	st := ms.o.State()
	st.Lock()
	defer st.Unlock()

	// create a new model
	newModel := ms.brands.Model("can0nical", "my-model", modelDefaults, map[string]interface{}{
		"kernel":         "brand-kernel",
		"revision":       "1",
		"required-snaps": []interface{}{"foo"},
	})

	devicestate.InjectSetModelError(fmt.Errorf("boom"))
	defer devicestate.InjectSetModelError(nil)

	chg, err := devicestate.Remodel(st, newModel)
	c.Assert(err, IsNil)

	st.Unlock()
	err = ms.o.Settle(settleTimeout)
	st.Lock()
	c.Assert(err, IsNil)
	c.Assert(chg.Err(), IsNil)

	// system waits for a restart because of the new kernel
	t := findKind(chg, "auto-connect")
	c.Assert(t, NotNil)
	c.Assert(t.Status(), Equals, state.DoingStatus)

	// simulate rollback of the kernel during reboot
	ms.mockRollbackAcrossReboot(c, ms.bloader, []snap.Type{snap.TypeKernel})

	// continue
	st.Unlock()
	err = ms.o.Settle(settleTimeout)
	st.Lock()
	c.Assert(err, IsNil)

	// the change was not successful
	c.Assert(chg.Status(), Equals, state.ErrorStatus)

	// and we are *not* in restarting state
	restarting, _ := st.Restarting()
	c.Check(restarting, Equals, false)

	// and the undo gave us our old kernel back
	c.Assert(ms.bloader.BootVars, DeepEquals, map[string]string{
		"snap_core":       "core_1.snap",
		"snap_try_core":   "",
		"snap_kernel":     "pc-kernel_1.snap",
		"snap_try_kernel": "",
		"snap_mode":       boot.DefaultStatus,
	})
}

func (s *mgrsSuite) TestRemodelStoreSwitch(c *C) {
	s.prereqSnapAssertions(c, map[string]interface{}{
		"snap-name": "foo",
	})
	snapPath, _ := s.makeStoreTestSnap(c, fmt.Sprintf("{name: %s, version: 1.0}", "foo"), "1")
	s.serveSnap(snapPath, "1")

	// track the creation of new DeviceAndAutContext (for new Store)
	newDAC := false

	mockServer := s.mockStore(c)
	defer mockServer.Close()

	st := s.o.State()
	st.Lock()
	defer st.Unlock()

	s.checkDeviceAndAuthContext = func(dac store.DeviceAndAuthContext) {
		// the DeviceAndAuthContext assumes state is unlocked
		st.Unlock()
		defer st.Lock()
		c.Check(dac, NotNil)
		stoID, err := dac.StoreID("")
		c.Assert(err, IsNil)
		c.Check(stoID, Equals, "switched-store")
		newDAC = true
	}

	// create/set custom model assertion
	assertstatetest.AddMany(st, s.brands.AccountsAndKeys("my-brand")...)

	model := s.brands.Model("my-brand", "my-model", modelDefaults)

	// setup model assertion
	err := assertstate.Add(st, model)
	c.Assert(err, IsNil)

	// have a serial as well
	kpMgr, err := asserts.OpenFSKeypairManager(dirs.SnapDeviceDir)
	c.Assert(err, IsNil)
	err = kpMgr.Put(deviceKey)
	c.Assert(err, IsNil)

	encDevKey, err := asserts.EncodePublicKey(deviceKey.PublicKey())
	c.Assert(err, IsNil)
	serial, err := s.brands.Signing("my-brand").Sign(asserts.SerialType, map[string]interface{}{
		"authority-id":        "my-brand",
		"brand-id":            "my-brand",
		"model":               "my-model",
		"serial":              "store-switch-serial",
		"device-key":          string(encDevKey),
		"device-key-sha3-384": deviceKey.PublicKey().ID(),
		"timestamp":           time.Now().Format(time.RFC3339),
	}, nil, "")
	c.Assert(err, IsNil)
	err = assertstate.Add(st, serial)
	c.Assert(err, IsNil)

	devicestatetest.SetDevice(st, &auth.DeviceState{
		Brand:  "my-brand",
		Model:  "my-model",
		KeyID:  deviceKey.PublicKey().ID(),
		Serial: "store-switch-serial",
	})

	// create a new model
	newModel := s.brands.Model("my-brand", "my-model", modelDefaults, map[string]interface{}{
		"store":          "switched-store",
		"required-snaps": []interface{}{"foo"},
		"revision":       "1",
	})

	s.expectedSerial = "store-switch-serial"
	s.expectedStore = "switched-store"
	s.sessionMacaroon = "switched-store-session"

	chg, err := devicestate.Remodel(st, newModel)
	c.Assert(err, IsNil)

	st.Unlock()
	err = s.o.Settle(settleTimeout)
	st.Lock()
	c.Assert(err, IsNil)

	c.Assert(chg.Status(), Equals, state.DoneStatus, Commentf("upgrade-snap change failed with: %v", chg.Err()))

	// the new required-snap "foo" is installed
	var snapst snapstate.SnapState
	err = snapstate.Get(st, "foo", &snapst)
	c.Assert(err, IsNil)

	// and marked required
	c.Check(snapst.Required, Equals, true)

	// a new store was made
	c.Check(newDAC, Equals, true)

	// we have a session with the new store
	device, err := devicestatetest.Device(st)
	c.Assert(err, IsNil)
	c.Check(device.Serial, Equals, "store-switch-serial")
	c.Check(device.SessionMacaroon, Equals, "switched-store-session")
}

func (s *mgrsSuite) TestRemodelSwitchGadgetTrack(c *C) {
	bloader := bootloadertest.Mock("mock", c.MkDir())
	bootloader.Force(bloader)
	defer bootloader.Force(nil)

	restore := release.MockOnClassic(false)
	defer restore()

	mockServer := s.mockStore(c)
	defer mockServer.Close()

	st := s.o.State()
	st.Lock()
	defer st.Unlock()

	si := &snap.SideInfo{RealName: "pc", SnapID: fakeSnapID("pc"), Revision: snap.R(1)}
	snapstate.Set(st, "pc", &snapstate.SnapState{
		Active:   true,
		Sequence: []*snap.SideInfo{si},
		Current:  snap.R(1),
		SnapType: "gadget",
	})
	gadgetSnapYaml := "name: pc\nversion: 2.0\ntype: gadget"
	gadgetYaml := `
volumes:
    volume-id:
        bootloader: grub
`
	snaptest.MockSnapWithFiles(c, gadgetSnapYaml, si, [][]string{
		{"meta/gadget.yaml", gadgetYaml},
	})
	snapPath, _ := s.makeStoreTestSnapWithFiles(c, gadgetSnapYaml, "2", [][]string{
		{"meta/gadget.yaml", gadgetYaml},
	})
	s.serveSnap(snapPath, "2")

	// create/set custom model assertion
	model := s.brands.Model("can0nical", "my-model", modelDefaults)

	// setup model assertion
	devicestatetest.SetDevice(st, &auth.DeviceState{
		Brand:  "can0nical",
		Model:  "my-model",
		Serial: "serialserialserial",
	})
	err := assertstate.Add(st, model)
	c.Assert(err, IsNil)

	// create a new model
	newModel := s.brands.Model("can0nical", "my-model", modelDefaults, map[string]interface{}{
		"gadget":   "pc=18",
		"revision": "1",
	})

	chg, err := devicestate.Remodel(st, newModel)
	c.Assert(err, IsNil)

	st.Unlock()
	err = s.o.Settle(settleTimeout)
	st.Lock()
	c.Assert(err, IsNil)
	c.Assert(chg.Err(), IsNil)

	// ensure tasks were run in the right order
	tasks := chg.Tasks()
	sort.Sort(byReadyTime(tasks))

	// first all downloads/checks in sequential order
	var i int
	i += validateDownloadCheckTasks(c, tasks[i:], "pc", "2", "18")

	// then all installs in sequential order
	i += validateRefreshTasks(c, tasks[i:], "pc", "2", isGadget)

	// ensure that we only have the tasks we checked (plus the one
	// extra "set-model" task)
	c.Assert(tasks, HasLen, i+1)
}

type mockUpdater struct{}

func (m *mockUpdater) Backup() error { return nil }

func (m *mockUpdater) Rollback() error { return nil }

func (m *mockUpdater) Update() error { return nil }

func (s *mgrsSuite) TestRemodelSwitchToDifferentGadget(c *C) {
	bloader := bootloadertest.Mock("mock", c.MkDir())
	bootloader.Force(bloader)
	defer bootloader.Force(nil)
	restore := release.MockOnClassic(false)
	defer restore()

	mockServer := s.mockStore(c)
	defer mockServer.Close()

	st := s.o.State()
	st.Lock()
	defer st.Unlock()

	si := &snap.SideInfo{RealName: "core18", SnapID: fakeSnapID("core18"), Revision: snap.R(1)}
	snapstate.Set(st, "core18", &snapstate.SnapState{
		Active:   true,
		Sequence: []*snap.SideInfo{si},
		Current:  snap.R(1),
		SnapType: "base",
	})
	si2 := &snap.SideInfo{RealName: "pc", SnapID: fakeSnapID("pc"), Revision: snap.R(1)}
	gadgetSnapYaml := "name: pc\nversion: 1.0\ntype: gadget"
	snapstate.Set(st, "pc", &snapstate.SnapState{
		Active:   true,
		Sequence: []*snap.SideInfo{si2},
		Current:  snap.R(1),
		SnapType: "gadget",
	})
	gadgetYaml := `
volumes:
    volume-id:
        bootloader: grub
        structure:
          - name: foo
            type: bare
            size: 1M
            content:
              - image: foo.img
`
	snaptest.MockSnapWithFiles(c, gadgetSnapYaml, si2, [][]string{
		{"meta/gadget.yaml", gadgetYaml},
		{"foo.img", "foo"},
	})

	// add new gadget "other-pc" snap to fake store
	const otherPcYaml = `name: other-pc
type: gadget
version: 2`
	s.prereqSnapAssertions(c, map[string]interface{}{
		"snap-name":    "other-pc",
		"publisher-id": "can0nical",
	})
	otherGadgetYaml := `
volumes:
    volume-id:
        bootloader: grub
        structure:
          - name: foo
            type: bare
            size: 1M
            content:
              - image: new-foo.img
`
	snapPath, _ := s.makeStoreTestSnapWithFiles(c, otherPcYaml, "2", [][]string{
		// use a compatible gadget YAML
		{"meta/gadget.yaml", otherGadgetYaml},
		{"new-foo.img", "new foo"},
	})
	s.serveSnap(snapPath, "2")

	updaterForStructureCalls := 0
	restore = gadget.MockUpdaterForStructure(func(ps *gadget.LaidOutStructure, rootDir, rollbackDir string, observer gadget.ContentUpdateObserver) (gadget.Updater, error) {
		updaterForStructureCalls++
		c.Assert(ps.Name, Equals, "foo")
		return &mockUpdater{}, nil
	})
	defer restore()

	// create/set custom model assertion
	model := s.brands.Model("can0nical", "my-model", modelDefaults, map[string]interface{}{
		"gadget": "pc",
	})

	// setup model assertion
	devicestatetest.SetDevice(st, &auth.DeviceState{
		Brand:  "can0nical",
		Model:  "my-model",
		Serial: "serialserialserial",
	})
	err := assertstate.Add(st, model)
	c.Assert(err, IsNil)

	// create a new model
	newModel := s.brands.Model("can0nical", "my-model", modelDefaults, map[string]interface{}{
		"gadget":   "other-pc=18",
		"revision": "1",
	})

	chg, err := devicestate.Remodel(st, newModel)
	c.Assert(err, IsNil)

	st.Unlock()
	err = s.o.Settle(settleTimeout)
	st.Lock()
	c.Assert(err, IsNil)
	c.Assert(chg.Err(), IsNil)

	// gadget updater was set up
	c.Check(updaterForStructureCalls, Equals, 1)

	// gadget update requests a restart
	restarting, _ := st.Restarting()
	c.Check(restarting, Equals, true)

	// simulate successful restart happened
	state.MockRestarting(st, state.RestartUnset)

	st.Unlock()
	err = s.o.Settle(settleTimeout)
	st.Lock()
	c.Assert(err, IsNil)

	// ensure tasks were run in the right order
	tasks := chg.Tasks()
	sort.Sort(byReadyTime(tasks))

	// first all downloads/checks
	var i int
	i += validateDownloadCheckTasks(c, tasks[i:], "other-pc", "2", "18")

	// then all installs
	i += validateInstallTasks(c, tasks[i:], "other-pc", "2", isGadget)

	// ensure that we only have the tasks we checked (plus the one
	// extra "set-model" task)
	c.Assert(tasks, HasLen, i+1)
}

func (s *mgrsSuite) TestRemodelSwitchToIncompatibleGadget(c *C) {
	bloader := bootloadertest.Mock("mock", c.MkDir())
	bootloader.Force(bloader)
	defer bootloader.Force(nil)
	restore := release.MockOnClassic(false)
	defer restore()

	mockServer := s.mockStore(c)
	defer mockServer.Close()

	st := s.o.State()
	st.Lock()
	defer st.Unlock()

	si := &snap.SideInfo{RealName: "core18", SnapID: fakeSnapID("core18"), Revision: snap.R(1)}
	snapstate.Set(st, "core18", &snapstate.SnapState{
		Active:   true,
		Sequence: []*snap.SideInfo{si},
		Current:  snap.R(1),
		SnapType: "base",
	})
	si2 := &snap.SideInfo{RealName: "pc", SnapID: fakeSnapID("pc"), Revision: snap.R(1)}
	gadgetSnapYaml := "name: pc\nversion: 1.0\ntype: gadget"
	snapstate.Set(st, "pc", &snapstate.SnapState{
		Active:   true,
		Sequence: []*snap.SideInfo{si2},
		Current:  snap.R(1),
		SnapType: "gadget",
	})
	gadgetYaml := `
volumes:
    volume-id:
        bootloader: grub
        structure:
          - name: foo
            type: 00000000-0000-0000-0000-0000deadcafe
            size: 10M
`
	snaptest.MockSnapWithFiles(c, gadgetSnapYaml, si2, [][]string{
		{"meta/gadget.yaml", gadgetYaml},
	})

	// add new gadget "other-pc" snap to fake store
	const otherPcYaml = `name: other-pc
type: gadget
version: 2`
	// new gadget layout is incompatible, a structure that exited before has
	// a different size now
	otherGadgetYaml := `
volumes:
    volume-id:
        bootloader: grub
        structure:
          - name: foo
            type: 00000000-0000-0000-0000-0000deadcafe
            size: 20M
`
	s.prereqSnapAssertions(c, map[string]interface{}{
		"snap-name":    "other-pc",
		"publisher-id": "can0nical",
	})
	snapPath, _ := s.makeStoreTestSnapWithFiles(c, otherPcYaml, "2", [][]string{
		{"meta/gadget.yaml", otherGadgetYaml},
	})
	s.serveSnap(snapPath, "2")

	// create/set custom model assertion
	model := s.brands.Model("can0nical", "my-model", modelDefaults, map[string]interface{}{
		"gadget": "pc",
	})

	// setup model assertion
	devicestatetest.SetDevice(st, &auth.DeviceState{
		Brand:  "can0nical",
		Model:  "my-model",
		Serial: "serialserialserial",
	})
	err := assertstate.Add(st, model)
	c.Assert(err, IsNil)

	// create a new model
	newModel := s.brands.Model("can0nical", "my-model", modelDefaults, map[string]interface{}{
		"gadget":   "other-pc=18",
		"revision": "1",
	})

	chg, err := devicestate.Remodel(st, newModel)
	c.Assert(err, IsNil)

	st.Unlock()
	err = s.o.Settle(settleTimeout)
	st.Lock()
	c.Assert(err, IsNil)
	c.Assert(chg.Err(), ErrorMatches, `cannot perform the following tasks:\n.*cannot remodel to an incompatible gadget: .*cannot change structure size.*`)
}

func (s *mgrsSuite) TestHappyDeviceRegistrationWithPrepareDeviceHook(c *C) {
	// just to 404 locally eager account-key requests
	mockStoreServer := s.mockStore(c)
	defer mockStoreServer.Close()

	model := s.brands.Model("my-brand", "my-model", modelDefaults, map[string]interface{}{
		"gadget": "gadget",
	})

	// reset as seeded but not registered
	// shortcut: have already device key
	kpMgr, err := asserts.OpenFSKeypairManager(dirs.SnapDeviceDir)
	c.Assert(err, IsNil)
	err = kpMgr.Put(deviceKey)
	c.Assert(err, IsNil)

	st := s.o.State()
	st.Lock()
	defer st.Unlock()

	assertstatetest.AddMany(st, s.brands.AccountsAndKeys("my-brand")...)
	devicestatetest.SetDevice(st, &auth.DeviceState{
		Brand: "my-brand",
		Model: "my-model",
		KeyID: deviceKey.PublicKey().ID(),
	})
	err = assertstate.Add(st, model)
	c.Assert(err, IsNil)

	signSerial := func(c *C, bhv *devicestatetest.DeviceServiceBehavior, headers map[string]interface{}, body []byte) (serial asserts.Assertion, ancillary []asserts.Assertion, err error) {
		brandID := headers["brand-id"].(string)
		model := headers["model"].(string)
		c.Check(brandID, Equals, "my-brand")
		c.Check(model, Equals, "my-model")
		headers["authority-id"] = brandID
		a, err := s.brands.Signing("my-brand").Sign(asserts.SerialType, headers, body, "")
		return a, nil, err
	}

	bhv := &devicestatetest.DeviceServiceBehavior{
		ReqID:            "REQID-1",
		RequestIDURLPath: "/svc/request-id",
		SerialURLPath:    "/svc/serial",
		SignSerial:       signSerial,
	}

	mockServer := devicestatetest.MockDeviceService(c, bhv)
	defer mockServer.Close()

	pDBhv := &devicestatetest.PrepareDeviceBehavior{
		DeviceSvcURL: mockServer.URL + "/svc/",
		Headers: map[string]string{
			"x-extra-header": "extra",
		},
		RegBody: map[string]string{
			"mac": "00:00:00:00:ff:00",
		},
		ProposedSerial: "12000",
	}

	r := devicestatetest.MockGadget(c, st, "gadget", snap.R(2), pDBhv)
	defer r()

	// run the whole device registration process
	st.Unlock()
	err = s.o.Settle(settleTimeout)
	st.Lock()
	c.Assert(err, IsNil)

	var becomeOperational *state.Change
	for _, chg := range st.Changes() {
		if chg.Kind() == "become-operational" {
			becomeOperational = chg
			break
		}
	}
	c.Assert(becomeOperational, NotNil)

	c.Check(becomeOperational.Status().Ready(), Equals, true)
	c.Check(becomeOperational.Err(), IsNil)

	device, err := devicestatetest.Device(st)
	c.Assert(err, IsNil)
	c.Check(device.Brand, Equals, "my-brand")
	c.Check(device.Model, Equals, "my-model")
	c.Check(device.Serial, Equals, "12000")

	a, err := assertstate.DB(st).Find(asserts.SerialType, map[string]string{
		"brand-id": "my-brand",
		"model":    "my-model",
		"serial":   "12000",
	})
	c.Assert(err, IsNil)
	serial := a.(*asserts.Serial)

	var details map[string]interface{}
	err = yaml.Unmarshal(serial.Body(), &details)
	c.Assert(err, IsNil)

	c.Check(details, DeepEquals, map[string]interface{}{
		"mac": "00:00:00:00:ff:00",
	})

	c.Check(serial.DeviceKey().ID(), Equals, device.KeyID)
}

func (s *mgrsSuite) TestRemodelReregistration(c *C) {
	s.prereqSnapAssertions(c, map[string]interface{}{
		"snap-name": "foo",
	})
	snapPath, _ := s.makeStoreTestSnap(c, fmt.Sprintf("{name: %s, version: 1.0}", "foo"), "1")
	s.serveSnap(snapPath, "1")

	// track the creation of new DeviceAndAutContext (for new Store)
	newDAC := false

	mockServer := s.mockStore(c)
	defer mockServer.Close()

	st := s.o.State()
	st.Lock()
	defer st.Unlock()

	s.checkDeviceAndAuthContext = func(dac store.DeviceAndAuthContext) {
		// the DeviceAndAuthContext assumes state is unlocked
		st.Unlock()
		defer st.Lock()
		c.Check(dac, NotNil)
		stoID, err := dac.StoreID("")
		c.Assert(err, IsNil)
		c.Check(stoID, Equals, "my-brand-substore")
		newDAC = true
	}

	model := s.brands.Model("my-brand", "my-model", modelDefaults, map[string]interface{}{
		"gadget": "gadget",
	})

	// setup initial device identity
	kpMgr, err := asserts.OpenFSKeypairManager(dirs.SnapDeviceDir)
	c.Assert(err, IsNil)
	err = kpMgr.Put(deviceKey)
	c.Assert(err, IsNil)

	assertstatetest.AddMany(st, s.brands.AccountsAndKeys("my-brand")...)
	devicestatetest.SetDevice(st, &auth.DeviceState{
		Brand:  "my-brand",
		Model:  "my-model",
		KeyID:  deviceKey.PublicKey().ID(),
		Serial: "orig-serial",
	})
	err = assertstate.Add(st, model)
	c.Assert(err, IsNil)

	encDevKey, err := asserts.EncodePublicKey(deviceKey.PublicKey())
	c.Assert(err, IsNil)
	serialHeaders := map[string]interface{}{
		"brand-id":            "my-brand",
		"model":               "my-model",
		"serial":              "orig-serial",
		"device-key":          string(encDevKey),
		"device-key-sha3-384": deviceKey.PublicKey().ID(),
		"timestamp":           time.Now().Format(time.RFC3339),
	}
	serialA, err := s.brands.Signing("my-brand").Sign(asserts.SerialType, serialHeaders, nil, "")
	c.Assert(err, IsNil)
	serial := serialA.(*asserts.Serial)
	err = assertstate.Add(st, serial)
	c.Assert(err, IsNil)

	signSerial := func(c *C, bhv *devicestatetest.DeviceServiceBehavior, headers map[string]interface{}, body []byte) (serial asserts.Assertion, ancillary []asserts.Assertion, err error) {
		brandID := headers["brand-id"].(string)
		model := headers["model"].(string)
		c.Check(brandID, Equals, "my-brand")
		c.Check(model, Equals, "other-model")
		headers["authority-id"] = brandID
		a, err := s.brands.Signing("my-brand").Sign(asserts.SerialType, headers, body, "")
		return a, nil, err
	}

	bhv := &devicestatetest.DeviceServiceBehavior{
		ReqID:            "REQID-1",
		RequestIDURLPath: "/svc/request-id",
		SerialURLPath:    "/svc/serial",
		SignSerial:       signSerial,
	}

	mockDeviceService := devicestatetest.MockDeviceService(c, bhv)
	defer mockDeviceService.Close()

	r := devicestatetest.MockGadget(c, st, "gadget", snap.R(2), nil)
	defer r()

	// set registration config on gadget
	tr := config.NewTransaction(st)
	c.Assert(tr.Set("gadget", "device-service.url", mockDeviceService.URL+"/svc/"), IsNil)
	c.Assert(tr.Set("gadget", "registration.proposed-serial", "orig-serial"), IsNil)
	tr.Commit()

	// run the remodel
	// create a new model
	newModel := s.brands.Model("my-brand", "other-model", modelDefaults, map[string]interface{}{
		"store":          "my-brand-substore",
		"gadget":         "gadget",
		"required-snaps": []interface{}{"foo"},
	})

	s.expectedSerial = "orig-serial"
	s.expectedStore = "my-brand-substore"
	s.sessionMacaroon = "other-store-session"

	chg, err := devicestate.Remodel(st, newModel)
	c.Assert(err, IsNil)

	st.Unlock()
	err = s.o.Settle(settleTimeout)
	st.Lock()
	c.Assert(err, IsNil)

	c.Assert(chg.Status(), Equals, state.DoneStatus, Commentf("upgrade-snap change failed with: %v", chg.Err()))

	device, err := devicestatetest.Device(st)
	c.Assert(err, IsNil)
	c.Check(device.Brand, Equals, "my-brand")
	c.Check(device.Model, Equals, "other-model")
	c.Check(device.Serial, Equals, "orig-serial")

	a, err := assertstate.DB(st).Find(asserts.SerialType, map[string]string{
		"brand-id": "my-brand",
		"model":    "other-model",
		"serial":   "orig-serial",
	})
	c.Assert(err, IsNil)
	serial = a.(*asserts.Serial)

	c.Check(serial.Body(), HasLen, 0)
	c.Check(serial.DeviceKey().ID(), Equals, device.KeyID)

	// the new required-snap "foo" is installed
	var snapst snapstate.SnapState
	err = snapstate.Get(st, "foo", &snapst)
	c.Assert(err, IsNil)

	// and marked required
	c.Check(snapst.Required, Equals, true)

	// a new store was made
	c.Check(newDAC, Equals, true)

	// we have a session with the new store
	c.Check(device.SessionMacaroon, Equals, "other-store-session")
}

func (s *mgrsSuite) TestCheckRefreshFailureWithConcurrentRemoveOfConnectedSnap(c *C) {
	hookMgr := s.o.HookManager()
	c.Assert(hookMgr, NotNil)

	// force configure hook failure for some-snap.
	hookMgr.RegisterHijack("configure", "some-snap", func(ctx *hookstate.Context) error {
		return fmt.Errorf("failing configure hook")
	})

	snapPath, _ := s.makeStoreTestSnap(c, someSnapYaml, "40")
	s.serveSnap(snapPath, "40")
	snapPath, _ = s.makeStoreTestSnap(c, otherSnapYaml, "50")
	s.serveSnap(snapPath, "50")

	mockServer := s.mockStore(c)
	defer mockServer.Close()

	st := s.o.State()
	st.Lock()
	defer st.Unlock()

	st.Set("conns", map[string]interface{}{
		"other-snap:media-hub some-snap:media-hub": map[string]interface{}{"interface": "media-hub", "auto": false},
	})

	si := &snap.SideInfo{RealName: "some-snap", SnapID: fakeSnapID("some-snap"), Revision: snap.R(1)}
	snapInfo := snaptest.MockSnap(c, someSnapYaml, si)

	oi := &snap.SideInfo{RealName: "other-snap", SnapID: fakeSnapID("other-snap"), Revision: snap.R(1)}
	otherInfo := snaptest.MockSnap(c, otherSnapYaml, oi)

	snapstate.Set(st, "some-snap", &snapstate.SnapState{
		Active:   true,
		Sequence: []*snap.SideInfo{si},
		Current:  snap.R(1),
		SnapType: "app",
	})
	snapstate.Set(st, "other-snap", &snapstate.SnapState{
		Active:   true,
		Sequence: []*snap.SideInfo{oi},
		Current:  snap.R(1),
		SnapType: "app",
	})

	// add snaps to the repo and connect them
	repo := s.o.InterfaceManager().Repository()
	c.Assert(repo.AddSnap(snapInfo), IsNil)
	c.Assert(repo.AddSnap(otherInfo), IsNil)
	_, err := repo.Connect(&interfaces.ConnRef{
		PlugRef: interfaces.PlugRef{Snap: "other-snap", Name: "media-hub"},
		SlotRef: interfaces.SlotRef{Snap: "some-snap", Name: "media-hub"},
	}, nil, nil, nil, nil, nil)
	c.Assert(err, IsNil)

	// refresh all
	c.Assert(assertstate.RefreshSnapDeclarations(st, 0), IsNil)

	ts, err := snapstate.Update(st, "some-snap", nil, 0, snapstate.Flags{})
	c.Assert(err, IsNil)
	chg := st.NewChange("refresh", "...")
	chg.AddAll(ts)

	// remove other-snap
	ts2, err := snapstate.Remove(st, "other-snap", snap.R(0), &snapstate.RemoveFlags{Purge: true})
	c.Assert(err, IsNil)
	chg2 := st.NewChange("remove-snap", "...")
	chg2.AddAll(ts2)

	st.Unlock()
	err = s.o.Settle(settleTimeout)
	st.Lock()

	c.Check(err, IsNil)

	// the refresh change has failed due to configure hook error
	c.Check(chg.Err(), ErrorMatches, `cannot perform the following tasks:\n.*failing configure hook.*`)
	c.Check(chg.Status(), Equals, state.ErrorStatus)

	// download-snap is one of the first tasks in the refresh change, check that it was undone
	var downloadSnapStatus state.Status
	for _, t := range chg.Tasks() {
		if t.Kind() == "download-snap" {
			downloadSnapStatus = t.Status()
			break
		}
	}
	c.Check(downloadSnapStatus, Equals, state.UndoneStatus)

	// the remove change succeeded
	c.Check(chg2.Err(), IsNil)
	c.Check(chg2.Status(), Equals, state.DoneStatus)
}

func (s *mgrsSuite) TestInstallKernelSnapRollbackUpdatesBootloaderEnv(c *C) {
	bloader := boottest.MockUC16Bootenv(bootloadertest.Mock("mock", c.MkDir()))
	bootloader.Force(bloader)
	defer bootloader.Force(nil)

	restore := release.MockOnClassic(false)
	defer restore()

	model := s.brands.Model("my-brand", "my-model", modelDefaults)

	const packageKernel = `
name: pc-kernel
version: 4.0-1
type: kernel`

	files := [][]string{
		{"kernel.img", "I'm a kernel"},
		{"initrd.img", "...and I'm an initrd"},
		{"meta/kernel.yaml", "version: 4.2"},
	}
	snapPath := snaptest.MakeTestSnapWithFiles(c, packageKernel, files)

	st := s.o.State()
	st.Lock()
	defer st.Unlock()

	// pretend we have core18/pc-kernel
	bloader.BootVars = map[string]string{
		"snap_core":   "core18_2.snap",
		"snap_kernel": "pc-kernel_123.snap",
		"snap_mode":   boot.DefaultStatus,
	}
	si1 := &snap.SideInfo{RealName: "pc-kernel", Revision: snap.R(123)}
	snapstate.Set(st, "pc-kernel", &snapstate.SnapState{
		SnapType: "kernel",
		Active:   true,
		Sequence: []*snap.SideInfo{si1},
		Current:  si1.Revision,
	})
	snaptest.MockSnapWithFiles(c, packageKernel, si1, [][]string{
		{"meta/kernel.yaml", ""},
	})
	si2 := &snap.SideInfo{RealName: "core18", Revision: snap.R(2)}
	snapstate.Set(st, "core18", &snapstate.SnapState{
		SnapType: "base",
		Active:   true,
		Sequence: []*snap.SideInfo{si2},
		Current:  si2.Revision,
	})

	// setup model assertion
	assertstatetest.AddMany(st, s.brands.AccountsAndKeys("my-brand")...)
	devicestatetest.SetDevice(st, &auth.DeviceState{
		Brand:  "my-brand",
		Model:  "my-model",
		Serial: "serialserialserial",
	})
	err := assertstate.Add(st, model)
	c.Assert(err, IsNil)

	ts, _, err := snapstate.InstallPath(st, &snap.SideInfo{RealName: "pc-kernel"}, snapPath, "", "", snapstate.Flags{})
	c.Assert(err, IsNil)

	chg := st.NewChange("install-snap", "...")
	chg.AddAll(ts)

	// run, this will trigger a wait for the restart
	st.Unlock()
	err = s.o.Settle(settleTimeout)
	st.Lock()
	c.Assert(err, IsNil)

	c.Assert(bloader.BootVars, DeepEquals, map[string]string{
		"snap_core":       "core18_2.snap",
		"snap_try_core":   "",
		"snap_kernel":     "pc-kernel_123.snap",
		"snap_try_kernel": "pc-kernel_x1.snap",
		"snap_mode":       boot.TryStatus,
	})

	// we are in restarting state and the change is not done yet
	restarting, _ := st.Restarting()
	c.Check(restarting, Equals, true)
	c.Check(chg.Status(), Equals, state.DoingStatus)
	s.mockRollbackAcrossReboot(c, bloader, []snap.Type{snap.TypeKernel})

	// the kernel revision got rolled back
	var snapst snapstate.SnapState
	snapstate.Get(st, "pc-kernel", &snapst)
	info, err := snapst.CurrentInfo()
	c.Assert(err, IsNil)
	c.Assert(info.Revision, Equals, snap.R(123))

	st.Unlock()
	err = s.o.Settle(settleTimeout)
	st.Lock()
	c.Assert(err, IsNil)

	c.Assert(chg.Status(), Equals, state.ErrorStatus)
	c.Assert(chg.Err(), ErrorMatches, `(?ms).*cannot finish pc-kernel installation, there was a rollback across reboot\)`)

	// and the bootvars are reset
	c.Check(bloader.BootVars, DeepEquals, map[string]string{
		"snap_core":       "core18_2.snap",
		"snap_kernel":     "pc-kernel_123.snap",
		"snap_mode":       boot.DefaultStatus,
		"snap_try_core":   "",
		"snap_try_kernel": "",
	})
}

func (s *mgrsSuite) testUC20RunUpdateManagedBootConfig(c *C, snapPath string, si *snap.SideInfo, bl bootloader.Bootloader, updated bool) {
	restore := release.MockOnClassic(false)
	defer restore()

	// pretend we booted with the right kernel
	bl.SetBootVars(map[string]string{"snap_kernel": "pc-kernel_1.snap"})

	uc20ModelDefaults := map[string]interface{}{
		"architecture": "amd64",
		"base":         "core20",
		"store":        "my-brand-store-id",
		"snaps": []interface{}{
			map[string]interface{}{
				"name":            "pc-kernel",
				"id":              snaptest.AssertedSnapID("pc-kernel"),
				"type":            "kernel",
				"default-channel": "20",
			},
			map[string]interface{}{
				"name":            "pc",
				"id":              snaptest.AssertedSnapID("pc"),
				"type":            "gadget",
				"default-channel": "20",
			}},
	}

	model := s.brands.Model("my-brand", "my-model", uc20ModelDefaults)

	// mock the modeenv file
	m := boot.Modeenv{
		Mode:           "run",
		RecoverySystem: "20191127",
		Base:           "core20_1.snap",
		CurrentKernelCommandLines: []string{
			"snapd_recovery_mode=run console=ttyS0 console=tty1 panic=-1",
		},
	}
	err := m.WriteTo("")
	c.Assert(err, IsNil)

	st := s.o.State()
	st.Lock()
	// defer st.Unlock()
	st.Set("seeded", true)

	si1 := &snap.SideInfo{RealName: "snapd", Revision: snap.R(1)}
	snapstate.Set(st, "snapd", &snapstate.SnapState{
		SnapType: "snapd",
		Active:   true,
		Sequence: []*snap.SideInfo{si1},
		Current:  si1.Revision,
	})
	snaptest.MockSnapWithFiles(c, "name: snapd\ntype: snapd\nversion: 123", si1, nil)

	si2 := &snap.SideInfo{RealName: "core20", Revision: snap.R(1)}
	snapstate.Set(st, "core20", &snapstate.SnapState{
		SnapType: "base",
		Active:   true,
		Sequence: []*snap.SideInfo{si2},
		Current:  si2.Revision,
	})
	si3 := &snap.SideInfo{RealName: "pc-kernel", Revision: snap.R(1)}
	snapstate.Set(st, "pc-kernel", &snapstate.SnapState{
		SnapType: "kernel",
		Active:   true,
		Sequence: []*snap.SideInfo{si3},
		Current:  si3.Revision,
	})
	si4 := &snap.SideInfo{RealName: "pc", Revision: snap.R(1)}
	snapstate.Set(st, "pc", &snapstate.SnapState{
		SnapType: "gadget",
		Active:   true,
		Sequence: []*snap.SideInfo{si4},
		Current:  si4.Revision,
	})
	const pcGadget = `
name: pc
type: gadget
`
	const pcGadgetYaml = `
volumes:
  pc:
    bootloader: grub
`
	snaptest.MockSnapWithFiles(c, pcGadget, si4, [][]string{
		{"meta/gadget.yaml", pcGadgetYaml},
	})

	// setup model assertion
	assertstatetest.AddMany(st, s.brands.AccountsAndKeys("my-brand")...)
	devicestatetest.SetDevice(st, &auth.DeviceState{
		Brand:  "my-brand",
		Model:  "my-model",
		Serial: "serialserialserial",
	})
	err = assertstate.Add(st, model)
	c.Assert(err, IsNil)

	ts, _, err := snapstate.InstallPath(st, si, snapPath, "", "", snapstate.Flags{})
	c.Assert(err, IsNil)

	chg := st.NewChange("install-snap", "...")
	chg.AddAll(ts)

	// run, this will trigger wait for restart with snapd snap (or be done
	// with core)
	st.Unlock()
	err = s.o.Settle(settleTimeout)
	st.Lock()
	c.Assert(err, IsNil)

	if si.RealName == "core" {
		// core on UC20 is done at this point
		c.Assert(chg.Status(), Equals, state.DoneStatus, Commentf("failed: %v", chg.Err()))
		c.Assert(chg.Err(), IsNil)
	} else {
		// boot config is updated after link-snap, so first comes the
		// daemon restart
		c.Check(chg.Status(), Equals, state.DoingStatus)
		restarting, kind := st.Restarting()
		c.Check(restarting, Equals, true)
		c.Assert(kind, Equals, state.RestartDaemon)

		// simulate successful daemon restart happened
		state.MockRestarting(st, state.RestartUnset)

		// let the change run its course
		st.Unlock()
		err = s.o.Settle(settleTimeout)
		st.Lock()
		c.Assert(err, IsNil)

		c.Check(chg.Status(), Equals, state.DoneStatus, Commentf("change failed: %v", chg.Err()))
		restarting, kind = st.Restarting()
		if updated {
			// boot config updated, thus a system restart was
			// requested
			c.Check(restarting, Equals, true)
			c.Assert(kind, Equals, state.RestartSystem)
		} else {
			c.Check(restarting, Equals, false)
		}
	}
}

func (s *mgrsSuite) TestUC20SnapdUpdatesManagedBootConfig(c *C) {
	mabloader := bootloadertest.Mock("mock", c.MkDir()).WithTrustedAssets()
	bootloader.Force(mabloader)
	defer bootloader.Force(nil)

	mabloader.Updated = true

	const snapdSnap = `
name: snapd
version: 1.0
type: snapd`
	snapPath := snaptest.MakeTestSnapWithFiles(c, snapdSnap, nil)
	si := &snap.SideInfo{RealName: "snapd"}

	const updated = true
	s.testUC20RunUpdateManagedBootConfig(c, snapPath, si, mabloader, updated)

	c.Check(mabloader.UpdateCalls, Equals, 1)
}

func (s *mgrsSuite) TestUC20SnapdUpdateManagedBootNotNeededConfig(c *C) {
	mabloader := bootloadertest.Mock("mock", c.MkDir()).WithTrustedAssets()
	bootloader.Force(mabloader)
	defer bootloader.Force(nil)

	// nothing was updated, eg. boot config editions are the same
	mabloader.Updated = false

	const snapdSnap = `
name: snapd
version: 1.0
type: snapd`
	snapPath := snaptest.MakeTestSnapWithFiles(c, snapdSnap, nil)
	si := &snap.SideInfo{RealName: "snapd"}

	const updated = false
	s.testUC20RunUpdateManagedBootConfig(c, snapPath, si, mabloader, updated)

	c.Check(mabloader.UpdateCalls, Equals, 1)
}

func (s *mgrsSuite) TestUC20CoreDoesNotUpdateManagedBootConfig(c *C) {
	mabloader := bootloadertest.Mock("mock", c.MkDir()).WithTrustedAssets()
	bootloader.Force(mabloader)
	defer bootloader.Force(nil)

	const coreSnap = `
name: core
version: 1.0
type: base`
	snapPath := snaptest.MakeTestSnapWithFiles(c, coreSnap, nil)
	si := &snap.SideInfo{RealName: "core"}

	const updated = false
	s.testUC20RunUpdateManagedBootConfig(c, snapPath, si, mabloader, updated)
	c.Check(mabloader.UpdateCalls, Equals, 0)
}

func (s *mgrsSuite) testNonUC20RunUpdateManagedBootConfig(c *C, snapPath string, si *snap.SideInfo, bl bootloader.Bootloader) {
	// non UC20 device model

	restore := release.MockOnClassic(false)
	defer restore()

	// pretend we booted with the right kernel & base
	bl.SetBootVars(map[string]string{
		"snap_core":   "core_1.snap",
		"snap_kernel": "pc-kernel_1.snap",
	})

	model := s.brands.Model("my-brand", "my-model", modelDefaults)

	st := s.o.State()
	st.Lock()
	// defer st.Unlock()
	st.Set("seeded", true)

	si1 := &snap.SideInfo{RealName: "snapd", Revision: snap.R(1)}
	snapstate.Set(st, "snapd", &snapstate.SnapState{
		SnapType: "snapd",
		Active:   true,
		Sequence: []*snap.SideInfo{si1},
		Current:  si1.Revision,
	})
	si2 := &snap.SideInfo{RealName: "core", Revision: snap.R(1)}
	snapstate.Set(st, "core", &snapstate.SnapState{
		SnapType: "base",
		Active:   true,
		Sequence: []*snap.SideInfo{si2},
		Current:  si2.Revision,
	})
	si3 := &snap.SideInfo{RealName: "pc-kernel", Revision: snap.R(1)}
	snapstate.Set(st, "pc-kernel", &snapstate.SnapState{
		SnapType: "kernel",
		Active:   true,
		Sequence: []*snap.SideInfo{si3},
		Current:  si3.Revision,
	})

	// setup model assertion
	assertstatetest.AddMany(st, s.brands.AccountsAndKeys("my-brand")...)
	devicestatetest.SetDevice(st, &auth.DeviceState{
		Brand:  "my-brand",
		Model:  "my-model",
		Serial: "serialserialserial",
	})
	err := assertstate.Add(st, model)
	c.Assert(err, IsNil)

	ts, _, err := snapstate.InstallPath(st, si, snapPath, "", "", snapstate.Flags{})
	c.Assert(err, IsNil)

	chg := st.NewChange("install-snap", "...")
	chg.AddAll(ts)

	// run, this will trigger a wait for the restart
	st.Unlock()
	err = s.o.Settle(settleTimeout)
	st.Lock()
	c.Assert(err, IsNil)

	c.Check(chg.Status(), Equals, state.DoingStatus)
	restarting, _ := st.Restarting()
	c.Check(restarting, Equals, true)

	// simulate successful restart happened
	state.MockRestarting(st, state.RestartUnset)
	if si.RealName == "core" {
		// pretend we switched to a new core
		bl.SetBootVars(map[string]string{
			"snap_core":   "core_x1.snap",
			"snap_kernel": "pc-kernel_1.snap",
		})
	}

	st.Unlock()
	err = s.o.Settle(settleTimeout)
	st.Lock()
	c.Assert(err, IsNil)

	c.Assert(chg.Status(), Equals, state.DoneStatus)
	c.Assert(chg.Err(), IsNil)
}

func (s *mgrsSuite) TestNonUC20DoesNotUpdateManagedBootConfig(c *C) {
	mabloader := bootloadertest.Mock("mock", c.MkDir()).WithTrustedAssets()
	bootloader.Force(mabloader)
	defer bootloader.Force(nil)

	const coreSnap = `
name: core
version: 1.0
type: base`
	snapPath := snaptest.MakeTestSnapWithFiles(c, coreSnap, nil)
	si := &snap.SideInfo{RealName: "core"}

	s.testNonUC20RunUpdateManagedBootConfig(c, snapPath, si, mabloader)
	c.Check(mabloader.UpdateCalls, Equals, 0)
}

func (s *mgrsSuite) TestNonUC20SnapdNoUpdateNotManagedBootConfig(c *C) {
	mabloader := bootloadertest.Mock("mock", c.MkDir()).WithTrustedAssets()
	bootloader.Force(mabloader)
	defer bootloader.Force(nil)

	const snapdSnap = `
name: snapd
version: 1.0
type: snapd`
	snapPath := snaptest.MakeTestSnapWithFiles(c, snapdSnap, nil)
	si := &snap.SideInfo{RealName: "snapd"}

	s.testNonUC20RunUpdateManagedBootConfig(c, snapPath, si, mabloader)
	c.Check(mabloader.UpdateCalls, Equals, 0)
}

const pcGadget = `
name: pc
version: 1.0
type: gadget
`
const pcGadgetYaml = `
volumes:
  pc:
    bootloader: grub
    structure:
      - name: ubuntu-seed
        type: EF,C12A7328-F81F-11D2-BA4B-00A0C93EC93B
        role: system-seed
        filesystem: vfat
        size: 100M
      - name: ubuntu-boot
        type: EF,C12A7328-F81F-11D2-BA4B-00A0C93EC93B
        role: system-boot
        filesystem: ext4
        size: 100M
      - name: ubuntu-data
        role: system-data
        type: EF,C12A7328-F81F-11D2-BA4B-00A0C93EC93B
        filesystem: ext4
        size: 500M
`

func (s *mgrsSuite) testGadgetKernelCommandLine(c *C, gadgetPath string, gadgetSideInfo *snap.SideInfo,
	bl bootloader.Bootloader, currentFiles [][]string, currentModeenvCmdline string,
	commandLineAfterReboot string, update bool) {
	restore := release.MockOnClassic(false)
	defer restore()

	cmdlineAfterRebootPath := filepath.Join(c.MkDir(), "mock-cmdline")
	c.Assert(ioutil.WriteFile(cmdlineAfterRebootPath, []byte(commandLineAfterReboot), 0644), IsNil)

	// pretend we booted with the right kernel
	bl.SetBootVars(map[string]string{"snap_kernel": "pc-kernel_1.snap"})

	uc20ModelDefaults := map[string]interface{}{
		"architecture": "amd64",
		"base":         "core20",
		"store":        "my-brand-store-id",
		"snaps": []interface{}{
			map[string]interface{}{
				"name":            "pc-kernel",
				"id":              snaptest.AssertedSnapID("pc-kernel"),
				"type":            "kernel",
				"default-channel": "20",
			},
			map[string]interface{}{
				"name":            "pc",
				"id":              snaptest.AssertedSnapID("pc"),
				"type":            "gadget",
				"default-channel": "20",
			}},
	}

	model := s.brands.Model("my-brand", "my-model", uc20ModelDefaults)

	// mock the modeenv file
	m := boot.Modeenv{
		Mode:           "run",
		RecoverySystem: "20191127",
		Base:           "core20_1.snap",
<<<<<<< HEAD
		// gofmt
=======
		// leave this line to keep gofmt 1.10 happy
>>>>>>> df253d47
		CurrentKernelCommandLines: []string{currentModeenvCmdline},
	}
	err := m.WriteTo("")
	c.Assert(err, IsNil)

	st := s.o.State()
	st.Lock()
	st.Set("seeded", true)

	si1 := &snap.SideInfo{RealName: "snapd", Revision: snap.R(1)}
	snapstate.Set(st, "snapd", &snapstate.SnapState{
		SnapType: "snapd",
		Active:   true,
		Sequence: []*snap.SideInfo{si1},
		Current:  si1.Revision,
	})
	snaptest.MockSnapWithFiles(c, "name: snapd\ntype: snapd\nversion: 123", si1, nil)

	si2 := &snap.SideInfo{RealName: "core20", Revision: snap.R(1)}
	snapstate.Set(st, "core20", &snapstate.SnapState{
		SnapType: "base",
		Active:   true,
		Sequence: []*snap.SideInfo{si2},
		Current:  si2.Revision,
	})
	si3 := &snap.SideInfo{RealName: "pc-kernel", Revision: snap.R(1)}
	snapstate.Set(st, "pc-kernel", &snapstate.SnapState{
		SnapType: "kernel",
		Active:   true,
		Sequence: []*snap.SideInfo{si3},
		Current:  si3.Revision,
	})
	si4 := &snap.SideInfo{RealName: "pc", Revision: snap.R(1)}
	snapstate.Set(st, "pc", &snapstate.SnapState{
		SnapType: "gadget",
		Active:   true,
		Sequence: []*snap.SideInfo{si4},
		Current:  si4.Revision,
	})
	snaptest.MockSnapWithFiles(c, pcGadget, si4, currentFiles)

	// setup model assertion
	assertstatetest.AddMany(st, s.brands.AccountsAndKeys("my-brand")...)
	devicestatetest.SetDevice(st, &auth.DeviceState{
		Brand:  "my-brand",
		Model:  "my-model",
		Serial: "serialserialserial",
	})
	err = assertstate.Add(st, model)
	c.Assert(err, IsNil)

	ts, _, err := snapstate.InstallPath(st, gadgetSideInfo, gadgetPath, "", "", snapstate.Flags{})
	c.Assert(err, IsNil)

	chg := st.NewChange("install-snap", "...")
	chg.AddAll(ts)

	st.Unlock()
	err = s.o.Settle(settleTimeout)
	st.Lock()
	c.Assert(err, IsNil)

	if update {
		// when updated, a system restart will be requested
		c.Check(chg.Status(), Equals, state.DoingStatus, Commentf("change failed: %v", chg.Err()))
		restarting, kind := st.Restarting()
		c.Check(restarting, Equals, true)
		c.Assert(kind, Equals, state.RestartSystem)

		// simulate successful system restart happened
		state.MockRestarting(st, state.RestartUnset)

		m, err := boot.ReadModeenv("")
		c.Assert(err, IsNil)
		// old and pending command line
		c.Assert(m.CurrentKernelCommandLines, HasLen, 2)

		restore := osutil.MockProcCmdline(cmdlineAfterRebootPath)
		defer restore()

		// reset bootstate, so that after-reboot command line is
		// asserted
		st.Unlock()
		s.o.DeviceManager().ResetBootOk()
		err = s.o.DeviceManager().Ensure()
		st.Lock()
		c.Assert(err, IsNil)

		// let the change run its course
		st.Unlock()
		err = s.o.Settle(settleTimeout)
		st.Lock()
		c.Assert(err, IsNil)
	}

	c.Check(chg.Status(), Equals, state.DoneStatus, Commentf("change failed: %v", chg.Err()))
}

func (s *mgrsSuite) TestGadgetKernelCommandLineAddCmdline(c *C) {
	mabloader := bootloadertest.Mock("mock", c.MkDir()).WithTrustedAssets()
	mabloader.StaticCommandLine = "mock static"
	bootloader.Force(mabloader)
	defer bootloader.Force(nil)

	err := mabloader.SetBootVars(map[string]string{
		"snapd_extra_cmdline_args": "",
<<<<<<< HEAD
		"snapd_full_cmdline_args":  "",
=======
>>>>>>> df253d47
	})
	c.Assert(err, IsNil)

	// add new gadget snap kernel command line drop-in file
	sf := snaptest.MakeTestSnapWithFiles(c, pcGadget, [][]string{
		{"meta/gadget.yaml", pcGadgetYaml},
		{"cmdline.extra", "args from gadget"},
	})

	const currentCmdline = "snapd_recovery_mode=run mock static"
	const update = true
	currentFiles := [][]string{{"meta/gadget.yaml", pcGadgetYaml}}
	const cmdlineAfterReboot = "snapd_recovery_mode=run mock static args from gadget"
	s.testGadgetKernelCommandLine(c, sf, &snap.SideInfo{RealName: "pc"}, mabloader,
		currentFiles, currentCmdline, cmdlineAfterReboot, update)

	m, err := boot.ReadModeenv("")
	c.Assert(err, IsNil)
	c.Assert([]string(m.CurrentKernelCommandLines), DeepEquals, []string{
		"snapd_recovery_mode=run mock static args from gadget",
	})
<<<<<<< HEAD
	vars, err := mabloader.GetBootVars("snapd_extra_cmdline_args", "snapd_full_cmdline_args")
	c.Assert(err, IsNil)
	c.Assert(vars, DeepEquals, map[string]string{
		"snapd_extra_cmdline_args": "args from gadget",
		"snapd_full_cmdline_args":  "",
=======
	vars, err := mabloader.GetBootVars("snapd_extra_cmdline_args")
	c.Assert(err, IsNil)
	c.Assert(vars, DeepEquals, map[string]string{
		"snapd_extra_cmdline_args": "args from gadget",
>>>>>>> df253d47
	})
}

func (s *mgrsSuite) TestGadgetKernelCommandLineRemoveCmdline(c *C) {
	mabloader := bootloadertest.Mock("mock", c.MkDir()).WithTrustedAssets()
	mabloader.StaticCommandLine = "mock static"
	bootloader.Force(mabloader)
	defer bootloader.Force(nil)

	err := mabloader.SetBootVars(map[string]string{
		"snapd_extra_cmdline_args": "args from gadget",
<<<<<<< HEAD
		"snapd_full_cmdline_args":  "",
=======
>>>>>>> df253d47
	})
	c.Assert(err, IsNil)

	// current gadget has the command line
	currentFiles := [][]string{
		{"meta/gadget.yaml", pcGadgetYaml},
		{"cmdline.extra", "args from old gadget"},
	}
	// add new gadget snap kernel command line without the file
	sf := snaptest.MakeTestSnapWithFiles(c, pcGadget, [][]string{
		{"meta/gadget.yaml", pcGadgetYaml},
	})

	const currentCmdline = "snapd_recovery_mode=run mock static args from old gadget"
	const update = true
	const cmdlineAfterReboot = "snapd_recovery_mode=run mock static"
	s.testGadgetKernelCommandLine(c, sf, &snap.SideInfo{RealName: "pc"}, mabloader,
		currentFiles, currentCmdline, cmdlineAfterReboot, update)

	m, err := boot.ReadModeenv("")
	c.Assert(err, IsNil)
	c.Assert([]string(m.CurrentKernelCommandLines), DeepEquals, []string{
		"snapd_recovery_mode=run mock static",
	})
<<<<<<< HEAD
	vars, err := mabloader.GetBootVars("snapd_extra_cmdline_args", "snapd_full_cmdline_args")
	c.Assert(err, IsNil)
	c.Assert(vars, DeepEquals, map[string]string{
		"snapd_extra_cmdline_args": "",
		"snapd_full_cmdline_args":  "",
=======
	vars, err := mabloader.GetBootVars("snapd_extra_cmdline_args")
	c.Assert(err, IsNil)
	c.Assert(vars, DeepEquals, map[string]string{
		"snapd_extra_cmdline_args": "",
>>>>>>> df253d47
	})
}

func (s *mgrsSuite) TestGadgetKernelCommandLineNoChange(c *C) {
	mabloader := bootloadertest.Mock("mock", c.MkDir()).WithTrustedAssets()
	mabloader.StaticCommandLine = "mock static"
	bootloader.Force(mabloader)
	defer bootloader.Force(nil)

	err := mabloader.SetBootVars(map[string]string{
		"snapd_extra_cmdline_args": "args from gadget",
<<<<<<< HEAD
		"snapd_full_cmdline_args":  "",
=======
>>>>>>> df253d47
	})
	c.Assert(err, IsNil)
	// current gadget has the command line
	currentFiles := [][]string{
		{"meta/gadget.yaml", pcGadgetYaml},
		{"cmdline.extra", "args from gadget"},
	}
	// add new gadget snap kernel command line drop-in file
	sf := snaptest.MakeTestSnapWithFiles(c, pcGadget, [][]string{
		{"meta/gadget.yaml", pcGadgetYaml},
		{"cmdline.extra", "args from gadget"},
	})

	const currentCmdline = "snapd_recovery_mode=run mock static args from gadget"
	const update = false
	const cmdlineAfterReboot = "snapd_recovery_mode=run mock static args from gadget"
	s.testGadgetKernelCommandLine(c, sf, &snap.SideInfo{RealName: "pc"}, mabloader,
		currentFiles, currentCmdline, cmdlineAfterReboot, update)

	m, err := boot.ReadModeenv("")
	c.Assert(err, IsNil)
	c.Assert([]string(m.CurrentKernelCommandLines), DeepEquals, []string{
		"snapd_recovery_mode=run mock static args from gadget",
	})
	// bootenv is unchanged
<<<<<<< HEAD
	vars, err := mabloader.GetBootVars("snapd_extra_cmdline_args", "snapd_full_cmdline_args")
	c.Assert(err, IsNil)
	c.Assert(vars, DeepEquals, map[string]string{
		"snapd_extra_cmdline_args": "args from gadget",
		"snapd_full_cmdline_args":  "",
	})
}

func (s *mgrsSuite) TestGadgetKernelCommandLineTransitionExtraToFull(c *C) {
	mabloader := bootloadertest.Mock("mock", c.MkDir()).WithTrustedAssets()
	mabloader.StaticCommandLine = "mock static"
	bootloader.Force(mabloader)
	defer bootloader.Force(nil)

	err := mabloader.SetBootVars(map[string]string{
		"snapd_extra_cmdline_args": "extra args",
		"snapd_full_cmdline_args":  "",
	})
	c.Assert(err, IsNil)

	// add new gadget snap kernel command line drop-in file
	sf := snaptest.MakeTestSnapWithFiles(c, pcGadget, [][]string{
		{"meta/gadget.yaml", pcGadgetYaml},
		{"cmdline.full", "full args"},
	})

	const currentCmdline = "snapd_recovery_mode=run mock static extra args"
	const update = true
	currentFiles := [][]string{
		{"meta/gadget.yaml", pcGadgetYaml},
		{"cmdline.extra", "extra args"},
	}
	const cmdlineAfterReboot = "snapd_recovery_mode=run full args"
	s.testGadgetKernelCommandLine(c, sf, &snap.SideInfo{RealName: "pc"}, mabloader,
		currentFiles, currentCmdline, cmdlineAfterReboot, update)

	m, err := boot.ReadModeenv("")
	c.Assert(err, IsNil)
	c.Assert([]string(m.CurrentKernelCommandLines), DeepEquals, []string{
		"snapd_recovery_mode=run full args",
	})
	vars, err := mabloader.GetBootVars("snapd_extra_cmdline_args", "snapd_full_cmdline_args")
	c.Assert(err, IsNil)
	c.Assert(vars, DeepEquals, map[string]string{
		"snapd_extra_cmdline_args": "",
		"snapd_full_cmdline_args":  "full args",
=======
	vars, err := mabloader.GetBootVars("snapd_extra_cmdline_args")
	c.Assert(err, IsNil)
	c.Assert(vars, DeepEquals, map[string]string{
		"snapd_extra_cmdline_args": "args from gadget",
>>>>>>> df253d47
	})
}

type gadgetUpdatesSuite struct {
	baseMgrsSuite

	bloader *boottest.Bootenv16
}

var _ = Suite(&gadgetUpdatesSuite{})

func (ms *gadgetUpdatesSuite) SetUpTest(c *C) {
	ms.baseMgrsSuite.SetUpTest(c)

	bloader := boottest.MockUC16Bootenv(bootloadertest.Mock("mock", c.MkDir()))
	bootloader.Force(bloader)
	ms.AddCleanup(func() { bootloader.Force(nil) })
	bloader.BootVars = map[string]string{
		"snap_core":   "core18_2.snap",
		"snap_kernel": "pc-kernel_1.snap",
		"snap_mode":   boot.DefaultStatus,
	}
	ms.bloader = bloader

	restore := release.MockOnClassic(false)
	ms.AddCleanup(restore)

	mockServer := ms.mockStore(c)
	ms.AddCleanup(mockServer.Close)

	st := ms.o.State()
	st.Lock()
	defer st.Unlock()

	// setup model assertion
	model := ms.brands.Model("can0nical", "my-model", modelDefaults, map[string]interface{}{
		"gadget": "pi",
		"kernel": "pi-kernel",
	})
	devicestatetest.SetDevice(st, &auth.DeviceState{
		Brand:  "can0nical",
		Model:  "my-model",
		Serial: "serialserial",
	})
	err := assertstate.Add(st, model)
	c.Assert(err, IsNil)
}

// makeMockDev mocks /dev/disk/by-label/{structureName} and the mount
// point /run/mnt/{structureName} under the test rootdir and for
// osutil.LoadMountInfo for use by gadget code for test gadgets using
// structureName. This is useful for e.g. end-to-end testing of gadget
// assets installs/updates.
func (ms *gadgetUpdatesSuite) makeMockedDev(c *C, structureName string) {
	// mock /dev/disk/by-label/{structureName}
	byLabelDir := filepath.Join(dirs.GlobalRootDir, "/dev/disk/by-label/")
	err := os.MkdirAll(byLabelDir, 0755)
	c.Assert(err, IsNil)
	// create fakedevice node
	err = ioutil.WriteFile(filepath.Join(dirs.GlobalRootDir, "/dev/fakedevice0p1"), nil, 0644)
	c.Assert(err, IsNil)
	// and point the mocked by-label entry to the fakedevice node
	err = os.Symlink(filepath.Join(dirs.GlobalRootDir, "/dev/fakedevice0p1"), filepath.Join(byLabelDir, structureName))
	c.Assert(err, IsNil)

	// mock /proc/self/mountinfo with the above generated paths
	ms.AddCleanup(osutil.MockMountInfo(fmt.Sprintf("26 27 8:3 / %[1]s/run/mnt/%[2]s rw,relatime shared:7 - vfat %[1]s/dev/fakedevice0p1 rw", dirs.GlobalRootDir, structureName)))

	// and mock the mount point
	err = os.MkdirAll(filepath.Join(dirs.GlobalRootDir, "/run/mnt/", structureName), 0755)
	c.Assert(err, IsNil)

}

// tsWithoutReRefresh removes the re-refresh task from the given taskset.
//
// It assumes that re-refresh is the last task and will fail if that is
// not the case.
//
// This is needed because settle() will not converge with the re-refresh
// task because re-refresh will always be in doing state.
//
// TODO: have variant of Settle() that ends if ensure next time is
// stable or in the future by a value larger than some threshold, and
// then we would mock the rerefresh interval to something large and
// distinct from practical wait time even on slow systems. Once that
// is done this function can be removed.
func tsWithoutReRefresh(c *C, ts *state.TaskSet) *state.TaskSet {
	refreshIdx := len(ts.Tasks()) - 1
	c.Assert(ts.Tasks()[refreshIdx].Kind(), Equals, "check-rerefresh")
	ts = state.NewTaskSet(ts.Tasks()[:refreshIdx-1]...)
	return ts
}

// XXX: We have some very similar code in hookstate/ctlcmd/is_connected_test.go
//      should this be moved to overlord/snapstate/snapstatetest as a common
//      helper
func (ms *gadgetUpdatesSuite) mockInstalledSnapWithFiles(c *C, snapYaml string, files [][]string) {
	st := ms.o.State()

	info := snaptest.MockSnapWithFiles(c, snapYaml, &snap.SideInfo{Revision: snap.R(1)}, files)
	si := &snap.SideInfo{
		RealName: info.SnapName(),
		SnapID:   fakeSnapID(info.SnapName()),
		Revision: info.Revision,
	}
	snapstate.Set(st, info.InstanceName(), &snapstate.SnapState{
		Active:   true,
		Sequence: []*snap.SideInfo{si},
		Current:  info.Revision,
		SnapType: string(info.Type()),
	})
}

// mockSnapUpgradeWithFiles will put a "rev 2" of the given snapYaml/files
// into the mock snapstore
func (ms *gadgetUpdatesSuite) mockSnapUpgradeWithFiles(c *C, snapYaml string, files [][]string) {
	snapPath, _ := ms.makeStoreTestSnapWithFiles(c, snapYaml, "2", files)
	ms.serveSnap(snapPath, "2")
}

func (ms *gadgetUpdatesSuite) TestRefreshGadgetUpdates(c *C) {
	structureName := "ubuntu-seed"
	gadgetYaml := fmt.Sprintf(`
volumes:
    volume-id:
        schema: mbr
        bootloader: u-boot
        structure:
          - name: %s
            filesystem: vfat
            type: 0C
            size: 1200M
            content:
              - source: boot-assets/
                target: /
              - source: foo.img
                target: /subdir/foo-renamed.img`, structureName)
	newGadgetYaml := gadgetYaml + `
            update:
              edition: 2
`
	ms.makeMockedDev(c, structureName)

	st := ms.o.State()
	st.Lock()
	defer st.Unlock()

	// we have an installed gadget
	gadgetSnapYaml := "name: pi\nversion: 1.0\ntype: gadget"
	ms.mockInstalledSnapWithFiles(c, gadgetSnapYaml, [][]string{
		{"meta/gadget.yaml", gadgetYaml},
	})

	// add new gadget snap to fake store
	ms.mockSnapUpgradeWithFiles(c, gadgetSnapYaml, [][]string{
		{"meta/gadget.yaml", newGadgetYaml},
		{"boot-assets/bcm2710-rpi-2-b.dtb", "bcm2710-rpi-2-b.dtb rev2"},
		{"boot-assets/bcm2710-rpi-3-b.dtb", "bcm2710-rpi-3-b.dtb rev2"},
		{"boot-assets/overlays/uart0.dtbo", "uart0.dtbo rev2"},
		{"foo.img", "foo rev2"},
	})

	ts, err := snapstate.Update(st, "pi", nil, 0, snapstate.Flags{})
	c.Assert(err, IsNil)
	// remove the re-refresh as it will prevent settle from converging
	ts = tsWithoutReRefresh(c, ts)

	chg := st.NewChange("upgrade-gadget", "...")
	chg.AddAll(ts)

	st.Unlock()
	err = ms.o.Settle(settleTimeout)
	st.Lock()
	c.Assert(err, IsNil)

	// pretend we restarted
	t := findKind(chg, "auto-connect")
	c.Assert(t, NotNil)
	c.Assert(t.Status(), Equals, state.DoingStatus, Commentf("install-snap change failed with: %v", chg.Err()))
	// simulate successful restart happened
	state.MockRestarting(st, state.RestartUnset)

	// settle again
	st.Unlock()
	err = ms.o.Settle(settleTimeout)
	st.Lock()
	c.Assert(err, IsNil)

	c.Assert(chg.Err(), IsNil)
	c.Assert(chg.Status(), Equals, state.DoneStatus, Commentf("upgrade-snap change failed with: %v", chg.Err()))

	// check that files/dirs got updated and subdirs are correct
	c.Check(filepath.Join(dirs.GlobalRootDir, "/run/mnt/", structureName, "subdir/foo-renamed.img"), testutil.FileContains, "foo rev2")
	c.Check(filepath.Join(dirs.GlobalRootDir, "/run/mnt/", structureName, "bcm2710-rpi-2-b.dtb"), testutil.FileContains, "bcm2710-rpi-2-b.dtb rev2")
	c.Check(filepath.Join(dirs.GlobalRootDir, "/run/mnt/", structureName, "bcm2710-rpi-3-b.dtb"), testutil.FileContains, "bcm2710-rpi-3-b.dtb rev2")
	c.Check(filepath.Join(dirs.GlobalRootDir, "/run/mnt/", structureName, "overlays/uart0.dtbo"), testutil.FileContains, "uart0.dtbo rev2")
}

func (ms *gadgetUpdatesSuite) TestGadgetWithKernelRefKernelRefresh(c *C) {
	kernelYaml := `
assets:
  pidtbs:
    update: true
    content:
    - dtbs/broadcom/
    - dtbs/overlays/`

	structureName := "ubuntu-seed"
	gadgetYaml := fmt.Sprintf(`
volumes:
    volume-id:
        schema: mbr
        bootloader: u-boot
        structure:
          - name: %s
            filesystem: vfat
            type: 0C
            size: 1200M
            content:
              - source: boot-assets/
                target: /
              - source: $kernel:pidtbs/dtbs/broadcom/
                target: /
              - source: $kernel:pidtbs/dtbs/overlays/
                target: /overlays`, structureName)
	ms.makeMockedDev(c, structureName)

	st := ms.o.State()
	st.Lock()
	defer st.Unlock()

	// we have an installed gadget with kernel refs
	gadgetSnapYaml := "name: pi\nversion: 1.0\ntype: gadget"
	ms.mockInstalledSnapWithFiles(c, gadgetSnapYaml, [][]string{
		{"meta/gadget.yaml", gadgetYaml},
		{"boot-assets/start.elf", "start.elf rev1"},
	})
	// we have an installed kernel with kernel.yaml
	kernelSnapYaml := "name: pi-kernel\nversion: 1.0\ntype: kernel"
	ms.mockInstalledSnapWithFiles(c, kernelSnapYaml, [][]string{
		{"meta/kernel.yaml", kernelYaml},
	})

	// add new kernel snap to fake store
	ms.mockSnapUpgradeWithFiles(c, kernelSnapYaml, [][]string{
		{"meta/kernel.yaml", kernelYaml},
		{"dtbs/broadcom/bcm2710-rpi-2-b.dtb", "bcm2710-rpi-2-b.dtb rev2"},
		{"dtbs/broadcom/bcm2710-rpi-3-b.dtb", "bcm2710-rpi-3-b.dtb rev2"},
		{"dtbs/overlays/uart0.dtbo", "uart0.dtbo rev2"},
	})

	ts, err := snapstate.Update(st, "pi-kernel", nil, 0, snapstate.Flags{})
	c.Assert(err, IsNil)
	// remove the re-refresh as it will prevent settle from converging
	ts = tsWithoutReRefresh(c, ts)

	chg := st.NewChange("upgrade-kernel", "...")
	chg.AddAll(ts)

	st.Unlock()
	err = ms.o.Settle(settleTimeout)
	st.Lock()
	c.Assert(err, IsNil)
	c.Assert(chg.Err(), IsNil)

	// pretend we restarted
	t := findKind(chg, "auto-connect")
	c.Assert(t, NotNil)
	c.Assert(t.Status(), Equals, state.DoingStatus, Commentf("install-snap change failed with: %v", chg.Err()))
	// pretend we restarted
	ms.mockSuccessfulReboot(c, ms.bloader, []snap.Type{snap.TypeKernel})

	// settle again
	st.Unlock()
	err = ms.o.Settle(settleTimeout)
	st.Lock()
	c.Assert(err, IsNil)
	c.Assert(chg.Err(), IsNil)

	c.Assert(chg.Status(), Equals, state.DoneStatus, Commentf("upgrade-snap change failed with: %v", chg.Err()))

	// check that files/dirs got updated and subdirs are correct
	c.Check(filepath.Join(dirs.GlobalRootDir, "/run/mnt/", structureName, "bcm2710-rpi-2-b.dtb"), testutil.FileContains, "bcm2710-rpi-2-b.dtb rev2")
	c.Check(filepath.Join(dirs.GlobalRootDir, "/run/mnt/", structureName, "bcm2710-rpi-3-b.dtb"), testutil.FileContains, "bcm2710-rpi-3-b.dtb rev2")
	c.Check(filepath.Join(dirs.GlobalRootDir, "/run/mnt/", structureName, "overlays/uart0.dtbo"), testutil.FileContains, "uart0.dtbo rev2")
	// BUT the gadget content is ignored and not copied again
	c.Check(filepath.Join(dirs.GlobalRootDir, "/run/mnt/", structureName, "start.elf"), testutil.FileAbsent)
}

func (ms *gadgetUpdatesSuite) TestGadgetWithKernelRefGadgetRefresh(c *C) {
	kernelYaml := `
assets:
  pidtbs:
    update: true
    content:
    - dtbs/broadcom/
    - dtbs/overlays/`

	structureName := "ubuntu-seed"
	gadgetYaml := fmt.Sprintf(`
volumes:
    volume-id:
        schema: mbr
        bootloader: u-boot
        structure:
          - name: %s
            filesystem: vfat
            type: 0C
            size: 1200M
            content:
              - source: boot-assets/
                target: /
              - source: $kernel:pidtbs/dtbs/broadcom/
                target: /
              - source: $kernel:pidtbs/dtbs/overlays/
                target: /overlays`, structureName)
	newGadgetYaml := gadgetYaml + `
            update:
              edition: 2
`
	ms.makeMockedDev(c, structureName)

	st := ms.o.State()
	st.Lock()
	defer st.Unlock()

	// we have an installed gadget with kernel refs
	gadgetSnapYaml := "name: pi\nversion: 1.0\ntype: gadget"
	ms.mockInstalledSnapWithFiles(c, gadgetSnapYaml, [][]string{
		{"meta/gadget.yaml", gadgetYaml},
	})
	// we have an installed kernel with kernel.yaml
	kernelSnapYaml := "name: pi-kernel\nversion: 1.0\ntype: kernel"
	ms.mockInstalledSnapWithFiles(c, kernelSnapYaml, [][]string{
		{"meta/kernel.yaml", kernelYaml},
		{"dtbs/broadcom/bcm2710-rpi-2-b.dtb", "bcm2710-rpi-2-b.dtb rev2"},
		{"dtbs/broadcom/bcm2710-rpi-3-b.dtb", "bcm2710-rpi-3-b.dtb rev2"},
		{"dtbs/overlays/uart0.dtbo", "uart0.dtbo rev2"},
	})

	// add new gadget snap to fake store that has an "update: true"
	// for the kernel ref structure
	ms.mockSnapUpgradeWithFiles(c, gadgetSnapYaml, [][]string{
		{"meta/gadget.yaml", newGadgetYaml},
		{"boot-assets/start.elf", "start.elf rev2"},
	})

	ts, err := snapstate.Update(st, "pi", nil, 0, snapstate.Flags{})
	c.Assert(err, IsNil)
	// remove the re-refresh as it will prevent settle from converging
	ts = tsWithoutReRefresh(c, ts)

	chg := st.NewChange("upgrade-gadget", "...")
	chg.AddAll(ts)

	st.Unlock()
	err = ms.o.Settle(settleTimeout)
	st.Lock()
	c.Assert(err, IsNil)
	c.Assert(chg.Err(), IsNil)

	// pretend we restarted
	t := findKind(chg, "auto-connect")
	c.Assert(t, NotNil)
	c.Assert(t.Status(), Equals, state.DoingStatus, Commentf("install-snap change failed with: %v", chg.Err()))
	// simulate successful restart happened after gadget update
	state.MockRestarting(st, state.RestartUnset)

	// settle again
	st.Unlock()
	err = ms.o.Settle(settleTimeout)
	st.Lock()
	c.Assert(err, IsNil)
	c.Assert(chg.Err(), IsNil)

	c.Assert(chg.Status(), Equals, state.DoneStatus, Commentf("upgrade-snap change failed with: %v", chg.Err()))

	// check that files/dirs got updated and subdirs are correct
	c.Check(filepath.Join(dirs.GlobalRootDir, "/run/mnt/", structureName, "bcm2710-rpi-2-b.dtb"), testutil.FileContains, "bcm2710-rpi-2-b.dtb rev2")
	c.Check(filepath.Join(dirs.GlobalRootDir, "/run/mnt/", structureName, "bcm2710-rpi-3-b.dtb"), testutil.FileContains, "bcm2710-rpi-3-b.dtb rev2")
	c.Check(filepath.Join(dirs.GlobalRootDir, "/run/mnt/", structureName, "overlays/uart0.dtbo"), testutil.FileContains, "uart0.dtbo rev2")
	c.Check(filepath.Join(dirs.GlobalRootDir, "/run/mnt/", structureName, "start.elf"), testutil.FileContains, "start.elf rev2")
}

func (ms *gadgetUpdatesSuite) TestGadgetWithKernelRefUpgradeFromOld(c *C) {
	kernelYaml := `
assets:
  pidtbs:
    update: true
    content:
    - dtbs/broadcom/
    - dtbs/overlays/`

	structureName := "ubuntu-seed"
	oldGadgetYaml := fmt.Sprintf(`
volumes:
    volume-id:
        schema: mbr
        bootloader: u-boot
        structure:
          - name: %s
            filesystem: vfat
            type: 0C
            size: 1200M
            content:
              - source: boot-assets/
                target: /`, structureName)
	// Note that there is no "edition" jump here for the new "$kernel:ref"
	// content. This is driven by the kernel.yaml "update: true" value.
	newGadgetYaml := fmt.Sprintf(`
volumes:
    volume-id:
        schema: mbr
        bootloader: u-boot
        structure:
          - name: %s
            filesystem: vfat
            type: 0C
            size: 1200M
            content:
              - source: boot-assets/
                target: /
              - source: $kernel:pidtbs/dtbs/broadcom/
                target: /
              - source: $kernel:pidtbs/dtbs/overlays/
                target: /overlays`, structureName)
	ms.makeMockedDev(c, structureName)

	st := ms.o.State()
	st.Lock()
	defer st.Unlock()

	// we have an installed old style pi gadget
	gadgetSnapYaml := "name: pi\nversion: 1.0\ntype: gadget"
	ms.mockInstalledSnapWithFiles(c, gadgetSnapYaml, [][]string{
		{"meta/gadget.yaml", oldGadgetYaml},
		{"boot-assets/start.elf", "start.elf rev1"},
		{"boot-assets/bcm2710-rpi-2-b.dtb", "bcm2710-rpi-2-b.dtb rev1"},
		{"boot-assets/bcm2710-rpi-3-b.dtb", "bcm2710-rpi-3-b.dtb rev1"},
	})
	// we have old style boot asssets in the bootloader dir
	snaptest.PopulateDir(filepath.Join(dirs.GlobalRootDir, "/run/mnt/", structureName), [][]string{
		{"start.elf", "start.elf rev1"},
		{"bcm2710-rpi-2-b.dtb", "bcm2710-rpi-2-b.dtb rev1"},
		{"bcm2710-rpi-3-b.dtb", "bcm2710-rpi-3-b.dtb rev1"},
	})

	// we have an installed old-style kernel snap
	kernelSnapYaml := "name: pi-kernel\nversion: 1.0\ntype: kernel"
	ms.mockInstalledSnapWithFiles(c, kernelSnapYaml, nil)

	// add new kernel snap with kernel-refs to fake store
	ms.mockSnapUpgradeWithFiles(c, kernelSnapYaml, [][]string{
		{"meta/kernel.yaml", kernelYaml},
		{"dtbs/broadcom/bcm2710-rpi-2-b.dtb", "bcm2710-rpi-2-b.dtb rev2-from-kernel"},
		{"dtbs/broadcom/bcm2710-rpi-3-b.dtb", "bcm2710-rpi-3-b.dtb rev2-from-kernel"},
		{"dtbs/overlays/uart0.dtbo", "uart0.dtbo rev2-from-kernel"},
	})

	// add new gadget snap with kernel-refs to fake store
	ms.mockSnapUpgradeWithFiles(c, gadgetSnapYaml, [][]string{
		{"meta/gadget.yaml", newGadgetYaml},
		{"boot-assets/start.elf", "start.elf rev1"},
		// notice: no dtbs anymore in the gadget
	})

	affected, tasksets, err := snapstate.UpdateMany(context.TODO(), st, nil, 0, &snapstate.Flags{})
	c.Assert(err, IsNil)
	sort.Strings(affected)
	c.Check(affected, DeepEquals, []string{"pi", "pi-kernel"})

	chg := st.NewChange("upgrade-snaps", "...")
	for _, ts := range tasksets {
		// skip the taskset of UpdateMany that does the
		// check-rerefresh, see tsWithoutReRefresh for details
		if ts.Tasks()[0].Kind() == "check-rerefresh" {
			continue
		}
		chg.AddAll(ts)
	}

	st.Unlock()
	err = ms.o.Settle(settleTimeout)
	st.Lock()
	c.Assert(err, IsNil)
	c.Assert(chg.Err(), IsNil)

	// At this point the gadget and kernel are updated and the kernel
	// required a restart. Check that *before* this restart the DTB
	// files from the kernel are in place.
	c.Check(filepath.Join(dirs.GlobalRootDir, "/run/mnt/", structureName, "bcm2710-rpi-2-b.dtb"), testutil.FileContains, "bcm2710-rpi-2-b.dtb rev2-from-kernel")
	c.Check(filepath.Join(dirs.GlobalRootDir, "/run/mnt/", structureName, "bcm2710-rpi-3-b.dtb"), testutil.FileContains, "bcm2710-rpi-3-b.dtb rev2-from-kernel")
	c.Check(filepath.Join(dirs.GlobalRootDir, "/run/mnt/", structureName, "overlays/uart0.dtbo"), testutil.FileContains, "uart0.dtbo rev2-from-kernel")
	//  gadget content is not updated because there is no edition update
	c.Check(filepath.Join(dirs.GlobalRootDir, "/run/mnt/", structureName, "start.elf"), testutil.FileContains, "start.elf rev1")

	// pretend we restarted
	ms.mockSuccessfulReboot(c, ms.bloader, []snap.Type{snap.TypeKernel})

	// settle again
	st.Unlock()
	err = ms.o.Settle(settleTimeout)
	st.Lock()
	c.Assert(err, IsNil)
	c.Assert(chg.Err(), IsNil)
}

func snapTaskStatusForChange(chg *state.Change) map[string]state.Status {
	taskStates := make(map[string]state.Status)
	for _, t := range chg.Tasks() {
		if snapsup, err := snapstate.TaskSnapSetup(t); err == nil {
			taskStates[snapsup.SnapName()+":"+t.Kind()] = t.Status()
		}
	}
	return taskStates
}

func (ms *gadgetUpdatesSuite) TestGadgetWithKernelRefUpgradeFromOldErrorGadget(c *C) {
	kernelYaml := `
assets:
  pidtbs:
    update: true
    content:
    - dtbs/broadcom/
    - dtbs/overlays/`

	structureName := "ubuntu-seed"
	oldGadgetYaml := fmt.Sprintf(`
volumes:
    volume-id:
        schema: mbr
        bootloader: u-boot
        structure:
          - name: %s
            filesystem: vfat
            type: 0C
            size: 1200M
            content:
              - source: boot-assets/
                target: /`, structureName)
	// Note that there is no "edition" jump here for the new "$kernel:ref"
	// content. This is driven by the kernel.yaml "update: true" value.
	newGadgetYaml := fmt.Sprintf(`
volumes:
    volume-id:
        schema: mbr
        bootloader: u-boot
        structure:
          - name: %s
            filesystem: vfat
            type: 0C
            size: 1200M
            content:
              - source: boot-assets/
                target: /
              - source: $kernel:pidtbs/dtbs/broadcom/
                target: /
              - source: $kernel:pidtbs/dtbs/overlays/
                target: /overlays`, structureName)
	ms.makeMockedDev(c, structureName)

	st := ms.o.State()
	st.Lock()
	defer st.Unlock()

	// we have an installed old style pi gadget
	gadgetSnapYaml := "name: pi\nversion: 1.0\ntype: gadget"
	ms.mockInstalledSnapWithFiles(c, gadgetSnapYaml, [][]string{
		{"meta/gadget.yaml", oldGadgetYaml},
		{"boot-assets/start.elf", "start.elf rev1"},
		{"boot-assets/bcm2710-rpi-2-b.dtb", "bcm2710-rpi-2-b.dtb rev1"},
		{"boot-assets/bcm2710-rpi-3-b.dtb", "bcm2710-rpi-3-b.dtb rev1"},
	})
	// we have old style boot asssets in the bootloader dir
	snaptest.PopulateDir(filepath.Join(dirs.GlobalRootDir, "/run/mnt/", structureName), [][]string{
		{"start.elf", "start.elf rev1"},
		{"bcm2710-rpi-2-b.dtb", "bcm2710-rpi-2-b.dtb rev1"},
		{"bcm2710-rpi-3-b.dtb", "bcm2710-rpi-3-b.dtb rev1"},
	})

	// we have an installed old-style kernel snap
	kernelSnapYaml := "name: pi-kernel\nversion: 1.0\ntype: kernel"
	ms.mockInstalledSnapWithFiles(c, kernelSnapYaml, nil)

	// add new kernel snap with kernel-refs to fake store
	ms.mockSnapUpgradeWithFiles(c, kernelSnapYaml, [][]string{
		{"meta/kernel.yaml", kernelYaml},
		{"dtbs/broadcom/bcm2710-rpi-2-b.dtb", "bcm2710-rpi-2-b.dtb rev2-from-kernel"},
		{"dtbs/broadcom/bcm2710-rpi-3-b.dtb", "bcm2710-rpi-3-b.dtb rev2-from-kernel"},
		{"dtbs/overlays/uart0.dtbo", "uart0.dtbo rev2-from-kernel"},
	})

	// add new gadget snap with kernel-refs to fake store
	ms.mockSnapUpgradeWithFiles(c, gadgetSnapYaml, [][]string{
		{"meta/gadget.yaml", newGadgetYaml},
		{"boot-assets/start.elf", "start.elf rev1"},
		// notice: no dtbs anymore in the gadget
	})

	affected, tasksets, err := snapstate.UpdateMany(context.TODO(), st, nil, 0, &snapstate.Flags{})
	c.Assert(err, IsNil)
	sort.Strings(affected)
	c.Check(affected, DeepEquals, []string{"pi", "pi-kernel"})

	chg := st.NewChange("upgrade-snaps", "...")
	tError := st.NewTask("error-trigger", "gadget failed")
	for _, ts := range tasksets {
		// skip the taskset of UpdateMany that does the
		// check-rerefresh, see tsWithoutReRefresh for details
		tasks := ts.Tasks()
		if tasks[0].Kind() == "check-rerefresh" {
			continue
		}

		snapsup, err := snapstate.TaskSnapSetup(tasks[0])
		c.Assert(err, IsNil)
		// trigger an error as last operation of gadget refresh
		if snapsup.SnapName() == "pi" {
			last := tasks[len(tasks)-1]
			tError.WaitFor(last)
			// XXX: or just use "snap-setup" here?
			tError.Set("snap-setup-task", tasks[0].ID())
			ts.AddTask(tError)
			// must be in the same lane as the gadget update
			lanes := last.Lanes()
			c.Assert(lanes, HasLen, 1)
			tError.JoinLane(lanes[0])
		}

		chg.AddAll(ts)
	}

	st.Unlock()
	err = ms.o.Settle(settleTimeout)
	st.Lock()
	c.Assert(err, IsNil)
	c.Check(chg.Err(), ErrorMatches, `cannot perform the following tasks:\n- gadget failed.*`)

	// check that files/dirs from the kernel did  *not* get updated or installed
	c.Check(filepath.Join(dirs.GlobalRootDir, "/run/mnt/", structureName, "bcm2710-rpi-2-b.dtb"), testutil.FileContains, "bcm2710-rpi-2-b.dtb rev1")
	c.Check(filepath.Join(dirs.GlobalRootDir, "/run/mnt/", structureName, "bcm2710-rpi-3-b.dtb"), testutil.FileContains, "bcm2710-rpi-3-b.dtb rev1")
	c.Check(filepath.Join(dirs.GlobalRootDir, "/run/mnt/", structureName, "overlays/uart0.dtbo"), testutil.FileAbsent)

	// Ensure that tasks states are valid
	taskStates := snapTaskStatusForChange(chg)
	// The pi gadget failed in error-trigger and got rolled back
	c.Check(taskStates["pi:error-trigger"], Equals, state.ErrorStatus)
	c.Check(taskStates["pi:mount-snap"], Equals, state.UndoneStatus)
	// And the pi-kernel did not even get started
	c.Check(taskStates["pi-kernel:download-snap"], Equals, state.HoldStatus)
}

func (ms *gadgetUpdatesSuite) TestGadgetWithKernelRefUpgradeFromOldErrorKernel(c *C) {
	kernelYaml := `
assets:
  pidtbs:
    update: true
    content:
    - dtbs/broadcom/
    - dtbs/overlays/`

	structureName := "ubuntu-seed"
	oldGadgetYaml := fmt.Sprintf(`
volumes:
    volume-id:
        schema: mbr
        bootloader: u-boot
        structure:
          - name: %s
            filesystem: vfat
            type: 0C
            size: 1200M
            content:
              - source: boot-assets/
                target: /`, structureName)
	// Note that there is no "edition" jump here for the new "$kernel:ref"
	// content. This is driven by the kernel.yaml "update: true" value.
	newGadgetYaml := fmt.Sprintf(`
volumes:
    volume-id:
        schema: mbr
        bootloader: u-boot
        structure:
          - name: %s
            filesystem: vfat
            type: 0C
            size: 1200M
            content:
              - source: boot-assets/
                target: /
              - source: $kernel:pidtbs/dtbs/broadcom/
                target: /
              - source: $kernel:pidtbs/dtbs/overlays/
                target: /overlays`, structureName)
	ms.makeMockedDev(c, structureName)

	st := ms.o.State()
	st.Lock()
	defer st.Unlock()

	// we have an installed old style pi gadget
	gadgetSnapYaml := "name: pi\nversion: 1.0\ntype: gadget"
	ms.mockInstalledSnapWithFiles(c, gadgetSnapYaml, [][]string{
		{"meta/gadget.yaml", oldGadgetYaml},
		{"boot-assets/start.elf", "start.elf rev1"},
		{"boot-assets/bcm2710-rpi-2-b.dtb", "bcm2710-rpi-2-b.dtb rev1"},
		{"boot-assets/bcm2710-rpi-3-b.dtb", "bcm2710-rpi-3-b.dtb rev1"},
	})
	// we have old style boot asssets in the bootloader dir
	snaptest.PopulateDir(filepath.Join(dirs.GlobalRootDir, "/run/mnt/", structureName), [][]string{
		{"start.elf", "start.elf rev1"},
		{"bcm2710-rpi-2-b.dtb", "bcm2710-rpi-2-b.dtb rev1"},
		{"bcm2710-rpi-3-b.dtb", "bcm2710-rpi-3-b.dtb rev1"},
	})

	// we have an installed old-style kernel snap
	kernelSnapYaml := "name: pi-kernel\nversion: 1.0\ntype: kernel"
	ms.mockInstalledSnapWithFiles(c, kernelSnapYaml, nil)

	// add new kernel snap with kernel-refs to fake store
	ms.mockSnapUpgradeWithFiles(c, kernelSnapYaml, [][]string{
		{"meta/kernel.yaml", kernelYaml},
		{"dtbs/broadcom/bcm2710-rpi-2-b.dtb", "bcm2710-rpi-2-b.dtb rev2-from-kernel"},
		{"dtbs/broadcom/bcm2710-rpi-3-b.dtb", "bcm2710-rpi-3-b.dtb rev2-from-kernel"},
		{"dtbs/overlays/uart0.dtbo", "uart0.dtbo rev2-from-kernel"},
	})

	// add new gadget snap with kernel-refs to fake store
	ms.mockSnapUpgradeWithFiles(c, gadgetSnapYaml, [][]string{
		{"meta/gadget.yaml", newGadgetYaml},
		{"boot-assets/start.elf", "start.elf rev1"},
		// notice: no dtbs anymore in the gadget
	})

	affected, tasksets, err := snapstate.UpdateMany(context.TODO(), st, nil, 0, &snapstate.Flags{})
	c.Assert(err, IsNil)
	sort.Strings(affected)
	c.Check(affected, DeepEquals, []string{"pi", "pi-kernel"})

	chg := st.NewChange("upgrade-snaps", "...")
	tError := st.NewTask("error-trigger", "kernel failed")
	for _, ts := range tasksets {
		// skip the taskset of UpdateMany that does the
		// check-rerefresh, see tsWithoutReRefresh for details
		tasks := ts.Tasks()
		if tasks[0].Kind() == "check-rerefresh" {
			continue
		}

		snapsup, err := snapstate.TaskSnapSetup(tasks[0])
		c.Assert(err, IsNil)
		// trigger an error as last operation of gadget refresh
		if snapsup.SnapName() == "pi-kernel" {
			last := tasks[len(tasks)-1]
			tError.WaitFor(last)
			// XXX: or just use "snap-setup" here?
			tError.Set("snap-setup-task", tasks[0].ID())
			ts.AddTask(tError)
			// must be in the same lane as the kernel update
			lanes := last.Lanes()
			c.Assert(lanes, HasLen, 1)
			tError.JoinLane(lanes[0])
		}

		chg.AddAll(ts)
	}

	st.Unlock()
	err = ms.o.Settle(settleTimeout)
	st.Lock()
	c.Assert(err, IsNil)
	c.Check(chg.Err(), IsNil)

	// At this point the gadget and kernel are updated and the kernel
	// required a restart. Check that *before* this restart the DTB
	// files from the kernel are in place.
	c.Check(filepath.Join(dirs.GlobalRootDir, "/run/mnt/", structureName, "bcm2710-rpi-2-b.dtb"), testutil.FileContains, "bcm2710-rpi-2-b.dtb rev2-from-kernel")
	c.Check(filepath.Join(dirs.GlobalRootDir, "/run/mnt/", structureName, "bcm2710-rpi-3-b.dtb"), testutil.FileContains, "bcm2710-rpi-3-b.dtb rev2-from-kernel")
	c.Check(filepath.Join(dirs.GlobalRootDir, "/run/mnt/", structureName, "overlays/uart0.dtbo"), testutil.FileContains, "uart0.dtbo rev2-from-kernel")
	//  gadget content is not updated because there is no edition update
	c.Check(filepath.Join(dirs.GlobalRootDir, "/run/mnt/", structureName, "start.elf"), testutil.FileContains, "start.elf rev1")

	// pretend we restarted
	ms.mockSuccessfulReboot(c, ms.bloader, []snap.Type{snap.TypeKernel})

	st.Unlock()
	err = ms.o.Settle(settleTimeout)
	st.Lock()
	c.Assert(err, IsNil)
	c.Check(chg.Err(), ErrorMatches, `cannot perform the following tasks:\n- kernel failed.*`)

	// Ensure that tasks states are what we expect
	taskStates := snapTaskStatusForChange(chg)
	// The pi-kernel failed in error-trigger and got rolled back
	c.Check(taskStates["pi-kernel:error-trigger"], Equals, state.ErrorStatus)
	c.Check(taskStates["pi-kernel:mount-snap"], Equals, state.UndoneStatus)
	// But the pi gadget was installed just fine
	c.Check(taskStates["pi:download-snap"], Equals, state.DoneStatus)
	c.Check(taskStates["pi:link-snap"], Equals, state.DoneStatus)

	// Note that the undo of the kernel did *not* revert the DTBs on
	// disk. The reason is that we never undo asset updates on the
	// basis that if the system booted they are probably good enough.
	// A really broken DTB can brick the device if the new DTB is written
	// to disk, the system reboots and neither new kernel nor fallback
	// kernel will boot because there is no A/B DTB. This is a flaw
	// of the Pi and u-boot.
	//
	// In the future we will integrate with the "pi-boot" mechanism that
	// allows doing a A/B boot using the config.txt "os-prefix" dir. This
	// will allow us to write the DTBs to A/B locations.
	//
	// TODO:UC20: port this so that it integrates with pi-boot and the
	//            A/B os-prefix mechanism there so that we can have
	//            robust DTB updates.
	c.Check(filepath.Join(dirs.GlobalRootDir, "/run/mnt/", structureName, "bcm2710-rpi-2-b.dtb"), testutil.FileContains, "bcm2710-rpi-2-b.dtb rev2-from-kernel")
	c.Check(filepath.Join(dirs.GlobalRootDir, "/run/mnt/", structureName, "bcm2710-rpi-3-b.dtb"), testutil.FileContains, "bcm2710-rpi-3-b.dtb rev2-from-kernel")
	c.Check(filepath.Join(dirs.GlobalRootDir, "/run/mnt/", structureName, "overlays/uart0.dtbo"), testutil.FileContains, "uart0.dtbo rev2-from-kernel")
	//  gadget content is not updated because there is no edition update
	c.Check(filepath.Join(dirs.GlobalRootDir, "/run/mnt/", structureName, "start.elf"), testutil.FileContains, "start.elf rev1")
}<|MERGE_RESOLUTION|>--- conflicted
+++ resolved
@@ -6279,11 +6279,7 @@
 		Mode:           "run",
 		RecoverySystem: "20191127",
 		Base:           "core20_1.snap",
-<<<<<<< HEAD
-		// gofmt
-=======
 		// leave this line to keep gofmt 1.10 happy
->>>>>>> df253d47
 		CurrentKernelCommandLines: []string{currentModeenvCmdline},
 	}
 	err := m.WriteTo("")
@@ -6390,10 +6386,7 @@
 
 	err := mabloader.SetBootVars(map[string]string{
 		"snapd_extra_cmdline_args": "",
-<<<<<<< HEAD
 		"snapd_full_cmdline_args":  "",
-=======
->>>>>>> df253d47
 	})
 	c.Assert(err, IsNil)
 
@@ -6415,18 +6408,11 @@
 	c.Assert([]string(m.CurrentKernelCommandLines), DeepEquals, []string{
 		"snapd_recovery_mode=run mock static args from gadget",
 	})
-<<<<<<< HEAD
 	vars, err := mabloader.GetBootVars("snapd_extra_cmdline_args", "snapd_full_cmdline_args")
 	c.Assert(err, IsNil)
 	c.Assert(vars, DeepEquals, map[string]string{
 		"snapd_extra_cmdline_args": "args from gadget",
 		"snapd_full_cmdline_args":  "",
-=======
-	vars, err := mabloader.GetBootVars("snapd_extra_cmdline_args")
-	c.Assert(err, IsNil)
-	c.Assert(vars, DeepEquals, map[string]string{
-		"snapd_extra_cmdline_args": "args from gadget",
->>>>>>> df253d47
 	})
 }
 
@@ -6438,10 +6424,7 @@
 
 	err := mabloader.SetBootVars(map[string]string{
 		"snapd_extra_cmdline_args": "args from gadget",
-<<<<<<< HEAD
 		"snapd_full_cmdline_args":  "",
-=======
->>>>>>> df253d47
 	})
 	c.Assert(err, IsNil)
 
@@ -6466,18 +6449,11 @@
 	c.Assert([]string(m.CurrentKernelCommandLines), DeepEquals, []string{
 		"snapd_recovery_mode=run mock static",
 	})
-<<<<<<< HEAD
 	vars, err := mabloader.GetBootVars("snapd_extra_cmdline_args", "snapd_full_cmdline_args")
 	c.Assert(err, IsNil)
 	c.Assert(vars, DeepEquals, map[string]string{
 		"snapd_extra_cmdline_args": "",
 		"snapd_full_cmdline_args":  "",
-=======
-	vars, err := mabloader.GetBootVars("snapd_extra_cmdline_args")
-	c.Assert(err, IsNil)
-	c.Assert(vars, DeepEquals, map[string]string{
-		"snapd_extra_cmdline_args": "",
->>>>>>> df253d47
 	})
 }
 
@@ -6489,10 +6465,7 @@
 
 	err := mabloader.SetBootVars(map[string]string{
 		"snapd_extra_cmdline_args": "args from gadget",
-<<<<<<< HEAD
 		"snapd_full_cmdline_args":  "",
-=======
->>>>>>> df253d47
 	})
 	c.Assert(err, IsNil)
 	// current gadget has the command line
@@ -6518,7 +6491,6 @@
 		"snapd_recovery_mode=run mock static args from gadget",
 	})
 	// bootenv is unchanged
-<<<<<<< HEAD
 	vars, err := mabloader.GetBootVars("snapd_extra_cmdline_args", "snapd_full_cmdline_args")
 	c.Assert(err, IsNil)
 	c.Assert(vars, DeepEquals, map[string]string{
@@ -6565,12 +6537,6 @@
 	c.Assert(vars, DeepEquals, map[string]string{
 		"snapd_extra_cmdline_args": "",
 		"snapd_full_cmdline_args":  "full args",
-=======
-	vars, err := mabloader.GetBootVars("snapd_extra_cmdline_args")
-	c.Assert(err, IsNil)
-	c.Assert(vars, DeepEquals, map[string]string{
-		"snapd_extra_cmdline_args": "args from gadget",
->>>>>>> df253d47
 	})
 }
 
