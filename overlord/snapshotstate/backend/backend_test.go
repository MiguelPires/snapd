--- conflicted
+++ resolved
@@ -565,8 +565,6 @@
 	c.Assert(err, check.IsNil)
 	rs.Cleanup()
 	c.Check(diff().Run(), check.IsNil)
-<<<<<<< HEAD
-=======
 }
 
 func (s *snapshotSuite) TestPickUserWrapperRunuser(c *check.C) {
@@ -682,5 +680,4 @@
 		Args: []string{"tar", "--bar"},
 	})
 	c.Check(strings.TrimSpace(logbuf.String()), check.Matches, ".* No user wrapper found.*")
->>>>>>> 15f02939
 }