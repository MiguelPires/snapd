// -*- Mode: Go; indent-tabs-mode: t -*-

/*
 * Copyright (C) 2018 Canonical Ltd
 *
 * This program is free software: you can redistribute it and/or modify
 * it under the terms of the GNU General Public License version 3 as
 * published by the Free Software Foundation.
 *
 * This program is distributed in the hope that it will be useful,
 * but WITHOUT ANY WARRANTY; without even the implied warranty of
 * MERCHANTABILITY or FITNESS FOR A PARTICULAR PURPOSE.  See the
 * GNU General Public License for more details.
 *
 * You should have received a copy of the GNU General Public License
 * along with this program.  If not, see <http://www.gnu.org/licenses/>.
 *
 */

package snapshotstate_test

import (
	"errors"
	"fmt"
	"os"
	"os/exec"
	"os/user"
	"path/filepath"
	"sort"
	"strings"
	"testing"
	"time"

	"golang.org/x/net/context"
	"gopkg.in/check.v1"

	"github.com/snapcore/snapd/client"
	"github.com/snapcore/snapd/dirs"
	"github.com/snapcore/snapd/osutil/sys"
	"github.com/snapcore/snapd/overlord"
	"github.com/snapcore/snapd/overlord/snapshotstate"
	"github.com/snapcore/snapd/overlord/snapshotstate/backend"
	"github.com/snapcore/snapd/overlord/snapstate"
	"github.com/snapcore/snapd/overlord/state"
	"github.com/snapcore/snapd/snap"
	"github.com/snapcore/snapd/snap/snaptest"
	"github.com/snapcore/snapd/testutil"
)

type snapshotSuite struct{}

var _ = check.Suite(&snapshotSuite{})

// tie gocheck into testing
func TestSnapshot(t *testing.T) { check.TestingT(t) }

func (snapshotSuite) SetUpTest(c *check.C) {
	dirs.SetRootDir(c.MkDir())
}

func (snapshotSuite) TearDownTest(c *check.C) {
	dirs.SetRootDir("/")
}

func (snapshotSuite) TestNewSnapshotSetID(c *check.C) {
	st := state.New(nil)
	st.Lock()
	defer st.Unlock()
	sid, err := snapshotstate.NewSnapshotSetID(st)
	c.Assert(err, check.IsNil)
	c.Check(sid, check.Equals, uint64(1))

	sid, err = snapshotstate.NewSnapshotSetID(st)
	c.Assert(err, check.IsNil)
	c.Check(sid, check.Equals, uint64(2))
}

func (snapshotSuite) TestAllActiveSnapNames(c *check.C) {
	fakeSnapstateAll := func(*state.State) (map[string]*snapstate.SnapState, error) {
		return map[string]*snapstate.SnapState{
			"a-snap": {Active: true},
			"b-snap": {},
			"c-snap": {Active: true},
		}, nil
	}

	defer snapshotstate.MockSnapstateAll(fakeSnapstateAll)()

	// loop to check sortedness
	for i := 0; i < 100; i++ {
		names, err := snapshotstate.AllActiveSnapNames(nil)
		c.Assert(err, check.IsNil)
		c.Check(names, check.DeepEquals, []string{"a-snap", "c-snap"})
	}
}

func (snapshotSuite) TestAllActiveSnapNamesError(c *check.C) {
	errBad := errors.New("bad")
	fakeSnapstateAll := func(*state.State) (map[string]*snapstate.SnapState, error) {
		return nil, errBad
	}

	defer snapshotstate.MockSnapstateAll(fakeSnapstateAll)()

	names, err := snapshotstate.AllActiveSnapNames(nil)
	c.Check(err, check.Equals, errBad)
	c.Check(names, check.IsNil)
}

func (snapshotSuite) TestSnapnamesInSnapshotSet(c *check.C) {
	shotfileA, err := os.Create(filepath.Join(c.MkDir(), "foo.zip"))
	c.Assert(err, check.IsNil)
	defer shotfileA.Close()
	shotfileB, err := os.Create(filepath.Join(c.MkDir(), "foo.zip"))
	c.Assert(err, check.IsNil)
	defer shotfileB.Close()

	setID := uint64(42)
	fakeIter := func(_ context.Context, f func(*backend.Reader) error) error {
		c.Assert(f(&backend.Reader{
			// wanted
			Snapshot: client.Snapshot{SetID: setID, Snap: "a-snap"},
			File:     shotfileA,
		}), check.IsNil)
		c.Assert(f(&backend.Reader{
			// not wanted (bad set id)
			Snapshot: client.Snapshot{SetID: setID + 1, Snap: "a-snap"},
			File:     shotfileA,
		}), check.IsNil)
		c.Assert(f(&backend.Reader{
			// wanted
			Snapshot: client.Snapshot{SetID: setID, Snap: "b-snap"},
			File:     shotfileB,
		}), check.IsNil)
		return nil
	}
	defer snapshotstate.MockBackendIter(fakeIter)()

	snaps, files, err := snapshotstate.SnapNamesInSnapshotSet(setID, nil)
	c.Assert(err, check.IsNil)
	c.Check(snaps, check.DeepEquals, []string{"a-snap", "b-snap"})
	c.Check(files, check.DeepEquals, []string{shotfileA.Name(), shotfileB.Name()})
}

func (snapshotSuite) TestSnapnamesInSnapshotSetSnaps(c *check.C) {
	shotfile, err := os.Create(filepath.Join(c.MkDir(), "foo.zip"))
	c.Assert(err, check.IsNil)
	defer shotfile.Close()
	setID := uint64(42)
	fakeIter := func(_ context.Context, f func(*backend.Reader) error) error {
		c.Assert(f(&backend.Reader{
			// wanted
			Snapshot: client.Snapshot{SetID: setID, Snap: "a-snap"},
			File:     shotfile,
		}), check.IsNil)
		c.Assert(f(&backend.Reader{
			// not wanted (bad set id)
			Snapshot: client.Snapshot{SetID: setID + 1, Snap: "a-snap"},
			File:     shotfile,
		}), check.IsNil)
		c.Assert(f(&backend.Reader{
			// not wanted (bad snap name)
			Snapshot: client.Snapshot{SetID: setID, Snap: "c-snap"},
			File:     shotfile,
		}), check.IsNil)
		return nil
	}
	defer snapshotstate.MockBackendIter(fakeIter)()

	snaps, files, err := snapshotstate.SnapNamesInSnapshotSet(setID, []string{"a-snap"})
	c.Assert(err, check.IsNil)
	c.Check(snaps, check.DeepEquals, []string{"a-snap"})
	c.Check(files, check.DeepEquals, []string{shotfile.Name()})
}

func (snapshotSuite) TestSnapnamesInSnapshotSetErrors(c *check.C) {
	shotfile, err := os.Create(filepath.Join(c.MkDir(), "foo.zip"))
	c.Assert(err, check.IsNil)
	defer shotfile.Close()
	setID := uint64(42)
	errBad := errors.New("bad")
	fakeIter := func(_ context.Context, f func(*backend.Reader) error) error {
		c.Assert(f(&backend.Reader{
			// wanted
			Snapshot: client.Snapshot{SetID: setID, Snap: "a-snap"},
			File:     shotfile,
		}), check.IsNil)

		return errBad
	}
	defer snapshotstate.MockBackendIter(fakeIter)()

	snaps, files, err := snapshotstate.SnapNamesInSnapshotSet(setID, nil)
	c.Assert(err, check.Equals, errBad)
	c.Check(snaps, check.IsNil)
	c.Check(files, check.IsNil)
}

func (snapshotSuite) TestSnapnamesInSnapshotSetNotFound(c *check.C) {
	setID := uint64(42)
	shotfile, err := os.Create(filepath.Join(c.MkDir(), "foo.zip"))
	c.Assert(err, check.IsNil)
	defer shotfile.Close()
	fakeIter := func(_ context.Context, f func(*backend.Reader) error) error {
		c.Assert(f(&backend.Reader{
			// not wanted
			Snapshot: client.Snapshot{SetID: setID - 1, Snap: "a-snap"},
			File:     shotfile,
		}), check.IsNil)

		return nil
	}
	defer snapshotstate.MockBackendIter(fakeIter)()

	snaps, files, err := snapshotstate.SnapNamesInSnapshotSet(setID, nil)
	c.Assert(err, check.Equals, client.ErrSnapshotSetNotFound)
	c.Check(snaps, check.IsNil)
	c.Check(files, check.IsNil)
}

func (snapshotSuite) TestSnapnamesInSnapshotSetEmptyNotFound(c *check.C) {
	fakeIter := func(_ context.Context, f func(*backend.Reader) error) error { return nil }
	defer snapshotstate.MockBackendIter(fakeIter)()

	snaps, files, err := snapshotstate.SnapNamesInSnapshotSet(42, nil)
	c.Assert(err, check.Equals, client.ErrSnapshotSetNotFound)
	c.Check(snaps, check.IsNil)
	c.Check(files, check.IsNil)
}

func (snapshotSuite) TestSnapnamesInSnapshotSetSnapNotFound(c *check.C) {
	setID := uint64(42)
	shotfile, err := os.Create(filepath.Join(c.MkDir(), "foo.zip"))
	c.Assert(err, check.IsNil)
	defer shotfile.Close()
	fakeIter := func(_ context.Context, f func(*backend.Reader) error) error {
		c.Assert(f(&backend.Reader{
			// not wanted
			Snapshot: client.Snapshot{SetID: setID, Snap: "a-snap"},
			File:     shotfile,
		}), check.IsNil)

		return nil
	}
	defer snapshotstate.MockBackendIter(fakeIter)()

	snaps, files, err := snapshotstate.SnapNamesInSnapshotSet(setID, []string{"b-snap"})
	c.Assert(err, check.Equals, client.ErrSnapshotSnapsNotFound)
	c.Check(snaps, check.IsNil)
	c.Check(files, check.IsNil)
}

func (snapshotSuite) TestCheckConflict(c *check.C) {
	st := state.New(nil)
	st.Lock()
	defer st.Unlock()
	chg := st.NewChange("some-change", "...")
	tsk := st.NewTask("some-task", "...")
	tsk.SetStatus(state.DoingStatus)
	chg.AddTask(tsk)

	// no snapshot state
	err := snapshotstate.CheckSnapshotTaskConflict(st, 42, "some-task")
	c.Assert(err, check.ErrorMatches, "internal error: task 1 .some-task. is missing snapshot information")

	// wrong snapshot state
	tsk.Set("snapshot-setup", "hello")
	err = snapshotstate.CheckSnapshotTaskConflict(st, 42, "some-task")
	c.Assert(err, check.ErrorMatches, "internal error.* could not unmarshal.*")

	tsk.Set("snapshot-setup", map[string]int{"set-id": 42})

	err = snapshotstate.CheckSnapshotTaskConflict(st, 42, "some-task")
	c.Assert(err, check.ErrorMatches, "cannot operate on snapshot set #42 while change \"1\" is in progress")

	// no change with that label
	c.Assert(snapshotstate.CheckSnapshotTaskConflict(st, 42, "some-other-task"), check.IsNil)

	// no change with that snapshot id
	c.Assert(snapshotstate.CheckSnapshotTaskConflict(st, 43, "some-task"), check.IsNil)

	// no non-ready change
	tsk.SetStatus(state.DoneStatus)
	c.Assert(snapshotstate.CheckSnapshotTaskConflict(st, 42, "some-task"), check.IsNil)
}

func (snapshotSuite) TestSaveChecksSnapnamesError(c *check.C) {
	defer snapshotstate.MockSnapstateAll(func(*state.State) (map[string]*snapstate.SnapState, error) {
		return nil, errors.New("bzzt")
	})()

	st := state.New(nil)
	st.Lock()
	defer st.Unlock()
	_, _, _, err := snapshotstate.Save(st, nil, nil)
	c.Check(err, check.ErrorMatches, "bzzt")
}

func (snapshotSuite) createConflictingChange(c *check.C) (st *state.State, restore func()) {
	shotfile, err := os.Create(filepath.Join(c.MkDir(), "foo.zip"))
	c.Assert(err, check.IsNil)
	shotfile.Close()

	o := overlord.Mock()
	st = o.State()

	fakeIter := func(_ context.Context, f func(*backend.Reader) error) error {
		c.Assert(f(&backend.Reader{
			Snapshot: client.Snapshot{SetID: 42, Snap: "foo"},
			File:     shotfile,
		}), check.IsNil)

		return nil
	}
	restoreIter := snapshotstate.MockBackendIter(fakeIter)

	stmgr, err := snapstate.Manager(st, o.TaskRunner())
	c.Assert(err, check.IsNil)
	o.AddManager(stmgr)
	shmgr := snapshotstate.Manager(st, o.TaskRunner())
	o.AddManager(shmgr)

	st.Lock()
	defer func() {
		if c.Failed() {
			// something went wrong
			st.Unlock()
		}
	}()

	snapstate.Set(st, "foo", &snapstate.SnapState{
		Active: true,
		Sequence: []*snap.SideInfo{
			{RealName: "foo", Revision: snap.R(1)},
		},
		Current:  snap.R(1),
		SnapType: "app",
	})

	chg := st.NewChange("rm foo", "...")
	rmTasks, err := snapstate.Remove(st, "foo", snap.R(0))
	c.Assert(err, check.IsNil)
	c.Assert(rmTasks, check.NotNil)
	chg.AddAll(rmTasks)

	return st, func() {
		shotfile.Close()
		st.Unlock()
		restoreIter()
	}
}

func (s snapshotSuite) TestSaveChecksSnapstateConflict(c *check.C) {
	st, restore := s.createConflictingChange(c)
	defer restore()

	_, _, _, err := snapshotstate.Save(st, []string{"foo"}, nil)
	c.Assert(err, check.NotNil)
	c.Check(err, check.FitsTypeOf, &snapstate.ChangeConflictError{})
}

func (snapshotSuite) TestSaveConflictsWithSnapstate(c *check.C) {
	fakeSnapstateAll := func(*state.State) (map[string]*snapstate.SnapState, error) {
		return map[string]*snapstate.SnapState{
			"foo": {Active: true},
		}, nil
	}

	defer snapshotstate.MockSnapstateAll(fakeSnapstateAll)()

	o := overlord.Mock()
	st := o.State()

	stmgr, err := snapstate.Manager(st, o.TaskRunner())
	c.Assert(err, check.IsNil)
	o.AddManager(stmgr)
	shmgr := snapshotstate.Manager(st, o.TaskRunner())
	o.AddManager(shmgr)

	st.Lock()
	defer st.Unlock()

	snapstate.Set(st, "foo", &snapstate.SnapState{
		Active: true,
		Sequence: []*snap.SideInfo{
			{RealName: "foo", Revision: snap.R(1)},
		},
		Current:  snap.R(1),
		SnapType: "app",
	})

	chg := st.NewChange("snapshot-save", "...")
	_, _, saveTasks, err := snapshotstate.Save(st, nil, nil)
	c.Assert(err, check.IsNil)
	chg.AddAll(saveTasks)

	_, err = snapstate.Disable(st, "foo")
	c.Assert(err, check.ErrorMatches, `snap "foo" has "snapshot-save" change in progress`)
}

func (snapshotSuite) TestSaveChecksSnapstateConflictError(c *check.C) {
	defer snapshotstate.MockSnapstateCheckChangeConflictMany(func(*state.State, []string, string) error {
		return errors.New("bzzt")
	})()

	st := state.New(nil)
	st.Lock()
	defer st.Unlock()
	_, _, _, err := snapshotstate.Save(st, nil, nil)
	c.Check(err, check.ErrorMatches, "bzzt")
}

func (snapshotSuite) TestSaveChecksSetIDError(c *check.C) {
	st := state.New(nil)
	st.Lock()
	defer st.Unlock()

	st.Set("last-snapshot-set-id", "3/4")

	_, _, _, err := snapshotstate.Save(st, nil, nil)
	c.Check(err, check.ErrorMatches, ".* could not unmarshal .*")
}

func (snapshotSuite) TestSaveNoSnapsInState(c *check.C) {
	st := state.New(nil)
	st.Lock()
	defer st.Unlock()

	setID, saved, taskset, err := snapshotstate.Save(st, nil, nil)
	c.Assert(err, check.IsNil)
	c.Check(setID, check.Equals, uint64(1))
	c.Check(saved, check.HasLen, 0)
	c.Check(taskset.Tasks(), check.HasLen, 0)
}

func (snapshotSuite) TestSaveSomeSnaps(c *check.C) {
	fakeSnapstateAll := func(*state.State) (map[string]*snapstate.SnapState, error) {
		return map[string]*snapstate.SnapState{
			"a-snap": {Active: true},
			"b-snap": {},
			"c-snap": {Active: true},
		}, nil
	}

	defer snapshotstate.MockSnapstateAll(fakeSnapstateAll)()

	st := state.New(nil)
	st.Lock()
	defer st.Unlock()

	setID, saved, taskset, err := snapshotstate.Save(st, nil, nil)
	c.Assert(err, check.IsNil)
	c.Check(setID, check.Equals, uint64(1))
	c.Check(saved, check.DeepEquals, []string{"a-snap", "c-snap"})
	tasks := taskset.Tasks()
	c.Assert(tasks, check.HasLen, 2)
	c.Check(tasks[0].Kind(), check.Equals, "save-snapshot")
	c.Check(tasks[0].Summary(), check.Equals, `Save data of snap "a-snap" in snapshot set #1`)
	c.Check(tasks[1].Kind(), check.Equals, "save-snapshot")
	c.Check(tasks[1].Summary(), check.Equals, `Save data of snap "c-snap" in snapshot set #1`)
}

func (snapshotSuite) TestSaveOneSnap(c *check.C) {
	fakeSnapstateAll := func(*state.State) (map[string]*snapstate.SnapState, error) {
		// snapstate.All isn't called when a snap name is passed in
		return nil, errors.New("bzzt")
	}

	defer snapshotstate.MockSnapstateAll(fakeSnapstateAll)()

	st := state.New(nil)
	st.Lock()
	defer st.Unlock()

	setID, saved, taskset, err := snapshotstate.Save(st, []string{"a-snap"}, []string{"a-user"})
	c.Assert(err, check.IsNil)
	c.Check(setID, check.Equals, uint64(1))
	c.Check(saved, check.DeepEquals, []string{"a-snap"})
	tasks := taskset.Tasks()
	c.Assert(tasks, check.HasLen, 1)
	c.Check(tasks[0].Kind(), check.Equals, "save-snapshot")
	c.Check(tasks[0].Summary(), check.Equals, `Save data of snap "a-snap" in snapshot set #1`)
	var snapshot map[string]interface{}
	c.Check(tasks[0].Get("snapshot-setup", &snapshot), check.IsNil)
	c.Check(snapshot, check.DeepEquals, map[string]interface{}{
		"set-id": 1.,
		"snap":   "a-snap",
		"users":  []interface{}{"a-user"},
	})
}

func (snapshotSuite) TestSaveIntegration(c *check.C) {
<<<<<<< HEAD
=======
	if os.Geteuid() == 0 {
		c.Skip("this test cannot run as root (runuser will fail)")
	}
	o := overlord.Mock()
	st := o.State()
	st.Lock()
	defer st.Unlock()

>>>>>>> b8144918
	c.Assert(os.MkdirAll(dirs.SnapshotsDir, 0755), check.IsNil)
	homedir := filepath.Join(dirs.GlobalRootDir, "home", "a-user")

	defer backend.MockUserLookup(func(username string) (*user.User, error) {
		if username != "a-user" {
			c.Fatalf("unexpected user %q", username)
		}
		return &user.User{
			Uid:      fmt.Sprint(sys.Geteuid()),
			Username: username,
			HomeDir:  homedir,
		}, nil
	})()

	o := overlord.Mock()
	st := o.State()

	stmgr, err := snapstate.Manager(st, o.TaskRunner())
	c.Assert(err, check.IsNil)
	o.AddManager(stmgr)
	shmgr := snapshotstate.Manager(st, o.TaskRunner())
	o.AddManager(shmgr)
	o.AddManager(o.TaskRunner())

	st.Lock()
	defer st.Unlock()

	snapshots := make(map[string]*client.Snapshot, 3)
	for i, name := range []string{"one-snap", "too-snap", "tri-snap"} {
		sideInfo := &snap.SideInfo{RealName: name, Revision: snap.R(i + 1)}
		snapstate.Set(st, name, &snapstate.SnapState{
			Active:   true,
			Sequence: []*snap.SideInfo{sideInfo},
			Current:  sideInfo.Revision,
			SnapType: "app",
		})
		snaptest.MockSnap(c, fmt.Sprintf("{name: %s, version: v1}", name), sideInfo)

		c.Assert(os.MkdirAll(filepath.Join(homedir, "snap", name, fmt.Sprint(i+1), "canary-"+name), 0755), check.IsNil)
		c.Assert(os.MkdirAll(filepath.Join(homedir, "snap", name, "common", "common-"+name), 0755), check.IsNil)

		snapshots[name] = &client.Snapshot{
			SetID:    1,
			Snap:     name,
			Version:  "v1",
			Revision: sideInfo.Revision,
			Epoch:    *snap.E("0"),
		}
	}

	setID, saved, taskset, err := snapshotstate.Save(st, nil, []string{"a-user"})
	c.Assert(err, check.IsNil)
	c.Check(setID, check.Equals, uint64(1))
	c.Check(saved, check.DeepEquals, []string{"one-snap", "too-snap", "tri-snap"})

	change := st.NewChange("save-snapshot", "...")
	change.AddAll(taskset)

	t0 := time.Now()

	st.Unlock()
	c.Assert(o.Settle(5*time.Second), check.IsNil)
	st.Lock()
	c.Check(change.Err(), check.IsNil)

	tf := time.Now()
	c.Assert(backend.Iter(context.TODO(), func(r *backend.Reader) error {
		c.Check(r.Check(context.TODO(), nil), check.IsNil)

		// check the unknowables, and zero them out
		c.Check(r.Snapshot.Time.After(t0), check.Equals, true)
		c.Check(r.Snapshot.Time.Before(tf), check.Equals, true)
		c.Check(r.Snapshot.Size > 0, check.Equals, true)
		c.Assert(r.Snapshot.SHA3_384, check.HasLen, 1)
		c.Check(r.Snapshot.SHA3_384["user/a-user.tgz"], check.HasLen, 96)

		r.Snapshot.Time = time.Time{}
		r.Snapshot.Size = 0
		r.Snapshot.SHA3_384 = nil

		c.Check(&r.Snapshot, check.DeepEquals, snapshots[r.Snapshot.Snap])
		return nil
	}), check.IsNil)
}

func (snapshotSuite) TestSaveIntegrationFails(c *check.C) {
<<<<<<< HEAD
=======
	if os.Geteuid() == 0 {
		c.Skip("this test cannot run as root (runuser will fail)")
	}
	o := overlord.Mock()
	st := o.State()
	st.Lock()
	defer st.Unlock()

>>>>>>> b8144918
	c.Assert(os.MkdirAll(dirs.SnapshotsDir, 0755), check.IsNil)
	// sanity check: no files in snapshot dir
	out, err := exec.Command("find", dirs.SnapshotsDir, "-type", "f").CombinedOutput()
	c.Assert(err, check.IsNil)
	c.Check(string(out), check.Equals, "")

	homedir := filepath.Join(dirs.GlobalRootDir, "home", "a-user")

	// Mock "tar" so that the tars finish in the expected order.
	// Locally .01s and .02s do the trick with count=1000;
	// padded a lot bigger for slower systems.
	mocktar := testutil.MockCommand(c, "tar", `
case "$*" in
*/too-snap/*)
    sleep .5
    ;;
*/tri-snap/*)
    sleep 1
    ;;
esac
exec /bin/tar "$@"
`)
	defer mocktar.Restore()

	defer backend.MockUserLookup(func(username string) (*user.User, error) {
		if username != "a-user" {
			c.Fatalf("unexpected user %q", username)
		}
		return &user.User{
			Uid:      fmt.Sprint(sys.Geteuid()),
			Username: username,
			HomeDir:  homedir,
		}, nil
	})()

	o := overlord.Mock()
	st := o.State()

	stmgr, err := snapstate.Manager(st, o.TaskRunner())
	c.Assert(err, check.IsNil)
	o.AddManager(stmgr)
	shmgr := snapshotstate.Manager(st, o.TaskRunner())
	o.AddManager(shmgr)
	o.AddManager(o.TaskRunner())

	st.Lock()
	defer st.Unlock()

	for i, name := range []string{"one-snap", "too-snap", "tri-snap"} {
		sideInfo := &snap.SideInfo{RealName: name, Revision: snap.R(i + 1)}
		snapstate.Set(st, name, &snapstate.SnapState{
			Active:   true,
			Sequence: []*snap.SideInfo{sideInfo},
			Current:  sideInfo.Revision,
			SnapType: "app",
		})
		snaptest.MockSnap(c, fmt.Sprintf("{name: %s, version: v1}", name), sideInfo)

		c.Assert(os.MkdirAll(filepath.Join(homedir, "snap", name, fmt.Sprint(i+1), "canary-"+name), 0755), check.IsNil)
		c.Assert(os.MkdirAll(filepath.Join(homedir, "snap", name, "common"), 0755), check.IsNil)
		mode := os.FileMode(0755)
		if i == 1 {
			mode = 0
		}
		c.Assert(os.Mkdir(filepath.Join(homedir, "snap", name, "common", "common-"+name), mode), check.IsNil)
	}

	setID, saved, taskset, err := snapshotstate.Save(st, nil, []string{"a-user"})
	c.Assert(err, check.IsNil)
	c.Check(setID, check.Equals, uint64(1))
	c.Check(saved, check.DeepEquals, []string{"one-snap", "too-snap", "tri-snap"})

	change := st.NewChange("save-snapshot", "...")
	change.AddAll(taskset)

	st.Unlock()
	c.Assert(o.Settle(5*time.Second), check.IsNil)
	st.Lock()
	c.Check(change.Err(), check.NotNil)
	tasks := change.Tasks()
	c.Assert(tasks, check.HasLen, 3)

	// task 0 (for "one-snap") will have been undone
	c.Check(tasks[0].Summary(), testutil.Contains, `"one-snap"`) // sanity check: task 0 is one-snap's
	c.Check(tasks[0].Status(), check.Equals, state.UndoneStatus)

	// task 1 (for "too-snap") will have errored
	c.Check(tasks[1].Summary(), testutil.Contains, `"too-snap"`) // sanity check: task 1 is too-snap's
	c.Check(tasks[1].Status(), check.Equals, state.ErrorStatus)
	c.Check(strings.Join(tasks[1].Log(), "\n"), check.Matches, `\S+ ERROR cannot create archive: .* Permission denied .and \d+ more.`)

	// task 2 (for "tri-snap") will have errored as well, hopefully, but it's a race (see the "tar" comment above)
	c.Check(tasks[2].Summary(), testutil.Contains, `"tri-snap"`) // sanity check: task 2 is tri-snap's
	c.Check(tasks[2].Status(), check.Equals, state.ErrorStatus, check.Commentf("if this ever fails, duplicate the fake tar sleeps please"))
	// sometimes you'll get one, sometimes you'll get the other (depending on ordering of events)
	c.Check(strings.Join(tasks[2].Log(), "\n"), check.Matches, `\S+ ERROR( tar failed:)? context canceled`)

	// no zips left behind, not for errors, not for undos \o/
	out, err = exec.Command("find", dirs.SnapshotsDir, "-type", "f").CombinedOutput()
	c.Assert(err, check.IsNil)
	c.Check(string(out), check.Equals, "")
}

func (snapshotSuite) TestRestoreChecksIterError(c *check.C) {
	defer snapshotstate.MockBackendIter(func(context.Context, func(*backend.Reader) error) error {
		return errors.New("bzzt")
	})()

	st := state.New(nil)
	st.Lock()
	defer st.Unlock()

	_, _, err := snapshotstate.Restore(st, 42, nil, nil)
	c.Assert(err, check.ErrorMatches, "bzzt")
}

func (s snapshotSuite) TestRestoreChecksSnapstateConflicts(c *check.C) {
	st, restore := s.createConflictingChange(c)
	defer restore()

	_, _, err := snapshotstate.Restore(st, 42, nil, nil)
	c.Assert(err, check.NotNil)
	c.Check(err, check.FitsTypeOf, &snapstate.ChangeConflictError{})

}

func (snapshotSuite) TestRestoreConflictsWithSnapstate(c *check.C) {
	shotfile, err := os.Create(filepath.Join(c.MkDir(), "foo.zip"))
	c.Assert(err, check.IsNil)
	defer shotfile.Close()

	fakeSnapstateAll := func(*state.State) (map[string]*snapstate.SnapState, error) {
		return map[string]*snapstate.SnapState{
			"foo": {Active: true},
		}, nil
	}

	defer snapshotstate.MockSnapstateAll(fakeSnapstateAll)()

	fakeIter := func(_ context.Context, f func(*backend.Reader) error) error {
		c.Assert(f(&backend.Reader{
			Snapshot: client.Snapshot{SetID: 42, Snap: "foo"},
			File:     shotfile,
		}), check.IsNil)

		return nil
	}
	defer snapshotstate.MockBackendIter(fakeIter)()

	o := overlord.Mock()
	st := o.State()

	stmgr, err := snapstate.Manager(st, o.TaskRunner())
	c.Assert(err, check.IsNil)
	o.AddManager(stmgr)
	shmgr := snapshotstate.Manager(st, o.TaskRunner())
	o.AddManager(shmgr)

	st.Lock()
	defer st.Unlock()

	snapstate.Set(st, "foo", &snapstate.SnapState{
		Active: true,
		Sequence: []*snap.SideInfo{
			{RealName: "foo", Revision: snap.R(1)},
		},
		Current:  snap.R(1),
		SnapType: "app",
	})

	chg := st.NewChange("snapshot-restore", "...")
	_, restoreTasks, err := snapshotstate.Restore(st, 42, nil, nil)
	c.Assert(err, check.IsNil)
	chg.AddAll(restoreTasks)

	_, err = snapstate.Disable(st, "foo")
	c.Assert(err, check.ErrorMatches, `snap "foo" has "snapshot-restore" change in progress`)
}

func (snapshotSuite) TestRestoreChecksForgetConflicts(c *check.C) {
	shotfile, err := os.Create(filepath.Join(c.MkDir(), "yadda.zip"))
	c.Assert(err, check.IsNil)
	defer shotfile.Close()
	fakeIter := func(_ context.Context, f func(*backend.Reader) error) error {
		c.Assert(f(&backend.Reader{
			// not wanted
			Snapshot: client.Snapshot{SetID: 42, Snap: "a-snap"},
			File:     shotfile,
		}), check.IsNil)

		return nil
	}
	defer snapshotstate.MockBackendIter(fakeIter)()

	st := state.New(nil)
	st.Lock()
	defer st.Unlock()
	chg := st.NewChange("forget-snapshot-change", "...")
	tsk := st.NewTask("forget-snapshot", "...")
	tsk.SetStatus(state.DoingStatus)
	tsk.Set("snapshot-setup", map[string]int{"set-id": 42})
	chg.AddTask(tsk)

	_, _, err = snapshotstate.Restore(st, 42, nil, nil)
	c.Assert(err, check.ErrorMatches, `cannot operate on snapshot set #42 while change \"1\" is in progress`)
}

func (snapshotSuite) TestRestore(c *check.C) {
	shotfile, err := os.Create(filepath.Join(c.MkDir(), "yadda.zip"))
	c.Assert(err, check.IsNil)
	defer shotfile.Close()
	fakeIter := func(_ context.Context, f func(*backend.Reader) error) error {
		c.Assert(f(&backend.Reader{
			// not wanted
			Snapshot: client.Snapshot{SetID: 42, Snap: "a-snap"},
			File:     shotfile,
		}), check.IsNil)

		return nil
	}
	defer snapshotstate.MockBackendIter(fakeIter)()

	st := state.New(nil)
	st.Lock()
	defer st.Unlock()

	found, taskset, err := snapshotstate.Restore(st, 42, []string{"a-snap", "b-snap"}, []string{"a-user"})
	c.Assert(err, check.IsNil)
	c.Check(found, check.DeepEquals, []string{"a-snap"})
	tasks := taskset.Tasks()
	c.Assert(tasks, check.HasLen, 1)
	c.Check(tasks[0].Kind(), check.Equals, "restore-snapshot")
	c.Check(tasks[0].Summary(), check.Equals, `Restore data of snap "a-snap" from snapshot set #42`)
	var snapshot map[string]interface{}
	c.Check(tasks[0].Get("snapshot-setup", &snapshot), check.IsNil)
	c.Check(snapshot, check.DeepEquals, map[string]interface{}{
		"set-id":   42.,
		"snap":     "a-snap",
		"filename": shotfile.Name(),
		"users":    []interface{}{"a-user"},
	})
}

func (snapshotSuite) TestRestoreIntegration(c *check.C) {
<<<<<<< HEAD
=======
	if os.Geteuid() == 0 {
		c.Skip("this test cannot run as root (runuser will fail)")
	}
	o := overlord.Mock()
	st := o.State()
	st.Lock()
	defer st.Unlock()

>>>>>>> b8144918
	c.Assert(os.MkdirAll(dirs.SnapshotsDir, 0755), check.IsNil)
	homedir := filepath.Join(dirs.GlobalRootDir, "home", "a-user")

	defer backend.MockUserLookup(func(username string) (*user.User, error) {
		if username != "a-user" {
			c.Fatalf("unexpected user %q", username)
		}
		return &user.User{
			Uid:      fmt.Sprint(sys.Geteuid()),
			Username: username,
			HomeDir:  homedir,
		}, nil
	})()

	o := overlord.Mock()
	st := o.State()

	stmgr, err := snapstate.Manager(st, o.TaskRunner())
	c.Assert(err, check.IsNil)
	o.AddManager(stmgr)
	shmgr := snapshotstate.Manager(st, o.TaskRunner())
	o.AddManager(shmgr)
	o.AddManager(o.TaskRunner())

	st.Lock()
	defer st.Unlock()

	for i, name := range []string{"one-snap", "too-snap", "tri-snap"} {
		sideInfo := &snap.SideInfo{RealName: name, Revision: snap.R(i + 1)}
		snapstate.Set(st, name, &snapstate.SnapState{
			Active:   true,
			Sequence: []*snap.SideInfo{sideInfo},
			Current:  sideInfo.Revision,
			SnapType: "app",
		})
		snapInfo := snaptest.MockSnap(c, fmt.Sprintf("{name: %s, version: v1}", name), sideInfo)

		c.Assert(os.MkdirAll(filepath.Join(homedir, "snap", name, fmt.Sprint(i+1), "canary-"+name), 0755), check.IsNil)
		c.Assert(os.MkdirAll(filepath.Join(homedir, "snap", name, "common", "common-"+name), 0755), check.IsNil)

		_, err := backend.Save(context.TODO(), 42, snapInfo, nil, []string{"a-user"})
		c.Assert(err, check.IsNil)
	}

	// move the old away
	c.Assert(os.Rename(filepath.Join(homedir, "snap"), filepath.Join(homedir, "snap.old")), check.IsNil)

	found, taskset, err := snapshotstate.Restore(st, 42, nil, []string{"a-user"})
	c.Assert(err, check.IsNil)
	sort.Strings(found)
	c.Check(found, check.DeepEquals, []string{"one-snap", "too-snap", "tri-snap"})

	change := st.NewChange("restore-snapshot", "...")
	change.AddAll(taskset)

	st.Unlock()
	c.Assert(o.Settle(5*time.Second), check.IsNil)
	st.Lock()
	c.Check(change.Err(), check.IsNil)

	// check it was all brought back \o/
	out, err := exec.Command("diff", "-rN", filepath.Join(homedir, "snap"), filepath.Join("snap.old")).CombinedOutput()
	c.Assert(err, check.IsNil)
	c.Check(string(out), check.Equals, "")
}

func (snapshotSuite) TestRestoreIntegrationFails(c *check.C) {
<<<<<<< HEAD
=======
	if os.Geteuid() == 0 {
		c.Skip("this test cannot run as root (runuser will fail)")
	}
	o := overlord.Mock()
	st := o.State()
	st.Lock()
	defer st.Unlock()

>>>>>>> b8144918
	c.Assert(os.MkdirAll(dirs.SnapshotsDir, 0755), check.IsNil)
	homedir := filepath.Join(dirs.GlobalRootDir, "home", "a-user")

	defer backend.MockUserLookup(func(username string) (*user.User, error) {
		if username != "a-user" {
			c.Fatalf("unexpected user %q", username)
		}
		return &user.User{
			Uid:      fmt.Sprint(sys.Geteuid()),
			Username: username,
			HomeDir:  homedir,
		}, nil
	})()

	o := overlord.Mock()
	st := o.State()

	stmgr, err := snapstate.Manager(st, o.TaskRunner())
	c.Assert(err, check.IsNil)
	o.AddManager(stmgr)
	shmgr := snapshotstate.Manager(st, o.TaskRunner())
	o.AddManager(shmgr)
	o.AddManager(o.TaskRunner())

	st.Lock()
	defer st.Unlock()

	for i, name := range []string{"one-snap", "too-snap", "tri-snap"} {
		sideInfo := &snap.SideInfo{RealName: name, Revision: snap.R(i + 1)}
		snapstate.Set(st, name, &snapstate.SnapState{
			Active:   true,
			Sequence: []*snap.SideInfo{sideInfo},
			Current:  sideInfo.Revision,
			SnapType: "app",
		})
		snapInfo := snaptest.MockSnap(c, fmt.Sprintf("{name: %s, version: vv1}", name), sideInfo)

		c.Assert(os.MkdirAll(filepath.Join(homedir, "snap", name, fmt.Sprint(i+1), "canary-"+name), 0755), check.IsNil)
		c.Assert(os.MkdirAll(filepath.Join(homedir, "snap", name, "common", "common-"+name), 0755), check.IsNil)

		_, err := backend.Save(context.TODO(), 42, snapInfo, nil, []string{"a-user"})
		c.Assert(err, check.IsNil)
	}

	// move the old away
	c.Assert(os.Rename(filepath.Join(homedir, "snap"), filepath.Join(homedir, "snap.old")), check.IsNil)
	// but poison the well
	c.Assert(os.MkdirAll(filepath.Join(homedir, "snap"), 0755), check.IsNil)
	c.Assert(os.MkdirAll(filepath.Join(homedir, "snap", "too-snap"), 0), check.IsNil)

	found, taskset, err := snapshotstate.Restore(st, 42, nil, []string{"a-user"})
	c.Assert(err, check.IsNil)
	sort.Strings(found)
	c.Check(found, check.DeepEquals, []string{"one-snap", "too-snap", "tri-snap"})

	change := st.NewChange("restore-snapshot", "...")
	change.AddAll(taskset)

	st.Unlock()
	c.Assert(o.Settle(5*time.Second), check.IsNil)
	st.Lock()
	c.Check(change.Err(), check.NotNil)

	tasks := change.Tasks()
	c.Check(tasks, check.HasLen, 3)
	for _, task := range tasks {
		if strings.Contains(task.Summary(), `"too-snap"`) {
			// too-snap was set up to fail, should always fail with
			// 'permission denied' (see the mkdirall w/mode 0 above)
			c.Check(task.Status(), check.Equals, state.ErrorStatus)
			c.Check(strings.Join(task.Log(), "\n"), check.Matches, `\S+ ERROR mkdir \S+: permission denied`)
		} else {
			// the other two might fail (ErrorStatus) if they're
			// still running when too-snap fails, or they might have
			// finished and needed to be undone (UndoneStatus); it's
			// a race, but either is fine.
			if task.Status() == state.ErrorStatus {
				c.Check(strings.Join(task.Log(), "\n"), check.Matches, `\S+ ERROR context canceled`)
			} else {
				c.Check(task.Status(), check.Equals, state.UndoneStatus)
			}
		}
	}

	// remove the poison
	c.Assert(os.Remove(filepath.Join(homedir, "snap", "too-snap")), check.IsNil)

	// check that nothing else was put there
	out, err := exec.Command("find", filepath.Join(homedir, "snap")).CombinedOutput()
	c.Assert(err, check.IsNil)
	c.Check(strings.TrimSpace(string(out)), check.Equals, filepath.Join(homedir, "snap"))
}

func (snapshotSuite) TestCheckChecksIterError(c *check.C) {
	defer snapshotstate.MockBackendIter(func(context.Context, func(*backend.Reader) error) error {
		return errors.New("bzzt")
	})()

	st := state.New(nil)
	st.Lock()
	defer st.Unlock()

	_, _, err := snapshotstate.Check(st, 42, nil, nil)
	c.Assert(err, check.ErrorMatches, "bzzt")
}

func (s snapshotSuite) TestCheckDoesNotTriggerSnapstateConflict(c *check.C) {
	st, restore := s.createConflictingChange(c)
	defer restore()

	_, _, err := snapshotstate.Check(st, 42, nil, nil)
	c.Assert(err, check.IsNil)
}

func (snapshotSuite) TestCheckChecksForgetConflicts(c *check.C) {
	shotfile, err := os.Create(filepath.Join(c.MkDir(), "yadda.zip"))
	c.Assert(err, check.IsNil)
	defer shotfile.Close()
	fakeIter := func(_ context.Context, f func(*backend.Reader) error) error {
		c.Assert(f(&backend.Reader{
			// not wanted
			Snapshot: client.Snapshot{SetID: 42, Snap: "a-snap"},
			File:     shotfile,
		}), check.IsNil)

		return nil
	}
	defer snapshotstate.MockBackendIter(fakeIter)()

	st := state.New(nil)
	st.Lock()
	defer st.Unlock()
	chg := st.NewChange("forget-snapshot-change", "...")
	tsk := st.NewTask("forget-snapshot", "...")
	tsk.SetStatus(state.DoingStatus)
	tsk.Set("snapshot-setup", map[string]int{"set-id": 42})
	chg.AddTask(tsk)

	_, _, err = snapshotstate.Check(st, 42, nil, nil)
	c.Assert(err, check.ErrorMatches, `cannot operate on snapshot set #42 while change \"1\" is in progress`)
}

func (snapshotSuite) TestCheck(c *check.C) {
	shotfile, err := os.Create(filepath.Join(c.MkDir(), "yadda.zip"))
	c.Assert(err, check.IsNil)
	defer shotfile.Close()
	fakeIter := func(_ context.Context, f func(*backend.Reader) error) error {
		c.Assert(f(&backend.Reader{
			// not wanted
			Snapshot: client.Snapshot{SetID: 42, Snap: "a-snap"},
			File:     shotfile,
		}), check.IsNil)

		return nil
	}
	defer snapshotstate.MockBackendIter(fakeIter)()

	st := state.New(nil)
	st.Lock()
	defer st.Unlock()

	found, taskset, err := snapshotstate.Check(st, 42, []string{"a-snap", "b-snap"}, []string{"a-user"})
	c.Assert(err, check.IsNil)
	c.Check(found, check.DeepEquals, []string{"a-snap"})
	tasks := taskset.Tasks()
	c.Assert(tasks, check.HasLen, 1)
	c.Check(tasks[0].Kind(), check.Equals, "check-snapshot")
	c.Check(tasks[0].Summary(), check.Equals, `Check data of snap "a-snap" in snapshot set #42`)
	var snapshot map[string]interface{}
	c.Check(tasks[0].Get("snapshot-setup", &snapshot), check.IsNil)
	c.Check(snapshot, check.DeepEquals, map[string]interface{}{
		"set-id":   42.,
		"snap":     "a-snap",
		"filename": shotfile.Name(),
		"users":    []interface{}{"a-user"},
	})
}

func (snapshotSuite) TestForgetChecksIterError(c *check.C) {
	defer snapshotstate.MockBackendIter(func(context.Context, func(*backend.Reader) error) error {
		return errors.New("bzzt")
	})()

	st := state.New(nil)
	st.Lock()
	defer st.Unlock()

	_, _, err := snapshotstate.Forget(st, 42, nil)
	c.Assert(err, check.ErrorMatches, "bzzt")
}

func (s snapshotSuite) TestForgetDoesNotTriggerSnapstateConflict(c *check.C) {
	st, restore := s.createConflictingChange(c)
	defer restore()

	_, _, err := snapshotstate.Forget(st, 42, nil)
	c.Assert(err, check.IsNil)
}

func (snapshotSuite) TestForgetChecksCheckConflicts(c *check.C) {
	shotfile, err := os.Create(filepath.Join(c.MkDir(), "yadda.zip"))
	c.Assert(err, check.IsNil)
	defer shotfile.Close()
	fakeIter := func(_ context.Context, f func(*backend.Reader) error) error {
		c.Assert(f(&backend.Reader{
			// not wanted
			Snapshot: client.Snapshot{SetID: 42, Snap: "a-snap"},
			File:     shotfile,
		}), check.IsNil)

		return nil
	}
	defer snapshotstate.MockBackendIter(fakeIter)()

	st := state.New(nil)
	st.Lock()
	defer st.Unlock()
	chg := st.NewChange("check-snapshot-change", "...")
	tsk := st.NewTask("check-snapshot", "...")
	tsk.SetStatus(state.DoingStatus)
	tsk.Set("snapshot-setup", map[string]int{"set-id": 42})
	chg.AddTask(tsk)

	_, _, err = snapshotstate.Forget(st, 42, nil)
	c.Assert(err, check.ErrorMatches, `cannot operate on snapshot set #42 while change \"1\" is in progress`)
}

func (snapshotSuite) TestForgetChecksRestoreConflicts(c *check.C) {
	shotfile, err := os.Create(filepath.Join(c.MkDir(), "yadda.zip"))
	c.Assert(err, check.IsNil)
	defer shotfile.Close()
	fakeIter := func(_ context.Context, f func(*backend.Reader) error) error {
		c.Assert(f(&backend.Reader{
			// not wanted
			Snapshot: client.Snapshot{SetID: 42, Snap: "a-snap"},
			File:     shotfile,
		}), check.IsNil)

		return nil
	}
	defer snapshotstate.MockBackendIter(fakeIter)()

	st := state.New(nil)
	st.Lock()
	defer st.Unlock()
	chg := st.NewChange("restore-snapshot-change", "...")
	tsk := st.NewTask("restore-snapshot", "...")
	tsk.SetStatus(state.DoingStatus)
	tsk.Set("snapshot-setup", map[string]int{"set-id": 42})
	chg.AddTask(tsk)

	_, _, err = snapshotstate.Forget(st, 42, nil)
	c.Assert(err, check.ErrorMatches, `cannot operate on snapshot set #42 while change \"1\" is in progress`)
}

func (snapshotSuite) TestForget(c *check.C) {
	shotfile, err := os.Create(filepath.Join(c.MkDir(), "yadda.zip"))
	c.Assert(err, check.IsNil)
	defer shotfile.Close()
	fakeIter := func(_ context.Context, f func(*backend.Reader) error) error {
		c.Assert(f(&backend.Reader{
			// not wanted
			Snapshot: client.Snapshot{SetID: 42, Snap: "a-snap"},
			File:     shotfile,
		}), check.IsNil)

		return nil
	}
	defer snapshotstate.MockBackendIter(fakeIter)()

	st := state.New(nil)
	st.Lock()
	defer st.Unlock()

	found, taskset, err := snapshotstate.Forget(st, 42, []string{"a-snap", "b-snap"})
	c.Assert(err, check.IsNil)
	c.Check(found, check.DeepEquals, []string{"a-snap"})
	tasks := taskset.Tasks()
	c.Assert(tasks, check.HasLen, 1)
	c.Check(tasks[0].Kind(), check.Equals, "forget-snapshot")
	c.Check(tasks[0].Summary(), check.Equals, `Drop data of snap "a-snap" from snapshot set #42`)
	var snapshot map[string]interface{}
	c.Check(tasks[0].Get("snapshot-setup", &snapshot), check.IsNil)
	c.Check(snapshot, check.DeepEquals, map[string]interface{}{
		"set-id":   42.,
		"snap":     "a-snap",
		"filename": shotfile.Name(),
	})
}<|MERGE_RESOLUTION|>--- conflicted
+++ resolved
@@ -490,17 +490,10 @@
 }
 
 func (snapshotSuite) TestSaveIntegration(c *check.C) {
-<<<<<<< HEAD
-=======
 	if os.Geteuid() == 0 {
 		c.Skip("this test cannot run as root (runuser will fail)")
 	}
-	o := overlord.Mock()
-	st := o.State()
-	st.Lock()
-	defer st.Unlock()
-
->>>>>>> b8144918
+
 	c.Assert(os.MkdirAll(dirs.SnapshotsDir, 0755), check.IsNil)
 	homedir := filepath.Join(dirs.GlobalRootDir, "home", "a-user")
 
@@ -587,17 +580,9 @@
 }
 
 func (snapshotSuite) TestSaveIntegrationFails(c *check.C) {
-<<<<<<< HEAD
-=======
 	if os.Geteuid() == 0 {
 		c.Skip("this test cannot run as root (runuser will fail)")
 	}
-	o := overlord.Mock()
-	st := o.State()
-	st.Lock()
-	defer st.Unlock()
-
->>>>>>> b8144918
 	c.Assert(os.MkdirAll(dirs.SnapshotsDir, 0755), check.IsNil)
 	// sanity check: no files in snapshot dir
 	out, err := exec.Command("find", dirs.SnapshotsDir, "-type", "f").CombinedOutput()
@@ -842,17 +827,10 @@
 }
 
 func (snapshotSuite) TestRestoreIntegration(c *check.C) {
-<<<<<<< HEAD
-=======
 	if os.Geteuid() == 0 {
 		c.Skip("this test cannot run as root (runuser will fail)")
 	}
-	o := overlord.Mock()
-	st := o.State()
-	st.Lock()
-	defer st.Unlock()
-
->>>>>>> b8144918
+
 	c.Assert(os.MkdirAll(dirs.SnapshotsDir, 0755), check.IsNil)
 	homedir := filepath.Join(dirs.GlobalRootDir, "home", "a-user")
 
@@ -920,17 +898,9 @@
 }
 
 func (snapshotSuite) TestRestoreIntegrationFails(c *check.C) {
-<<<<<<< HEAD
-=======
 	if os.Geteuid() == 0 {
 		c.Skip("this test cannot run as root (runuser will fail)")
 	}
-	o := overlord.Mock()
-	st := o.State()
-	st.Lock()
-	defer st.Unlock()
-
->>>>>>> b8144918
 	c.Assert(os.MkdirAll(dirs.SnapshotsDir, 0755), check.IsNil)
 	homedir := filepath.Join(dirs.GlobalRootDir, "home", "a-user")
 
