--- conflicted
+++ resolved
@@ -1013,11 +1013,7 @@
 			c.Assert(os.MkdirAll(filepath.Join(home, "snap", name, "common", "common-"+name), 0755), check.IsNil)
 		}
 
-<<<<<<< HEAD
-		_, err := backend.Save(context.TODO(), 42, snapInfo, nil, []string{"a-user", "b-user"}, false)
-=======
 		_, err := backend.Save(context.TODO(), 42, snapInfo, nil, []string{"a-user", "b-user"}, nil)
->>>>>>> 428d4ea5
 		c.Assert(err, check.IsNil)
 	}
 
@@ -1094,11 +1090,7 @@
 		c.Assert(os.MkdirAll(filepath.Join(homedir, "snap", name, fmt.Sprint(i+1), "canary-"+name), 0755), check.IsNil)
 		c.Assert(os.MkdirAll(filepath.Join(homedir, "snap", name, "common", "common-"+name), 0755), check.IsNil)
 
-<<<<<<< HEAD
-		_, err := backend.Save(context.TODO(), 42, snapInfo, nil, []string{"a-user"}, false)
-=======
 		_, err := backend.Save(context.TODO(), 42, snapInfo, nil, []string{"a-user"}, nil)
->>>>>>> 428d4ea5
 		c.Assert(err, check.IsNil)
 	}
 
