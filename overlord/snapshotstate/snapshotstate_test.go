--- conflicted
+++ resolved
@@ -1481,7 +1481,6 @@
 	c.Assert(du, check.Equals, time.Duration(0))
 }
 
-<<<<<<< HEAD
 func (snapshotSuite) TestImportSnapshot(c *check.C) {
 	st := state.New(nil)
 	snapNames := []string{"baz", "bar", "foo"}
@@ -1519,7 +1518,7 @@
 	c.Assert(err, check.NotNil)
 	c.Assert(err.Error(), check.Equals, "no")
 	c.Check(sid, check.Equals, uint64(0))
-=======
+}
 func (snapshotSuite) TestEstimateSnapshotSize(c *check.C) {
 	st := state.New(nil)
 	st.Lock()
@@ -1610,5 +1609,4 @@
 	_, err := snapshotstate.EstimateSnapshotSize(st, "some-snap", []string{"user1", "user2"})
 	c.Assert(err, check.IsNil)
 	c.Check(gotUsers, check.DeepEquals, []string{"user1", "user2"})
->>>>>>> 800f381a
 }