// -*- Mode: Go; indent-tabs-mode: t -*-

/*
 * Copyright (C) 2017-2022 Canonical Ltd
 *
 * This program is free software: you can redistribute it and/or modify
 * it under the terms of the GNU General Public License version 3 as
 * published by the Free Software Foundation.
 *
 * This program is distributed in the hope that it will be useful,
 * but WITHOUT ANY WARRANTY; without even the implied warranty of
 * MERCHANTABILITY or FITNESS FOR A PARTICULAR PURPOSE.  See the
 * GNU General Public License for more details.
 *
 * You should have received a copy of the GNU General Public License
 * along with this program.  If not, see <http://www.gnu.org/licenses/>.
 *
 */

package snapstate

import (
	"context"
	"errors"
	"fmt"
	"os"
	"time"

	"github.com/snapcore/snapd/httputil"
	"github.com/snapcore/snapd/i18n"
	"github.com/snapcore/snapd/logger"
	"github.com/snapcore/snapd/overlord/auth"
	"github.com/snapcore/snapd/overlord/configstate/config"
	"github.com/snapcore/snapd/overlord/state"
	"github.com/snapcore/snapd/release"
	"github.com/snapcore/snapd/snap"
	"github.com/snapcore/snapd/strutil"
	"github.com/snapcore/snapd/timeutil"
	"github.com/snapcore/snapd/timings"
	userclient "github.com/snapcore/snapd/usersession/client"
)

// the default refresh pattern
const defaultRefreshScheduleStr = "00:00~24:00/4"

// cannot keep without refreshing for more than maxPostponement
const maxPostponement = 95 * 24 * time.Hour

// buffer for maxPostponement when holding snaps with auto-refresh gating
const maxPostponementBuffer = 5 * 24 * time.Hour

// cannot inhibit refreshes for more than maxInhibition;
// deduct 1s so it doesn't look confusing initially when two notifications
// get displayed in short period of time and it immediately goes from "14 days"
// to "13 days" left.
const maxInhibition = 14*24*time.Hour - time.Second

// maxDuration is used to represent "forever" internally (it's 290 years).
const maxDuration = time.Duration(1<<63 - 1)

// hooks setup by devicestate
var (
	CanAutoRefresh        func(st *state.State) (bool, error)
	CanManageRefreshes    func(st *state.State) bool
	IsOnMeteredConnection func() (bool, error)

	defaultRefreshSchedule = func() []*timeutil.Schedule {
		refreshSchedule, err := timeutil.ParseSchedule(defaultRefreshScheduleStr)
		if err != nil {
			panic(fmt.Sprintf("defaultRefreshSchedule cannot be parsed: %s", err))
		}
		return refreshSchedule
	}()
)

// refreshRetryDelay specified the minimum time to retry failed refreshes
var refreshRetryDelay = 20 * time.Minute

// refreshCandidate carries information about a single snap to update as part
// of auto-refresh.
type refreshCandidate struct {
	SnapSetup
	Version string `json:"version,omitempty"`
}

func (rc *refreshCandidate) Type() snap.Type {
	return rc.SnapSetup.Type
}

func (rc *refreshCandidate) SnapBase() string {
	return rc.SnapSetup.Base
}

func (rc *refreshCandidate) DownloadSize() int64 {
	return rc.DownloadInfo.Size
}

func (rc *refreshCandidate) InstanceName() string {
	return rc.SnapSetup.InstanceName()
}

func (rc *refreshCandidate) Prereq(st *state.State) []string {
	return rc.SnapSetup.Prereq
}

func (rc *refreshCandidate) SnapSetupForUpdate(st *state.State, params updateParamsFunc, userID int, globalFlags *Flags) (*SnapSetup, *SnapState, error) {
	var snapst SnapState
	if err := Get(st, rc.InstanceName(), &snapst); err != nil {
		return nil, nil, err
	}
	return &rc.SnapSetup, &snapst, nil
}

// soundness check
var _ readyUpdateInfo = (*refreshCandidate)(nil)

// autoRefresh will ensure that snaps are refreshed automatically
// according to the refresh schedule.
type autoRefresh struct {
	state *state.State

	lastRefreshSchedule string
	nextRefresh         time.Time
	lastRefreshAttempt  time.Time
	managedDeniedLogged bool
}

func newAutoRefresh(st *state.State) *autoRefresh {
	return &autoRefresh{
		state: st,
	}
}

// RefreshSchedule will return a user visible string with the current schedule
// for the automatic refreshes and a flag indicating whether the schedule is a
// legacy one.
func (m *autoRefresh) RefreshSchedule() (schedule string, legacy bool, err error) {
	_, schedule, legacy, err = m.refreshScheduleWithDefaultsFallback()
	return schedule, legacy, err
}

// NextRefresh returns when the next automatic refresh will happen.
func (m *autoRefresh) NextRefresh() time.Time {
	return m.nextRefresh
}

// LastRefresh returns when the last refresh happened.
func (m *autoRefresh) LastRefresh() (time.Time, error) {
	return getTime(m.state, "last-refresh")
}

// EffectiveRefreshHold returns the time until to which refreshes are
// held if refresh.hold configuration is set.
func (m *autoRefresh) EffectiveRefreshHold() (time.Time, error) {
	var holdValue string

	tr := config.NewTransaction(m.state)
	err := tr.Get("core", "refresh.hold", &holdValue)
	if err != nil && !config.IsNoOption(err) {
		return time.Time{}, err
	}

	if holdValue == "forever" {
		return timeNow().Add(maxDuration), nil
	}

	var holdTime time.Time
	if holdValue != "" {
		if holdTime, err = time.Parse(time.RFC3339, holdValue); err != nil {
			return time.Time{}, err
		}
	}

	return holdTime, nil
}

func (m *autoRefresh) ensureRefreshHoldAtLeast(duration time.Duration) error {
	now := time.Now()

	// get the effective refresh hold and check if it is sooner than the
	// specified duration in the future
	effective, err := m.EffectiveRefreshHold()
	if err != nil {
		return err
	}

	if effective.IsZero() || effective.Sub(now) < duration {
		// the effective refresh hold is sooner than the desired delay, so
		// move it out to the specified duration
		holdTime := now.Add(duration)
		tr := config.NewTransaction(m.state)
		err := tr.Set("core", "refresh.hold", &holdTime)
		if err != nil && !config.IsNoOption(err) {
			return err
		}
		tr.Commit()
	}

	return nil
}

// clearRefreshHold clears refresh.hold configuration.
func (m *autoRefresh) clearRefreshHold() {
	tr := config.NewTransaction(m.state)
	tr.Set("core", "refresh.hold", nil)
	tr.Commit()
}

// AtSeed configures refresh policies at end of seeding.
func (m *autoRefresh) AtSeed() error {
	// on classic hold refreshes for 2h after seeding
	if release.OnClassic {
		var t1 time.Time
		tr := config.NewTransaction(m.state)
		err := tr.Get("core", "refresh.hold", &t1)
		if !config.IsNoOption(err) {
			// already set or error
			return err
		}
		// TODO: have a policy that if the snapd exe itself
		// is older than X weeks/months we skip the holding?
		now := time.Now().UTC()
		tr.Set("core", "refresh.hold", now.Add(2*time.Hour))
		tr.Commit()
		m.nextRefresh = now
	}
	return nil
}

func canRefreshOnMeteredConnection(st *state.State) (bool, error) {
	tr := config.NewTransaction(st)
	var onMetered string
	err := tr.GetMaybe("core", "refresh.metered", &onMetered)
	if err != nil && !errors.Is(err, state.ErrNoState) {
		return false, err
	}

	return onMetered != "hold", nil
}

func (m *autoRefresh) canRefreshRespectingMetered(now, lastRefresh time.Time) (can bool, err error) {
	can, err = canRefreshOnMeteredConnection(m.state)
	if err != nil {
		return false, err
	}
	if can {
		return true, nil
	}

	// ignore any errors that occurred while checking if we are on a metered
	// connection
	metered, _ := IsOnMeteredConnection()
	if !metered {
		return true, nil
	}

	if now.Sub(lastRefresh) >= maxPostponement {
		// TODO use warnings when the infra becomes available
		logger.Noticef("Auto refresh disabled while on metered connections, but pending for too long (%d days). Trying to refresh now.", int(maxPostponement.Hours()/24))
		return true, nil
	}

	logger.Debugf("Auto refresh disabled on metered connections")

	return false, nil
}

// Ensure ensures that we refresh all installed snaps periodically
func (m *autoRefresh) Ensure() error {
	m.state.Lock()
	defer m.state.Unlock()

	// see if it even makes sense to try to refresh
	if CanAutoRefresh == nil {
		return nil
	}
	if ok, err := CanAutoRefresh(m.state); err != nil || !ok {
		return err
	}

	// get lastRefresh and schedule
	lastRefresh, err := m.LastRefresh()
	if err != nil {
		return err
	}

	refreshSchedule, refreshScheduleStr, _, err := m.refreshScheduleWithDefaultsFallback()
	if err != nil {
		return err
	}
	if len(refreshSchedule) == 0 {
		m.nextRefresh = time.Time{}
		return nil
	}
	// we already have a refresh time, check if we got a new config
	if !m.nextRefresh.IsZero() {
		if m.lastRefreshSchedule != refreshScheduleStr {
			// the refresh schedule has changed
			logger.Debugf("Refresh timer changed.")
			m.nextRefresh = time.Time{}
		}
	}
	m.lastRefreshSchedule = refreshScheduleStr

	// ensure nothing is in flight already
	if autoRefreshInFlight(m.state) {
		return nil
	}

	now := time.Now()
	// compute next refresh attempt time (if needed)
	if m.nextRefresh.IsZero() {
		// store attempts in memory so that we can backoff
		if !lastRefresh.IsZero() {
			delta := timeutil.Next(refreshSchedule, lastRefresh, maxPostponement)
			now = time.Now()
			m.nextRefresh = now.Add(delta)
		} else {
			// make sure either seed-time or last-refresh
			// are set for hold code below
			m.ensureLastRefreshAnchor()
			// immediate
			m.nextRefresh = now
		}
		logger.Debugf("Next refresh scheduled for %s.", m.nextRefresh.Format(time.RFC3339))
	}

	held, holdTime, err := m.isRefreshHeld()
	if err != nil {
		return err
	}

	// do refresh attempt (if needed)
	if !held {
		if !holdTime.IsZero() {
			// expired hold case
			m.clearRefreshHold()
			if m.nextRefresh.Before(holdTime) {
				// next refresh is obsolete, compute the next one
				delta := timeutil.Next(refreshSchedule, holdTime, maxPostponement)
				now = time.Now()
				m.nextRefresh = now.Add(delta)
			}
		}

		// refresh is also "held" if the next time is in the future
		// note that the two times here could be exactly equal, so we use
		// !After() because that is true in the case that the next refresh is
		// before now, and the next refresh is equal to now without requiring an
		// or operation
		if !m.nextRefresh.After(now) {
			var can bool
			can, err = m.canRefreshRespectingMetered(now, lastRefresh)
			if err != nil {
				return err
			}
			if !can {
				// clear nextRefresh so that another refresh time is calculated
				m.nextRefresh = time.Time{}
				return nil
			}

			// Check that we have reasonable delays between attempts.
			// If the store is under stress we need to make sure we do not
			// hammer it too often
			if !m.lastRefreshAttempt.IsZero() && m.lastRefreshAttempt.Add(refreshRetryDelay).After(time.Now()) {
				return nil
			}

			err = m.launchAutoRefresh()
			if _, ok := err.(*httputil.PersistentNetworkError); !ok {
				m.nextRefresh = time.Time{}
			} // else - refresh will be retried after refreshRetryDelay
		}
	}

	return err
}

// isRefreshHeld returns whether an auto-refresh is currently held back or not,
// as indicated by m.EffectiveRefreshHold().
func (m *autoRefresh) isRefreshHeld() (bool, time.Time, error) {
	now := time.Now()
	// should we hold back refreshes?
	holdTime, err := m.EffectiveRefreshHold()
	if err != nil {
		return false, time.Time{}, err
	}
	if holdTime.After(now) {
		return true, holdTime, nil
	}

	return false, holdTime, nil
}

func (m *autoRefresh) ensureLastRefreshAnchor() {
	seedTime, _ := getTime(m.state, "seed-time")
	if !seedTime.IsZero() {
		return
	}

	// last core refresh
	coreRefreshDate := snap.InstallDate("core")
	if !coreRefreshDate.IsZero() {
		m.state.Set("last-refresh", coreRefreshDate)
		return
	}

	// fallback to executable time
	st, err := os.Stat("/proc/self/exe")
	if err == nil {
		m.state.Set("last-refresh", st.ModTime())
		return
	}
}

func getRefreshScheduleConf(st *state.State) (confStr string, legacy bool, err error) {
	tr := config.NewTransaction(st)

	err = tr.Get("core", "refresh.timer", &confStr)
	if err != nil && !config.IsNoOption(err) {
		return "", false, err
	}

	// if not set, fallback to refresh.schedule
	if confStr == "" {
		if err := tr.Get("core", "refresh.schedule", &confStr); err != nil && !config.IsNoOption(err) {
			return "", false, err
		}
		legacy = true
	}

	return confStr, legacy, nil
}

// refreshScheduleWithDefaultsFallback returns the current refresh schedule
// and refresh string.
func (m *autoRefresh) refreshScheduleWithDefaultsFallback() (sched []*timeutil.Schedule, scheduleConf string, legacy bool, err error) {
	scheduleConf, legacy, err = getRefreshScheduleConf(m.state)
	if err != nil {
		return nil, "", false, err
	}

	// user requests refreshes to be managed by an external snap
	if scheduleConf == "managed" {
		if CanManageRefreshes == nil || !CanManageRefreshes(m.state) {
			// there's no snap to manage refreshes so use default schedule
			if !m.managedDeniedLogged {
				logger.Noticef("managed refresh schedule denied, no properly configured snapd-control")
				m.managedDeniedLogged = true
			}

			return defaultRefreshSchedule, defaultRefreshScheduleStr, false, nil
		}

		if m.lastRefreshSchedule != "managed" {
			logger.Noticef("refresh is managed via the snapd-control interface")
			m.lastRefreshSchedule = "managed"
		}
		m.managedDeniedLogged = false

		return nil, "managed", legacy, nil
	}
	m.managedDeniedLogged = false

	if scheduleConf == "" {
		return defaultRefreshSchedule, defaultRefreshScheduleStr, false, nil
	}

	// if we read the newer 'refresh.timer' option
	var errPrefix string
	if !legacy {
		sched, err = timeutil.ParseSchedule(scheduleConf)
		errPrefix = "cannot use refresh.timer configuration"
	} else {
		sched, err = timeutil.ParseLegacySchedule(scheduleConf)
		errPrefix = "cannot use refresh.schedule configuration"
	}

	if err != nil {
		// log instead of fail in order not to prevent auto-refreshes
		logger.Noticef("%s: %v", errPrefix, err)
		return defaultRefreshSchedule, defaultRefreshScheduleStr, false, nil
	}

	return sched, scheduleConf, legacy, nil
}

func autoRefreshSummary(updated []string) string {
	var msg string
	switch len(updated) {
	case 0:
		return ""
	case 1:
		msg = fmt.Sprintf(i18n.G("Auto-refresh snap %q"), updated[0])
	case 2, 3:
		quoted := strutil.Quoted(updated)
		// TRANSLATORS: the %s is a comma-separated list of quoted snap names
		msg = fmt.Sprintf(i18n.G("Auto-refresh snaps %s"), quoted)
	default:
		msg = fmt.Sprintf(i18n.G("Auto-refresh %d snaps"), len(updated))
	}
	return msg
}

// launchAutoRefresh creates the auto-refresh taskset and a change for it.
func (m *autoRefresh) launchAutoRefresh() error {
	perfTimings := timings.New(map[string]string{"ensure": "auto-refresh"})
	tm := perfTimings.StartSpan("auto-refresh", "query store and setup auto-refresh change")
	defer func() {
		tm.Stop()
		perfTimings.Save(m.state)
	}()

	m.lastRefreshAttempt = time.Now()

	// NOTE: this will unlock and re-lock state for network ops
	updated, tasksets, err := AutoRefresh(auth.EnsureContextTODO(), m.state)

	// TODO: we should have some way to lock just creating and starting changes,
	//       as that would alleviate this race condition we are guarding against
	//       with this check and probably would eliminate other similar race
	//       conditions elsewhere

	// re-check if the refresh is held because it could have been re-held and
	// pushed back, in which case we need to abort the auto-refresh and wait
	held, _, holdErr := m.isRefreshHeld()
	if holdErr != nil {
		return holdErr
	}

	if held {
		// then a request came in that pushed the refresh out, so we will need
		// to try again later
		logger.Noticef("Auto-refresh was delayed mid-way through launching, aborting to try again later")
		return nil
	}

	var preDlTss, autorefreshTss []*state.TaskSet
	for _, ts := range tasksets {
		tasks := ts.Tasks()
		if len(tasks) == 1 && tasks[0].Kind() == "pre-download-snap" {
			preDlTss = append(preDlTss, ts)
		} else {
			autorefreshTss = append(autorefreshTss, ts)
		}
	}

	if preDlTss != nil {
		chg := m.state.NewChange("pre-download", i18n.G("Pre-download tasks for auto-refresh"))
		for _, ts := range preDlTss {
			chg.AddAll(ts)
		}
	}

	if _, ok := err.(*httputil.PersistentNetworkError); ok {
		logger.Noticef("Cannot prepare auto-refresh change due to a permanent network error: %s", err)
		return err
	}

	m.state.Set("last-refresh", time.Now())
	if err != nil {
		logger.Noticef("Cannot prepare auto-refresh change: %s", err)
		return err
	}

	chg := mkAutoRefreshChange(m.state, updated, autorefreshTss)
	state.TagTimingsWithChange(perfTimings, chg)
	return nil
}

func mkAutoRefreshChange(st *state.State, snaps []string, tasksets []*state.TaskSet) *state.Change {
	msg := autoRefreshSummary(snaps)
	if msg == "" {
		logger.Noticef(i18n.G("auto-refresh: all snaps are up-to-date"))
		return nil
	}

	chg := st.NewChange("auto-refresh", msg)
	for _, ts := range tasksets {
		chg.AddAll(ts)
	}
	chg.Set("snap-names", snaps)
	chg.Set("api-data", map[string]interface{}{"snap-names": snaps})

	return chg
}

func autoRefreshInFlight(st *state.State) bool {
	for _, chg := range st.Changes() {
		if chg.Kind() == "auto-refresh" && !chg.Status().Ready() {
			return true
		}
	}
	return false
}

// getTime retrieves a time from a state value.
func getTime(st *state.State, timeKey string) (time.Time, error) {
	var t1 time.Time
	err := st.Get(timeKey, &t1)
	if err != nil && !errors.Is(err, state.ErrNoState) {
		return time.Time{}, err
	}
	return t1, nil
}

// asyncPendingRefreshNotification broadcasts desktop notification in a goroutine.
//
// This allows the, possibly slow, communication with each snapd session agent,
// to be performed without holding the snap state lock.
var asyncPendingRefreshNotification = func(context context.Context, client *userclient.Client, refreshInfo *userclient.PendingSnapRefreshInfo) {
	go func() {
		if err := client.PendingRefreshNotification(context, refreshInfo); err != nil {
			logger.Noticef("Cannot send notification about pending refresh: %v", err)
		}
	}()
}

// inhibitRefresh returns an error if refresh is inhibited by running apps.
//
// Internally the snap state is updated to remember when the inhibition first
// took place. Apps can inhibit refreshes for up to "maxInhibition", beyond
// that period the refresh will go ahead despite application activity.
func inhibitRefresh(st *state.State, snapst *SnapState, snapsup *SnapSetup, info *snap.Info) error {
<<<<<<< HEAD
	checkerErr := refreshCheck(info)
=======
	checkerErr := refreshAppsCheck(info)
>>>>>>> d2448e51
	if checkerErr == nil {
		return nil
	}

	// Get pending refresh information from compatible errors or synthesize a new one.
	var refreshInfo *userclient.PendingSnapRefreshInfo
	if err, ok := checkerErr.(*BusySnapError); ok {
		refreshInfo = err.PendingSnapRefreshInfo()
	} else {
		refreshInfo = &userclient.PendingSnapRefreshInfo{
			InstanceName: info.InstanceName(),
		}
	}

	// Decide on what to do depending on the state of the snap and the remaining
	// inhibition time.
	now := time.Now()
	switch {
	case snapst.RefreshInhibitedTime == nil:
		// If the snap did not have inhibited refresh yet then commence a new
		// window, during which refreshes are postponed, by storing the current
		// time in the snap state's RefreshInhibitedTime field. This field is
		// reset to nil on successful refresh.
		snapst.RefreshInhibitedTime = &now
		refreshInfo.TimeRemaining = (maxInhibition - now.Sub(*snapst.RefreshInhibitedTime)).Truncate(time.Second)
		Set(st, info.InstanceName(), snapst)
	case now.Sub(*snapst.RefreshInhibitedTime) < maxInhibition:
		// TODO: clean this up, no need for it now
		//// If we are still in the allowed window then just return the error but
		//// don't change the snap state again.
		//// TODO: as time left shrinks, send additional notifications with
		//// increasing frequency, allowing the user to understand the urgency.
		//refreshInfo.TimeRemaining = (maxInhibition - now.Sub(*snapst.RefreshInhibitedTime)).Truncate(time.Second)
	default:
		// If we run out of time then consume the error that would normally
		// inhibit refresh and notify the user that the snap is refreshing right
		// now, by not setting the TimeRemaining field of the refresh
		// notification message.
		checkerErr = nil
	}

	// notify if we're refreshing right now. If we're postponing, we'll notify
	// after pre-downloading the task. If it's a manual refresh, we don't notify at all
	if snapsup.IsAutoRefresh && refreshInfo.TimeRemaining == 0 {
		// Send the notification asynchronously to avoid holding the state lock.
		asyncPendingRefreshNotification(context.TODO(), userclient.New(), refreshInfo)
	}

	return checkerErr
}

// for testing outside of snapstate
func MockRefreshCandidate(snapSetup *SnapSetup, version string) interface{} {
	return &refreshCandidate{
		SnapSetup: *snapSetup,
		Version:   version,
	}
}<|MERGE_RESOLUTION|>--- conflicted
+++ resolved
@@ -623,11 +623,7 @@
 // took place. Apps can inhibit refreshes for up to "maxInhibition", beyond
 // that period the refresh will go ahead despite application activity.
 func inhibitRefresh(st *state.State, snapst *SnapState, snapsup *SnapSetup, info *snap.Info) error {
-<<<<<<< HEAD
-	checkerErr := refreshCheck(info)
-=======
 	checkerErr := refreshAppsCheck(info)
->>>>>>> d2448e51
 	if checkerErr == nil {
 		return nil
 	}
