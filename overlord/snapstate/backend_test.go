--- conflicted
+++ resolved
@@ -32,6 +32,7 @@
 
 	. "gopkg.in/check.v1"
 
+	"github.com/snapcore/snapd/boot"
 	"github.com/snapcore/snapd/cmd/snaplock/runinhibit"
 	"github.com/snapcore/snapd/dirs"
 	"github.com/snapcore/snapd/osutil"
@@ -944,11 +945,7 @@
 	return f.maybeErrForLastOp()
 }
 
-<<<<<<< HEAD
-func (f *fakeSnappyBackend) LinkSnap(info *snap.Info, dev boot.Device, linkCtx backend.LinkContext, tm timings.Measurer) (rebootInfo boot.RebootInfo, err error) {
-=======
-func (f *fakeSnappyBackend) LinkSnap(info *snap.Info, dev snap.Device, linkCtx backend.LinkContext, tm timings.Measurer) (rebootRequired bool, err error) {
->>>>>>> 09e13e94
+func (f *fakeSnappyBackend) LinkSnap(info *snap.Info, dev snap.Device, linkCtx backend.LinkContext, tm timings.Measurer) (rebootInfo boot.RebootInfo, err error) {
 	if info.MountDir() == f.linkSnapWaitTrigger {
 		f.linkSnapWaitCh <- 1
 		<-f.linkSnapWaitCh
