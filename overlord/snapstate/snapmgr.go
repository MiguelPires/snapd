// -*- Mode: Go; indent-tabs-mode: t -*-

/*
 * Copyright (C) 2016-2023 Canonical Ltd
 *
 * This program is free software: you can redistribute it and/or modify
 * it under the terms of the GNU General Public License version 3 as
 * published by the Free Software Foundation.
 *
 * This program is distributed in the hope that it will be useful,
 * but WITHOUT ANY WARRANTY; without even the implied warranty of
 * MERCHANTABILITY or FITNESS FOR A PARTICULAR PURPOSE.  See the
 * GNU General Public License for more details.
 *
 * You should have received a copy of the GNU General Public License
 * along with this program.  If not, see <http://www.gnu.org/licenses/>.
 *
 */

package snapstate

import (
	"context"
	"errors"
	"fmt"
	"io"
	"os"
	"path/filepath"
	"strings"
	"time"

	"gopkg.in/tomb.v2"

	"github.com/snapcore/snapd/dirs"
	"github.com/snapcore/snapd/i18n"
	"github.com/snapcore/snapd/logger"
	"github.com/snapcore/snapd/osutil"
	"github.com/snapcore/snapd/overlord/snapstate/backend"
	"github.com/snapcore/snapd/overlord/snapstate/sequence"
	"github.com/snapcore/snapd/overlord/state"
	"github.com/snapcore/snapd/randutil"
	"github.com/snapcore/snapd/release"
	"github.com/snapcore/snapd/sandbox"
	"github.com/snapcore/snapd/snap"
	"github.com/snapcore/snapd/snap/channel"
	"github.com/snapcore/snapd/snap/naming"
	"github.com/snapcore/snapd/snap/snapdir"
	"github.com/snapcore/snapd/snapdenv"
	"github.com/snapcore/snapd/snapdtool"
	"github.com/snapcore/snapd/store"
	"github.com/snapcore/snapd/strutil"
	"github.com/snapcore/snapd/systemd"
	"github.com/snapcore/snapd/wrappers"
)

var (
	snapdTransitionDelayWithRandomness = 3*time.Hour + randutil.RandomDuration(4*time.Hour)
)

// SnapManager is responsible for the installation and removal of snaps.
type SnapManager struct {
	state   *state.State
	backend managerBackend

	autoRefresh    *autoRefresh
	refreshHints   *refreshHints
	catalogRefresh *catalogRefresh

	preseed bool

	ensuredMountsUpdated       bool
	ensuredDesktopFilesUpdated bool
	ensuredDownloadsCleaned    bool

	changeCallbackID int
}

// SnapSetup holds the necessary snap details to perform most snap manager tasks.
type SnapSetup struct {
	// FIXME: rename to RequestedChannel to convey the meaning better
	Channel string    `json:"channel,omitempty"`
	UserID  int       `json:"user-id,omitempty"`
	Base    string    `json:"base,omitempty"`
	Type    snap.Type `json:"type,omitempty"`
	// PlugsOnly indicates whether the relevant revisions for the
	// operation have only plugs (#plugs >= 0), and absolutely no
	// slots (#slots == 0).
	PlugsOnly bool `json:"plugs-only,omitempty"`

	// Version being installed/refreshed to.
	Version string `json:"version,omitempty"`

	CohortKey string `json:"cohort-key,omitempty"`

	// FIXME: implement rename of this as suggested in
	//  https://github.com/snapcore/snapd/pull/4103#discussion_r169569717
	//
	// Prereq is a list of snap-names that need to get installed
	// together with this snap. Typically used when installing
	// content-snaps with default-providers. Should be set along
	// with PrereqContentAttrs (and match its keys) for forward-compatibility.
	Prereq []string `json:"prereq,omitempty"`

	// PrereqContentAttrs maps default providers snap names to the content they provide.
	PrereqContentAttrs map[string][]string `json:"prereq-content-attrs,omitempty"`

	Flags

	SnapPath string `json:"snap-path,omitempty"`

	ExpectedProvenance string `json:"provenance,omitempty"`

	DownloadInfo *snap.DownloadInfo `json:"download-info,omitempty"`
	SideInfo     *snap.SideInfo     `json:"side-info,omitempty"`
	auxStoreInfo

	// InstanceKey is set by the user during installation and differs for
	// each instance of given snap
	InstanceKey string `json:"instance-key,omitempty"`

	// MigratedHidden is set if the user's snap dir has been migrated to
	// ~/.snap/data in the current change. So a 'false' value doesn't mean the
	// dir isn't hidden. This prevents us from always having to set it.
	MigratedHidden bool `json:"migrated-hidden,omitempty"`

	// UndidHiddenMigration is set if the migration to a hidden snap dir was undone in
	// the current change. A 'false' value doesn't mean the dir is hidden, just
	// that it wasn't exposed in this change.
	UndidHiddenMigration bool `json:"migrated-exposed,omitempty"`

	// MigratedToExposedHome is set if the ~/Snap dir was created and initialized in the
	// current change. A 'false' value doesn't that ~/Snap doesn't exist, just
	// that it wasn't create in the current change.
	MigratedToExposedHome bool `json:"migrated-exposed-home,omitempty"`

	// RemovedExposedHome is set if the ~/Snap sub directory was removed. This
	// should only happen when undoing the creation of that directory in the same
	// (failed) change. To disable usage of the exposed home in a change after it
	// was created, SnapSetup.DisableExposedHome should be used.
	RemovedExposedHome bool `json:"removed-exposed-home,omitempty"`

	// EnableExposedHome is set if the ~/Snap sub directory already exists and
	// should be used.
	EnableExposedHome bool `json:"enable-exposed-home,omitempty"`

	// DisabledExposedHome is set if ~/Snap should not be used as $HOME.
	DisableExposedHome bool `json:"disable-exposed-home,omitempty"`

	// DownloadBlobDir is the directory where the snap blob is downloaded to. If
	// empty, dir.SnapBlobDir is used.
	DownloadBlobDir string `json:"download-blob-dir,omitempty"`

<<<<<<< HEAD
	// Registries is the set of registries that the snap plugs, identified by
	// account and registry name pairs.
	Registries []RegistryID
}

// RegistryID identifies a registry.
type RegistryID struct {
	// Account is the name of the account that publishes the registry.
	Account string
	// Registry is the name of the registry within the account namespace.
	Registry string
=======
	// AlwaysUpdate is set if the snap should be put through the entire update
	// process, even if the snap is already at the correct revision. Has an
	// effect on which tasks get created to update the snap.
	AlwaysUpdate bool `json:"-"`
>>>>>>> ae4b81f0
}

func (snapsup *SnapSetup) InstanceName() string {
	return snap.InstanceName(snapsup.SnapName(), snapsup.InstanceKey)
}

func (snapsup *SnapSetup) SnapName() string {
	if snapsup.SideInfo.RealName == "" {
		panic("SnapSetup.SideInfo.RealName not set")
	}
	return snapsup.SideInfo.RealName
}

func (snapsup *SnapSetup) Revision() snap.Revision {
	return snapsup.SideInfo.Revision
}

func (snapsup *SnapSetup) containerInfo() snap.ContainerPlaceInfo {
	return snap.MinimalSnapContainerPlaceInfo(snapsup.InstanceName(), snapsup.Revision())
}

func (snapsup *SnapSetup) placeInfo() snap.PlaceInfo {
	return snap.MinimalPlaceInfo(snapsup.InstanceName(), snapsup.Revision())
}

// MountDir returns the path to the directory where this snap would be mounted.
func (snapsup *SnapSetup) MountDir() string {
	return snap.MountDir(snapsup.InstanceName(), snapsup.Revision())
}

// MountFile returns the path to the snap/squashfs file that is used to mount the snap.
func (snapsup *SnapSetup) MountFile() string {
	blobDir := snapsup.DownloadBlobDir
	if blobDir == "" {
		blobDir = dirs.SnapBlobDir
	}
	return snap.MountFileInDir(blobDir, snapsup.InstanceName(), snapsup.Revision())
}

// ComponentSetup holds the necessary component details to perform
// most component related tasks.
type ComponentSetup struct {
	// CompSideInfo for metadata not coming from the component
	CompSideInfo *snap.ComponentSideInfo `json:"comp-side-info,omitempty"`
	// CompType is needed as some types need special handling
	CompType snap.ComponentType `json:"comp-type,omitempty"`
	// CompPath is the path to the component that will be mounted on the system.
	// It may be empty if the component is not yet present on the system (i.e.,
	// needs to be downloaded).
	CompPath string `json:"comp-path,omitempty"`
	// DownloadInfo contains information about how to download this component.
	// Will be nil if the component should be sourced from a local file.
	DownloadInfo *snap.DownloadInfo `json:"download-info,omitempty"`
	// componentInstallFlags is a set of flags that control the behavior of the
	// component's installation/update.
	componentInstallFlags
}

func NewComponentSetup(csi *snap.ComponentSideInfo, compType snap.ComponentType, compPath string) *ComponentSetup {
	return &ComponentSetup{
		CompSideInfo: csi,
		CompType:     compType,
		CompPath:     compPath,
	}
}

// ComponentName returns the component name for compsu.
func (compsu *ComponentSetup) ComponentName() string {
	return compsu.CompSideInfo.Component.ComponentName
}

func (compsu *ComponentSetup) Revision() snap.Revision {
	return compsu.CompSideInfo.Revision
}

// ComponentSetupFromSnapSetup returns a list of ComponentSetup structs for the
// given task. Since the task could originate from one of a few different
// scenarios, we inspect the task for various keys to determine how to find the
// component setups.
//
// The task could originate from:
// * Installing a singular component for an already installed snap
// * Installing multiple components for an already installed snap
// * Installing/refreshing a snap with components
// * Installing/refreshing a snap without any components
func ComponentSetupsForTask(t *state.Task) ([]*ComponentSetup, error) {
	// TODO:COMPS: handle remaining cases in this switch:
	// * installing multiple components for an already installed snap
	// * installing/refreshing a snap with components
	switch {
	case t.Has("component-setup") || t.Has("component-setup-task"):
		// task comes from a singular component installation for an already
		// installed snap
		compsup, _, err := TaskComponentSetup(t)
		if err != nil {
			return nil, err
		}
		return []*ComponentSetup{compsup}, nil
	default:
		// task comes from a snap installation that doesn't contain any
		// components
		return nil, nil
	}
}

// ComponentInfoFromComponentSetup returns a snap.ComponentInfo for the given
// ComponentSetup and snap.Info. It is assumed that the component represented by
// compsup has already been mounted.
func ComponentInfoFromComponentSetup(compsup *ComponentSetup, info *snap.Info) (*snap.ComponentInfo, error) {
	cpi := snap.MinimalComponentContainerPlaceInfo(
		compsup.ComponentName(),
		compsup.CompSideInfo.Revision,
		info.InstanceName(),
	)

	container := snapdir.New(cpi.MountDir())
	return snap.ReadComponentInfoFromContainer(container, info, compsup.CompSideInfo)
}

// RevertStatus is a status of a snap revert; anything other than DefaultStatus
// denotes a reverted snap revision that needs special handling in terms of
// refresh blocking.
type RevertStatus int

const (
	DefaultStatus RevertStatus = iota
	NotBlocked
)

// SnapState holds the state for a snap installed in the system.
type SnapState struct {
	SnapType string `json:"type"` // Use Type and SetType
	// Sequence contains installation side state for a snap revision and
	// related components.
	Sequence sequence.SnapSequence `json:"sequence"`

	// RevertStatus maps revisions to RevertStatus for revisions that
	// need special handling in Block().
	RevertStatus map[int]RevertStatus `json:"revert-status,omitempty"`
	Active       bool                 `json:"active,omitempty"`

	// LastActiveDisabledServices is a list of services that were disabled in
	// this snap when it was last active - i.e. when it was disabled, before
	// it was reverted, or before a refresh happens.
	// It is set during unlink-snap and unlink-current-snap and reset during
	// link-snap since it is only meant to be saved when snapd needs to remove
	// systemd units.
	// Note that to handle potential service renames, only services that exist
	// in the snap are removed from this list on link-snap, so that we can
	// remember services that were disabled in another revision and then renamed
	// or otherwise removed from the snap in a future refresh.
	LastActiveDisabledServices []string `json:"last-active-disabled-services,omitempty"`

	// tracking services enabled and disabled by hooks
	ServicesEnabledByHooks  []string `json:"services-enabled-by-hooks,omitempty"`
	ServicesDisabledByHooks []string `json:"services-disabled-by-hooks,omitempty"`

	// Current indicates the current active revision if Active is
	// true or the last active revision if Active is false
	// (usually while a snap is being operated on or disabled)
	Current         snap.Revision `json:"current"`
	TrackingChannel string        `json:"channel,omitempty"`
	Flags
	// aliases, see aliasesv2.go
	Aliases             map[string]*AliasTarget `json:"aliases,omitempty"`
	AutoAliasesDisabled bool                    `json:"auto-aliases-disabled,omitempty"`
	// AliasesPending when true indicates that aliases in internal state
	// and on disk might not match.
	AliasesPending bool `json:"aliases-pending,omitempty"`

	// UserID of the user requesting the install
	UserID int `json:"user-id,omitempty"`

	// InstanceKey is set by the user during installation and differs for
	// each instance of given snap
	InstanceKey string `json:"instance-key,omitempty"`
	CohortKey   string `json:"cohort-key,omitempty"`

	// RefreshInhibitedTime records the time when the refresh was first
	// attempted but inhibited because the snap was busy. This value is
	// reset on each successful refresh.
	RefreshInhibitedTime *time.Time `json:"refresh-inhibited-time,omitempty"`

	// LastRefreshTime records the time when the snap was last refreshed.
	LastRefreshTime *time.Time `json:"last-refresh-time,omitempty"`

	// LastCompRefreshTime is a map of component names to times that records the
	// time when a component was last refreshed.
	LastCompRefreshTime map[string]time.Time `json:"last-component-refresh-time,omitempty"`

	// MigratedHidden is set if the user's snap dir has been migrated
	// to ~/.snap/data.
	MigratedHidden bool `json:"migrated-hidden,omitempty"`

	// MigratedToExposedHome is set if ~/Snap was created and initialized. If set, ~/Snap
	// should be used as the snap's HOME.
	MigratedToExposedHome bool `json:"migrated-exposed-home,omitempty"`

	// PendingSecurity tracks information about snaps that have
	// their security profiles set up but are not active.
	// It is managed by ifacestate.
	PendingSecurity *PendingSecurityState `json:"pending-security,omitempty"`
}

// PendingSecurityState holds information about snaps that have
// their security profiles set up but are not active.
type PendingSecurityState struct {
	// SideInfo of the revision for which security profiles are or
	// should be set up if any.
	SideInfo *snap.SideInfo `json:"side-info,omitempty"`
}

func (snapst *SnapState) SetTrackingChannel(s string) error {
	s, err := channel.Full(s)
	if err != nil {
		return err
	}
	snapst.TrackingChannel = s
	return nil
}

// Type returns the type of the snap or an error.
// Should never error if Current is not nil.
func (snapst *SnapState) Type() (snap.Type, error) {
	if snapst.SnapType == "" {
		return snap.Type(""), fmt.Errorf("snap type unset")
	}
	return snap.Type(snapst.SnapType), nil
}

// SetType records the type of the snap.
func (snapst *SnapState) SetType(typ snap.Type) {
	snapst.SnapType = string(typ)
}

// IsInstalled returns whether the snap is installed, i.e. snapst represents an installed snap with Current revision set.
func (snapst *SnapState) IsInstalled() bool {
	if snapst.Current.Unset() {
		if len(snapst.Sequence.Revisions) > 0 {
			panic(fmt.Sprintf("snapst.Current and snapst.Sequence.Revisions out of sync: %#v %#v", snapst.Current, snapst.Sequence.Revisions))
		}

		return false
	}
	return true
}

// IsComponentInCurrentSeq returns whether a given component is present for the
// snap represented by snapst in the active or last active revision.
func (snapst *SnapState) IsComponentInCurrentSeq(cref naming.ComponentRef) bool {
	if !snapst.IsInstalled() {
		return false
	}

	idx := snapst.LastIndex(snapst.Current)
	return snapst.Sequence.ComponentStateForRev(idx, cref) != nil
}

// IsCurrentComponentRevInAnyNonCurrentSeq tells us if the component cref in
// the revision for the current snap is used in another sequence point too.
func (snapst *SnapState) IsCurrentComponentRevInAnyNonCurrentSeq(cref naming.ComponentRef) bool {
	currentIdx := snapst.LastIndex(snapst.Current)
	if currentIdx == -1 {
		return false
	}

	return snapst.Sequence.IsComponentRevInRefSeqPtInAnyOtherSeqPt(cref, currentIdx)
}

// LocalRevision returns the "latest" local revision. Local revisions
// start at -1 and are counted down.
func (snapst *SnapState) LocalRevision() snap.Revision {
	return snapst.Sequence.MinimumLocalRevision()
}

// LocalComponentRevision returns the "latest" local revision for the compName
// component. Local revisions start at -1 and are counted down. 0 will be
// returned if no local revision for the component is found.
func (snapst *SnapState) LocalComponentRevision(compName string) snap.Revision {
	return snapst.Sequence.MinimumLocalComponentRevision(compName)
}

// CurrentSideInfo returns the side info for the revision indicated by snapst.Current in the snap revision sequence if there is one.
func (snapst *SnapState) CurrentSideInfo() *snap.SideInfo {
	if !snapst.IsInstalled() {
		return nil
	}
	if idx := snapst.LastIndex(snapst.Current); idx >= 0 {
		return snapst.Sequence.Revisions[idx].Snap
	}
	panic("cannot find snapst.Current in the snapst.Sequence.Revisions")
}

// CurrentComponentSideInfo returns the component side info for the revision indicated by
// snapst.Current in the snap revision sequence if there is one.
func (snapst *SnapState) CurrentComponentSideInfo(cref naming.ComponentRef) *snap.ComponentSideInfo {
	compState := snapst.CurrentComponentState(cref)
	if compState == nil {
		return nil
	}
	return compState.SideInfo
}

func (snapst *SnapState) CurrentComponentState(cref naming.ComponentRef) *sequence.ComponentState {
	if !snapst.IsInstalled() {
		return nil
	}

	if idx := snapst.LastIndex(snapst.Current); idx >= 0 {
		return snapst.Sequence.ComponentStateForRev(idx, cref)
	}

	// should not really happen as the method checks if the snap is installed
	panic("cannot find snapst.Current in snapst.Sequence.Revisions")
}

func (snapst *SnapState) previousSideInfo() *snap.SideInfo {
	n := len(snapst.Sequence.Revisions)
	if n < 2 {
		return nil
	}
	// find "current" and return the one before that
	currentIndex := snapst.LastIndex(snapst.Current)
	if currentIndex <= 0 {
		return nil
	}
	return snapst.Sequence.Revisions[currentIndex-1].Snap
}

// LastIndex returns the last index of the given revision in the
// snapst.Sequence.Revisions
func (snapst *SnapState) LastIndex(revision snap.Revision) int {
	return snapst.Sequence.LastIndex(revision)
}

// IsComponentRevPresent tells us if a given component revision is
// present in the system for this snap.
func (snapst *SnapState) IsComponentRevPresent(compSi *snap.ComponentSideInfo) bool {
	return snapst.Sequence.IsComponentRevPresent(compSi)
}

// Block returns revisions that should be blocked on refreshes,
// computed from Sequence[currentRevisionIndex+1:] and considering
// special casing resulting from snapst.RevertStatus map.
func (snapst *SnapState) Block() []snap.Revision {
	// return revisions from Sequence[currentIndex:], potentially excluding
	// some of them based on RevertStatus.
	currentIndex := snapst.LastIndex(snapst.Current)
	if currentIndex < 0 || currentIndex+1 == len(snapst.Sequence.Revisions) {
		return nil
	}
	out := []snap.Revision{}
	for _, si := range snapst.Sequence.Revisions[currentIndex+1:] {
		if status, ok := snapst.RevertStatus[si.Snap.Revision.N]; ok {
			if status == NotBlocked {
				continue
			}
		}
		out = append(out, si.Snap.Revision)
	}
	return out
}

var ErrNoCurrent = errors.New("snap has no current revision")

// Retrieval functions

const (
	errorOnBroken = 1 << iota
	withAuxStoreInfo
)

var snapReadInfo = snap.ReadInfo

// AutomaticSnapshot allows to hook snapshot manager's AutomaticSnapshot.
var AutomaticSnapshot func(st *state.State, instanceName string) (ts *state.TaskSet, err error)
var AutomaticSnapshotExpiration func(st *state.State) (time.Duration, error)
var EstimateSnapshotSize func(st *state.State, instanceName string, users []string) (uint64, error)

func readInfo(name string, si *snap.SideInfo, flags int) (*snap.Info, error) {
	info, err := snapReadInfo(name, si)
	if err != nil && flags&errorOnBroken != 0 {
		return nil, err
	}
	if err != nil {
		logger.Noticef("cannot read snap info of snap %q at revision %s: %s", name, si.Revision, err)
	}
	if bse, ok := err.(snap.BrokenSnapError); ok {
		_, instanceKey := snap.SplitInstanceName(name)
		info = &snap.Info{
			SuggestedName: name,
			Broken:        bse.Broken(),
			InstanceKey:   instanceKey,
		}
		info.Apps = snap.GuessAppsForBroken(info)
		if si != nil {
			info.SideInfo = *si
		}
		err = nil
	}
	if err == nil && flags&withAuxStoreInfo != 0 {
		if err := retrieveAuxStoreInfo(info); err != nil {
			logger.Debugf("cannot read auxiliary store info for snap %q: %v", name, err)
		}
	}
	return info, err
}

var revisionDate = revisionDateImpl

// revisionDate returns a good approximation of when a revision reached the system.
func revisionDateImpl(info *snap.Info) time.Time {
	fi, err := os.Lstat(info.MountFile())
	if err != nil {
		return time.Time{}
	}
	return fi.ModTime()
}

// CurrentInfo returns the information about the current active revision or the last active revision (if the snap is inactive). It returns the ErrNoCurrent error if snapst.Current is unset.
func (snapst *SnapState) CurrentInfo() (*snap.Info, error) {
	cur := snapst.CurrentSideInfo()
	if cur == nil {
		return nil, ErrNoCurrent
	}

	name := snap.InstanceName(cur.RealName, snapst.InstanceKey)
	return readInfo(name, cur, withAuxStoreInfo)
}

// CurrentComponentInfos return a snap.ComponentInfo slice that contains all of
// the components for the current active revision or the last active revision.
// It returns the ErrNoCurrent error if snapst.Current is unset.
func (snapst *SnapState) CurrentComponentInfos() ([]*snap.ComponentInfo, error) {
	if !snapst.IsInstalled() {
		return nil, ErrNoCurrent
	}

	return snapst.ComponentInfosForRevision(snapst.Current)
}

// CurrentComponentInfos return a snap.ComponentInfo slice that contains all of
// the components for the last appearance of the specified revision. Returns an
// error if the revision is not found in the sequence of snaps.
func (snapst *SnapState) ComponentInfosForRevision(rev snap.Revision) ([]*snap.ComponentInfo, error) {
	index := snapst.LastIndex(rev)
	if index == -1 {
		return nil, fmt.Errorf("revision %s not found in sequence", rev)
	}

	revState := snapst.Sequence.Revisions[index]

	instanceName := snap.InstanceName(revState.Snap.RealName, snapst.InstanceKey)
	si, err := readInfo(instanceName, revState.Snap, withAuxStoreInfo)
	if err != nil {
		return nil, err
	}

	compInfos := make([]*snap.ComponentInfo, 0, len(revState.Components))
	for _, comp := range revState.Components {
		cpi := snap.MinimalComponentContainerPlaceInfo(comp.SideInfo.Component.ComponentName,
			comp.SideInfo.Revision, si.InstanceName())

		compInfo, err := readComponentInfo(cpi.MountDir(), si, comp.SideInfo)
		if err != nil {
			return nil, err
		}

		compInfos = append(compInfos, compInfo)
	}

	return compInfos, nil
}

// CurrentComponentInfo returns the information about the current active
// revision or the last active revision (if the component is inactive). It
// returns the ErrNoCurrent error if the component is not found.
func (snapst *SnapState) CurrentComponentInfo(cref naming.ComponentRef) (*snap.ComponentInfo, error) {
	csi := snapst.CurrentComponentSideInfo(cref)
	if csi == nil {
		return nil, ErrNoCurrent
	}

	si, err := snapst.CurrentInfo()
	if err != nil {
		return nil, err
	}

	cpi := snap.MinimalComponentContainerPlaceInfo(csi.Component.ComponentName,
		csi.Revision, si.InstanceName())
	return readComponentInfo(cpi.MountDir(), si, csi)
}

func (snapst *SnapState) InstanceName() string {
	cur := snapst.CurrentSideInfo()
	if cur == nil {
		return ""
	}
	return snap.InstanceName(cur.RealName, snapst.InstanceKey)
}

// RefreshInhibitProceedTime is the time after which a pending refresh is forced
// for a running snap in the next auto-refresh. Zero time indicates that there
// are no pending refreshes. st must be locked.
//
// The provided state must be locked by the caller.
func (snapst *SnapState) RefreshInhibitProceedTime(st *state.State) time.Time {
	if snapst.RefreshInhibitedTime == nil {
		// Zero time, no pending refreshes.
		return time.Time{}
	}
	proceedTime := snapst.RefreshInhibitedTime.Add(maxInhibitionDuration(st))
	return proceedTime
}

func revisionInSequence(snapst *SnapState, needle snap.Revision) bool {
	for _, si := range snapst.Sequence.SideInfos() {
		if si.Revision == needle {
			return true
		}
	}
	return false
}

type cachedStoreKey struct{}

// ReplaceStore replaces the store used by the manager.
func ReplaceStore(state *state.State, store StoreService) {
	state.Cache(cachedStoreKey{}, store)
}

func cachedStore(st *state.State) StoreService {
	ubuntuStore := st.Cached(cachedStoreKey{})
	if ubuntuStore == nil {
		return nil
	}
	return ubuntuStore.(StoreService)
}

// the store implementation has the interface consumed here
var _ StoreService = (*store.Store)(nil)

// Store returns the store service provided by the optional device context or
// the one used by the snapstate package if the former has no
// override.
func Store(st *state.State, deviceCtx DeviceContext) StoreService {
	if deviceCtx != nil {
		sto := deviceCtx.Store()
		if sto != nil {
			return sto
		}
	}
	if cachedStore := cachedStore(st); cachedStore != nil {
		return cachedStore
	}
	panic("internal error: needing the store before managers have initialized it")
}

// Manager returns a new snap manager.
func Manager(st *state.State, runner *state.TaskRunner) (*SnapManager, error) {
	preseed := snapdenv.Preseeding()
	m := &SnapManager{
		state:                      st,
		autoRefresh:                newAutoRefresh(st),
		refreshHints:               newRefreshHints(st),
		catalogRefresh:             newCatalogRefresh(st),
		preseed:                    preseed,
		ensuredMountsUpdated:       false,
		ensuredDesktopFilesUpdated: false,
		ensuredDownloadsCleaned:    false,
	}
	if preseed {
		m.backend = backend.NewForPreseedMode()
	} else {
		m.backend = backend.Backend{}
	}

	if err := os.MkdirAll(dirs.SnapCookieDir, 0700); err != nil {
		return nil, fmt.Errorf("cannot create directory %q: %v", dirs.SnapCookieDir, err)
	}

	if err := genRefreshRequestSalt(st); err != nil {
		return nil, fmt.Errorf("cannot generate request salt: %v", err)
	}

	// this handler does nothing
	runner.AddHandler("nop", func(t *state.Task, _ *tomb.Tomb) error {
		return nil
	}, nil)

	// install/update related

	// TODO: no undo handler here, we may use the GC for this and just
	// remove anything that is not referenced anymore
	runner.AddHandler("prerequisites", m.doPrerequisites, nil)
	runner.AddHandler("prepare-snap", m.doPrepareSnap, m.undoPrepareSnap)
	runner.AddHandler("download-snap", m.doDownloadSnap, m.undoPrepareSnap)
	runner.AddHandler("mount-snap", m.doMountSnap, m.undoMountSnap)
	runner.AddHandler("unlink-current-snap", m.doUnlinkCurrentSnap, m.undoUnlinkCurrentSnap)
	runner.AddHandler("copy-snap-data", m.doCopySnapData, m.undoCopySnapData)
	runner.AddCleanup("copy-snap-data", m.cleanupCopySnapData)
	runner.AddHandler("link-snap", m.doLinkSnap, m.undoLinkSnap)
	runner.AddHandler("start-snap-services", m.startSnapServices, m.undoStartSnapServices)
	runner.AddHandler("switch-snap-channel", m.doSwitchSnapChannel, nil)
	runner.AddHandler("toggle-snap-flags", m.doToggleSnapFlags, nil)
	runner.AddHandler("check-rerefresh", m.doCheckReRefresh, nil)
	runner.AddHandler("conditional-auto-refresh", m.doConditionalAutoRefresh, nil)

	// specific set-up for the kernel snap
	runner.AddHandler("prepare-kernel-snap", m.doSetupKernelSnap, m.undoSetupKernelSnap)
	runner.AddHandler("discard-old-kernel-snap-setup", m.doCleanupOldKernelSnap, m.undoCleanupOldKernelSnap)

	// FIXME: drop the task entirely after a while
	// (having this wart here avoids yet-another-patch)
	runner.AddHandler("cleanup", func(*state.Task, *tomb.Tomb) error { return nil }, nil)

	// remove related
	runner.AddHandler("stop-snap-services", m.stopSnapServices, m.undoStopSnapServices)
	runner.AddHandler("unlink-snap", m.doUnlinkSnap, m.undoUnlinkSnap)
	runner.AddHandler("clear-snap", m.doClearSnapData, nil)
	runner.AddHandler("discard-snap", m.doDiscardSnap, nil)

	// alias related
	// FIXME: drop the task entirely after a while
	runner.AddHandler("clear-aliases", func(*state.Task, *tomb.Tomb) error { return nil }, nil)
	runner.AddHandler("set-auto-aliases", m.doSetAutoAliases, m.undoRefreshAliases)
	runner.AddHandler("setup-aliases", m.doSetupAliases, m.undoSetupAliases)
	runner.AddHandler("refresh-aliases", m.doRefreshAliases, m.undoRefreshAliases)
	runner.AddHandler("prune-auto-aliases", m.doPruneAutoAliases, m.undoRefreshAliases)
	runner.AddHandler("remove-aliases", m.doRemoveAliases, m.undoRemoveAliases)
	runner.AddHandler("alias", m.doAlias, m.undoRefreshAliases)
	runner.AddHandler("unalias", m.doUnalias, m.undoRefreshAliases)
	runner.AddHandler("disable-aliases", m.doDisableAliases, m.undoRefreshAliases)
	runner.AddHandler("prefer-aliases", m.doPreferAliases, m.undoRefreshAliases)

	// misc
	runner.AddHandler("switch-snap", m.doSwitchSnap, nil)
	runner.AddHandler("migrate-snap-home", m.doMigrateSnapHome, m.undoMigrateSnapHome)
	// no undo for now since it's last task in valset auto-resolution change
	runner.AddHandler("enforce-validation-sets", m.doEnforceValidationSets, nil)
	runner.AddHandler("pre-download-snap", m.doPreDownloadSnap, nil)

	// component tasks
	runner.AddHandler("prepare-component", m.doPrepareComponent, nil)
	runner.AddHandler("download-component", m.doDownloadComponent, nil)
	runner.AddHandler("mount-component", m.doMountComponent, m.undoMountComponent)
	runner.AddHandler("unlink-current-component", m.doUnlinkCurrentComponent, m.undoUnlinkCurrentComponent)
	runner.AddHandler("link-component", m.doLinkComponent, m.undoLinkComponent)
	// We cannot undo much after a component file is removed. And it is the
	// last task anyway.
	runner.AddHandler("discard-component", m.doDiscardComponent, nil)
	setupKModsInDo := func(t *state.Task, _ *tomb.Tomb) error {
		return m.doSetupKernelModules(t, state.DoneStatus)
	}
	setupKModsInUndo := func(t *state.Task, _ *tomb.Tomb) error {
		return m.doSetupKernelModules(t, state.UndoneStatus)
	}
	removeKModsInUndo := func(t *state.Task, _ *tomb.Tomb) error {
		return m.doRemoveKernelModulesSetup(t, state.UndoneStatus)
	}
	removeKModsInDo := func(t *state.Task, _ *tomb.Tomb) error {
		return m.doRemoveKernelModulesSetup(t, state.DoneStatus)
	}
	runner.AddHandler("prepare-kernel-modules-components", setupKModsInDo, removeKModsInUndo)
	runner.AddHandler("clear-kernel-modules-components", removeKModsInDo, setupKModsInUndo)

	// control serialisation
	runner.AddBlocked(m.blockedTask)

	RegisterAffectedSnapsByKind("conditional-auto-refresh", conditionalAutoRefreshAffectedSnaps)

	return m, nil
}

// StartUp implements StateStarterUp.Startup.
func (m *SnapManager) StartUp() error {
	writeSnapReadme()

	m.state.Lock()
	defer m.state.Unlock()
	if err := m.SyncCookies(m.state); err != nil {
		return fmt.Errorf("failed to generate cookies: %q", err)
	}

	// register handler that records a refresh-inhibit notice when
	// the set of inhibited snaps is changed.
	m.changeCallbackID = m.state.AddChangeStatusChangedHandler(processInhibitedAutoRefresh)

	if CheckExpectedRestart(m.state) == ErrUnexpectedRuntimeRestart {
		logger.Noticef("detected a restart at runtime without a corresponding snapd change")
		return ErrUnexpectedRuntimeRestart
	}

	return nil
}

// Stop implements StateStopper. It will unregister the change callback
// handler from state.
func (m *SnapManager) Stop() {
	st := m.state
	st.Lock()
	defer st.Unlock()

	st.RemoveChangeStatusChangedHandler(m.changeCallbackID)
}

func (m *SnapManager) CanStandby() bool {
	if n, err := NumSnaps(m.state); err == nil && n == 0 {
		return true
	}
	return false
}

func genRefreshRequestSalt(st *state.State) error {
	var refreshPrivacyKey string

	st.Lock()
	defer st.Unlock()

	if err := st.Get("refresh-privacy-key", &refreshPrivacyKey); err != nil && !errors.Is(err, state.ErrNoState) {
		return err
	}
	if refreshPrivacyKey != "" {
		// nothing to do
		return nil
	}

	refreshPrivacyKey = randutil.RandomString(16)
	st.Set("refresh-privacy-key", refreshPrivacyKey)

	return nil
}

func (m *SnapManager) blockedTask(cand *state.Task, running []*state.Task) bool {
	// Serialize "prerequisites", the state lock is not enough as
	// Install() inside doPrerequisites() will unlock to talk to
	// the store.
	if cand.Kind() == "prerequisites" {
		for _, t := range running {
			if t.Kind() == "prerequisites" {
				return true
			}
		}
	}

	return false
}

// NextRefresh returns the time the next update of the system's snaps
// will be attempted.
// The caller should be holding the state lock.
func (m *SnapManager) NextRefresh() time.Time {
	return m.autoRefresh.NextRefresh()
}

// EffectiveRefreshHold returns the time until to which refreshes are
// held if refresh.hold configuration is set.
// The caller should be holding the state lock.
func (m *SnapManager) EffectiveRefreshHold() (time.Time, error) {
	return m.autoRefresh.EffectiveRefreshHold()
}

// LastRefresh returns the time the last snap update.
// The caller should be holding the state lock.
func (m *SnapManager) LastRefresh() (time.Time, error) {
	return m.autoRefresh.LastRefresh()
}

// RefreshSchedule returns the current refresh schedule as a string suitable for
// display to a user and a flag indicating whether the schedule is a legacy one.
// The caller should be holding the state lock.
func (m *SnapManager) RefreshSchedule() (string, bool, error) {
	return m.autoRefresh.RefreshSchedule()
}

// EnsureAutoRefreshesAreDelayed will delay refreshes for the specified amount
// of time, as well as return any active auto-refresh changes that are currently
// not ready so that the client can wait for those.
func (m *SnapManager) EnsureAutoRefreshesAreDelayed(delay time.Duration) ([]*state.Change, error) {
	// always delay for at least the specified time, this ensures that even if
	// there are active refreshes right now, there won't be more auto-refreshes
	// that happen after the current set finish
	err := m.autoRefresh.ensureRefreshHoldAtLeast(delay)
	if err != nil {
		return nil, err
	}

	// look for auto refresh changes in progress
	autoRefreshChgsInFlight := []*state.Change{}
	for _, chg := range m.state.Changes() {
		if chg.Kind() == "auto-refresh" && !chg.IsReady() {
			autoRefreshChgsInFlight = append(autoRefreshChgsInFlight, chg)
		}
	}

	return autoRefreshChgsInFlight, nil
}

func (m *SnapManager) ensureVulnerableSnapRemoved(name string) error {
	// Do not do anything if we have already done this removal before on this
	// device. This is because if, after we have removed vulnerable snaps the
	// user decides to refresh to a vulnerable version of snapd, that is their
	// choice and furthermore, this removal is itself really just a last minute
	// circumvention for the issue where vulnerable snaps are left in place, we
	// do not intend to ever do this again and instead will unmount or remount
	// vulnerable old snaps as nosuid to prevent the suid snap-confine binaries
	// in them from being available to abuse for fixed vulnerabilities that are
	// not exploitable in the current versions of snapd/core snaps.
	var alreadyRemoved bool
	key := fmt.Sprintf("%s-snap-cve-2022-3328-vuln-removed", name)
	if err := m.state.Get(key, &alreadyRemoved); err != nil && !errors.Is(err, state.ErrNoState) {
		return err
	}
	if alreadyRemoved {
		return nil
	}
	var snapSt SnapState
	err := Get(m.state, name, &snapSt)
	if err != nil && !errors.Is(err, state.ErrNoState) {
		return err
	}
	if errors.Is(err, state.ErrNoState) {
		// not installed, nothing to do
		return nil
	}

	// check if the installed, active version is fixed
	fixedVersionInstalled := false
	inactiveVulnRevisions := []snap.Revision{}
	for _, si := range snapSt.Sequence.SideInfos() {
		// check this version
		s := snap.Info{SideInfo: *si}
		ver, _, err := snapdtool.SnapdVersionFromInfoFile(filepath.Join(s.MountDir(), dirs.CoreLibExecDir))
		if err != nil {
			return err
		}
		// res is < 0 if "ver" is lower than "2.57.6"
		res, err := strutil.VersionCompare(ver, "2.57.6")
		if err != nil {
			return err
		}
		revIsVulnerable := (res < 0)
		switch {
		case !revIsVulnerable && si.Revision == snapSt.Current:
			fixedVersionInstalled = true
		case revIsVulnerable && si.Revision == snapSt.Current:
			// The active installed revision is not fixed, we can break out
			// early since we know we won't be able to remove old revisions.
			// Note that we do not attempt to refresh the snap right now, partly
			// because it may not work due to validations on the core/snapd snap
			// on some devices, but also because doing so out of band from
			// normal, controllable refresh schedules introduces non-trivial
			// load on store services and ignores user settings around refresh
			// schedules which we ought to obey as best we can.
			return nil
		case revIsVulnerable && si.Revision != snapSt.Current:
			// si revision is not fixed, but is not active, so it is a candidate
			// for removal
			inactiveVulnRevisions = append(inactiveVulnRevisions, si.Revision)
		default:
			// si revision is not active, but it is fixed, so just ignore it
		}
	}

	if !fixedVersionInstalled {
		return nil
	}

	// remove all the inactive vulnerable revisions
	for _, rev := range inactiveVulnRevisions {
		tss, err := Remove(m.state, name, rev, nil)

		if err != nil {
			// in case of conflict, just trigger another ensure in a little
			// bit and try again later
			if _, ok := err.(*ChangeConflictError); ok {
				m.state.EnsureBefore(time.Minute)
				return nil
			}
			return fmt.Errorf("cannot make task set for removing %s snap: %v", name, err)
		}

		msg := fmt.Sprintf(i18n.G("Remove inactive vulnerable %q snap (%v)"), name, rev)

		chg := m.state.NewChange("remove-snap", msg)
		chg.AddAll(tss)
		chg.Set("snap-names", []string{name})
	}

	// TODO: is it okay to set state here as done or should we do this
	// elsewhere after the change is done somehow?

	// mark state as done
	m.state.Set(key, true)

	// not strictly necessary, but does not hurt to ensure anyways
	m.state.EnsureBefore(0)

	return nil
}

func (m *SnapManager) ensureVulnerableSnapConfineVersionsRemovedOnClassic() error {
	// only remove snaps on classic
	if !release.OnClassic {
		return nil
	}

	m.state.Lock()
	defer m.state.Unlock()

	// we have to remove vulnerable versions of both the core and snapd snaps
	// only when we now have fixed versions installed / active
	// the fixed version is 2.57.6, so if the version of the current core/snapd
	// snap is that or higher, then we proceed (if we didn't already do this)

	if err := m.ensureVulnerableSnapRemoved("snapd"); err != nil {
		return err
	}

	if err := m.ensureVulnerableSnapRemoved("core"); err != nil {
		return err
	}

	return nil
}

// ensureForceDevmodeDropsDevmodeFromState undoes the forced devmode
// in snapstate for forced devmode distros.
func (m *SnapManager) ensureForceDevmodeDropsDevmodeFromState() error {
	if !sandbox.ForceDevMode() {
		return nil
	}

	m.state.Lock()
	defer m.state.Unlock()

	// int because we might want to come back and do a second pass at cleanup
	var fixed int
	if err := m.state.Get("fix-forced-devmode", &fixed); err != nil && !errors.Is(err, state.ErrNoState) {
		return err
	}

	if fixed > 0 {
		return nil
	}

	for _, name := range []string{"core", "ubuntu-core"} {
		var snapst SnapState
		if err := Get(m.state, name, &snapst); errors.Is(err, state.ErrNoState) {
			// nothing to see here
			continue
		} else if err != nil {
			// bad
			return err
		}
		if info := snapst.CurrentSideInfo(); info == nil || info.SnapID == "" {
			continue
		}
		snapst.DevMode = false
		Set(m.state, name, &snapst)
	}
	m.state.Set("fix-forced-devmode", 1)

	return nil
}

// changeInFlight returns true if there is any change in the state
// in non-ready state.
func changeInFlight(st *state.State) bool {
	for _, chg := range st.Changes() {
		if !chg.IsReady() {
			// another change already in motion
			return true
		}
	}
	return false
}

// ensureSnapdSnapTransition will migrate systems to use the "snapd" snap
func (m *SnapManager) ensureSnapdSnapTransition() error {
	m.state.Lock()
	defer m.state.Unlock()

	// we only auto-transition people on classic systems, for core we
	// will need to do a proper re-model
	if !release.OnClassic {
		return nil
	}

	// Wait for the system to be seeded before transtioning
	var seeded bool
	err := m.state.Get("seeded", &seeded)
	if err != nil {
		if !errors.Is(err, state.ErrNoState) {
			// already seeded or other error
			return err
		}
		return nil
	}
	if !seeded {
		return nil
	}

	// check if snapd snap is installed
	var snapst SnapState
	err = Get(m.state, "snapd", &snapst)
	if err != nil && !errors.Is(err, state.ErrNoState) {
		return err
	}
	// nothing to do
	if snapst.IsInstalled() {
		return nil
	}

	// check if the user opts into the snapd snap
	optedIntoSnapdTransition, err := optedIntoSnapdSnap(m.state)
	if err != nil {
		return err
	}
	// nothing to do: the user does not want the snapd snap yet
	if !optedIntoSnapdTransition {
		return nil
	}

	// ensure we only transition systems that have snaps already
	installedSnaps, err := NumSnaps(m.state)
	if err != nil {
		return err
	}
	// no installed snaps (yet): do nothing (fresh classic install)
	if installedSnaps == 0 {
		return nil
	}

	// get current core snap and use same channel/user for the snapd snap
	err = Get(m.state, "core", &snapst)
	// Note that state.ErrNoState should never happen in practice. However
	// if it *does* happen we still want to fix those systems by installing
	// the snapd snap.
	if err != nil && !errors.Is(err, state.ErrNoState) {
		return err
	}
	coreChannel := snapst.TrackingChannel
	// snapd/core are never blocked on auth so we don't need to copy
	// the userID from the snapst here
	userID := 0

	if changeInFlight(m.state) {
		// check that there is no change in flight already, this is a
		// precaution to ensure the snapd transition is safe
		return nil
	}

	// ensure we limit the retries in case something goes wrong
	var lastSnapdTransitionAttempt time.Time
	err = m.state.Get("snapd-transition-last-retry-time", &lastSnapdTransitionAttempt)
	if err != nil && !errors.Is(err, state.ErrNoState) {
		return err
	}
	now := time.Now()
	if !lastSnapdTransitionAttempt.IsZero() && lastSnapdTransitionAttempt.Add(snapdTransitionDelayWithRandomness).After(now) {
		return nil
	}
	m.state.Set("snapd-transition-last-retry-time", now)

	var retryCount int
	err = m.state.Get("snapd-transition-retry", &retryCount)
	if err != nil && !errors.Is(err, state.ErrNoState) {
		return err
	}
	m.state.Set("snapd-transition-retry", retryCount+1)

	ts, err := Install(context.Background(), m.state, "snapd", &RevisionOptions{Channel: coreChannel}, userID, Flags{})
	if err != nil {
		return err
	}

	msg := i18n.G("Transition to the snapd snap")
	chg := m.state.NewChange("transition-to-snapd-snap", msg)
	chg.AddAll(ts)

	return nil
}

// ensureUbuntuCoreTransition will migrate systems that use "ubuntu-core"
// to the new "core" snap
func (m *SnapManager) ensureUbuntuCoreTransition() error {
	m.state.Lock()
	defer m.state.Unlock()

	var snapst SnapState
	err := Get(m.state, "ubuntu-core", &snapst)
	if errors.Is(err, state.ErrNoState) {
		return nil
	}
	if err != nil && !errors.Is(err, state.ErrNoState) {
		return err
	}

	// Wait for the system to be seeded before transitioning
	var seeded bool
	err = m.state.Get("seeded", &seeded)
	if err != nil {
		if !errors.Is(err, state.ErrNoState) {
			// already seeded or other error
			return err
		}
		return nil
	}
	if !seeded {
		return nil
	}

	// check that there is no change in flight already, this is a
	// precaution to ensure the core transition is safe
	if changeInFlight(m.state) {
		// another change already in motion
		return nil
	}

	// ensure we limit the retries in case something goes wrong
	var lastUbuntuCoreTransitionAttempt time.Time
	err = m.state.Get("ubuntu-core-transition-last-retry-time", &lastUbuntuCoreTransitionAttempt)
	if err != nil && !errors.Is(err, state.ErrNoState) {
		return err
	}
	now := time.Now()
	if !lastUbuntuCoreTransitionAttempt.IsZero() && lastUbuntuCoreTransitionAttempt.Add(6*time.Hour).After(now) {
		return nil
	}

	tss, trErr := TransitionCore(m.state, "ubuntu-core", "core")
	if _, ok := trErr.(*ChangeConflictError); ok {
		// likely just too early, retry at next Ensure
		return nil
	}

	m.state.Set("ubuntu-core-transition-last-retry-time", now)

	var retryCount int
	err = m.state.Get("ubuntu-core-transition-retry", &retryCount)
	if err != nil && !errors.Is(err, state.ErrNoState) {
		return err
	}
	m.state.Set("ubuntu-core-transition-retry", retryCount+1)

	if trErr != nil {
		return trErr
	}

	msg := i18n.G("Transition ubuntu-core to core")
	chg := m.state.NewChange("transition-ubuntu-core", msg)
	for _, ts := range tss {
		chg.AddAll(ts)
	}

	return nil
}

// atSeed implements at seeding policy for refreshes.
func (m *SnapManager) atSeed() error {
	m.state.Lock()
	defer m.state.Unlock()
	var seeded bool
	err := m.state.Get("seeded", &seeded)
	if !errors.Is(err, state.ErrNoState) {
		// already seeded or other error
		return err
	}
	if err := m.autoRefresh.AtSeed(); err != nil {
		return err
	}
	if err := m.refreshHints.AtSeed(); err != nil {
		return err
	}
	return nil
}

var (
	localInstallCleanupWait = time.Duration(24 * time.Hour)
	localInstallLastCleanup time.Time
)

// localInstallCleanup removes files that might've been left behind by an
// old aborted local install.
//
// They're usually cleaned up, but if they're created and then snapd
// stops before writing the change to disk (killed, light cut, etc)
// it'll be left behind.
//
// The code that creates the files is in daemon/api.go's postSnaps
func (m *SnapManager) localInstallCleanup() error {
	m.state.Lock()
	defer m.state.Unlock()

	now := timeNow()
	cutoff := now.Add(-localInstallCleanupWait)
	if localInstallLastCleanup.After(cutoff) {
		return nil
	}
	localInstallLastCleanup = now

	d, err := os.Open(dirs.SnapBlobDir)
	if err != nil {
		if os.IsNotExist(err) {
			return nil
		}
		return err
	}
	defer d.Close()

	var filenames []string
	var fis []os.FileInfo
	for err == nil {
		// TODO: if we had fstatat we could avoid a bunch of stats
		fis, err = d.Readdir(100)
		// fis is nil if err isn't
		for _, fi := range fis {
			name := fi.Name()
			if !strings.HasPrefix(name, dirs.LocalInstallBlobTempPrefix) {
				continue
			}
			if fi.ModTime().After(cutoff) {
				continue
			}
			filenames = append(filenames, name)
		}
	}
	if err != io.EOF {
		return err
	}
	return osutil.UnlinkManyAt(d, filenames)
}

func MockEnsuredMountsUpdated(m *SnapManager, ensured bool) (restore func()) {
	osutil.MustBeTestBinary("ensured snap mounts can only be mocked from tests")
	old := m.ensuredMountsUpdated
	m.ensuredMountsUpdated = ensured
	return func() {
		m.ensuredMountsUpdated = old
	}
}

func getSystemD() systemd.Systemd {
	if snapdenv.Preseeding() {
		return systemd.NewEmulationMode(dirs.GlobalRootDir)
	} else {
		return systemd.New(systemd.SystemMode, nil)
	}
}

func (m *SnapManager) ensureMountsUpdated() error {
	m.state.Lock()
	defer m.state.Unlock()

	if m.ensuredMountsUpdated {
		return nil
	}

	// only run after we are seeded
	var seeded bool
	err := m.state.Get("seeded", &seeded)
	if err != nil && !errors.Is(err, state.ErrNoState) {
		return err
	}
	if !seeded {
		return nil
	}

	allStates, err := All(m.state)
	if err != nil && !errors.Is(err, state.ErrNoState) {
		return err
	}

	if len(allStates) != 0 {
		sysd := getSystemD()

		for _, snapSt := range allStates {
			info, err := snapSt.CurrentInfo()
			if err != nil {
				return err
			}
			dev, err := DeviceCtx(m.state, nil, nil)
			// Ignore error if model assertion not yet known
			if err != nil && !errors.Is(err, state.ErrNoState) {
				return err
			}
			squashfsPath := dirs.StripRootDir(info.MountFile())
			whereDir := dirs.StripRootDir(info.MountDir())
			// Ensure mount files, but do not restart mount units
			// of snap files if the units are modified as services
			// in the snap have a Requires= on them. Otherwise the
			// services would be restarted.
			//   This is especially relevant for the snapd snap as if
			// this happens, it would end up in a bad state after
			// an update.
			// TODO Ensure mounts of snap components as well
			// TODO refactor so the check for kernel type is not repeated
			// in the installation case
			snapType, _ := snapSt.Type()
			// We cannot ensure for this type yet as the mount unit
			// flags depend on the model in this case.
			if snapType == snap.TypeKernel && dev == nil {
				continue
			}
			if _, err = sysd.EnsureMountUnitFile(info.MountDescription(),
				squashfsPath, whereDir, "squashfs",
				systemd.EnsureMountUnitFlags{
					PreventRestartIfModified: true,
					// We need early mounts only for UC20+/hybrid, also 16.04
					// systemd seems to be buggy if we enable this.
					StartBeforeDriversLoad: snapType == snap.TypeKernel &&
						dev.HasModeenv()}); err != nil {
				return err
			}
		}
	}

	m.ensuredMountsUpdated = true

	return nil
}

func (m *SnapManager) ensureDesktopFilesUpdated() error {
	m.state.Lock()
	defer m.state.Unlock()

	if m.ensuredDesktopFilesUpdated {
		return nil
	}

	// only run after we are seeded
	var seeded bool
	err := m.state.Get("seeded", &seeded)
	if err != nil && !errors.Is(err, state.ErrNoState) {
		return err
	}
	if !seeded {
		return nil
	}

	allStates, err := All(m.state)
	if err != nil && !errors.Is(err, state.ErrNoState) {
		return err
	}

	var snaps []*snap.Info
	for _, snapSt := range allStates {
		info, err := snapSt.CurrentInfo()
		if err != nil {
			return err
		}
		snaps = append(snaps, info)
	}
	if err := wrappers.EnsureSnapDesktopFiles(snaps); err != nil {
		return err
	}

	m.ensuredDesktopFilesUpdated = true

	return nil
}

func (m *SnapManager) ensureDownloadsCleaned() error {
	m.state.Lock()
	defer m.state.Unlock()

	if m.ensuredDownloadsCleaned {
		return nil
	}

	// only run after we are seeded
	var seeded bool
	err := m.state.Get("seeded", &seeded)
	if err != nil && !errors.Is(err, state.ErrNoState) {
		return err
	}
	if !seeded {
		return nil
	}

	if err := cleanDownloads(m.state); err != nil {
		return err
	}

	m.ensuredDownloadsCleaned = true

	return nil
}

// Ensure implements StateManager.Ensure.
func (m *SnapManager) Ensure() error {
	if m.preseed {
		return nil
	}

	// do not exit right away on error
	errs := []error{
		m.atSeed(),
		m.ensureAliasesV2(),
		m.ensureForceDevmodeDropsDevmodeFromState(),
		m.ensureUbuntuCoreTransition(),
		m.ensureSnapdSnapTransition(),
		// we should check for full regular refreshes before
		// considering issuing a hint only refresh request
		m.autoRefresh.Ensure(),
		m.refreshHints.Ensure(),
		m.catalogRefresh.Ensure(),
		m.localInstallCleanup(),
		m.ensureVulnerableSnapConfineVersionsRemovedOnClassic(),
		m.ensureMountsUpdated(),
		m.ensureDesktopFilesUpdated(),
		m.ensureDownloadsCleaned(),
	}

	//FIXME: use firstErr helper
	for _, e := range errs {
		if e != nil {
			return e
		}
	}

	return nil
}<|MERGE_RESOLUTION|>--- conflicted
+++ resolved
@@ -150,10 +150,14 @@
 	// empty, dir.SnapBlobDir is used.
 	DownloadBlobDir string `json:"download-blob-dir,omitempty"`
 
-<<<<<<< HEAD
+	// AlwaysUpdate is set if the snap should be put through the entire update
+	// process, even if the snap is already at the correct revision. Has an
+	// effect on which tasks get created to update the snap.
+	AlwaysUpdate bool `json:"-"`
+
 	// Registries is the set of registries that the snap plugs, identified by
 	// account and registry name pairs.
-	Registries []RegistryID
+	Registries []RegistryID `json:"registries,omitempty"`
 }
 
 // RegistryID identifies a registry.
@@ -162,12 +166,6 @@
 	Account string
 	// Registry is the name of the registry within the account namespace.
 	Registry string
-=======
-	// AlwaysUpdate is set if the snap should be put through the entire update
-	// process, even if the snap is already at the correct revision. Has an
-	// effect on which tasks get created to update the snap.
-	AlwaysUpdate bool `json:"-"`
->>>>>>> ae4b81f0
 }
 
 func (snapsup *SnapSetup) InstanceName() string {
