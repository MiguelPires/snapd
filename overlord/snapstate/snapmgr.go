--- conflicted
+++ resolved
@@ -100,14 +100,10 @@
 	return err
 }
 
-<<<<<<< HEAD
-func (m *SnapManager) doRemoveSnap(t *state.Task) error {
+func (m *SnapManager) doRemoveSnap(t *state.Task, _ *tomb.Tomb) error {
 	var nameAndDeveloper string
 	var flags snappy.RemoveFlags
-=======
-func (m *SnapManager) doRemoveSnap(t *state.Task, _ *tomb.Tomb) error {
-	var name string
->>>>>>> 092ead76
+
 	t.State().Lock()
 	if err := t.Get("name", &nameAndDeveloper); err != nil {
 		return err
