// -*- Mode: Go; indent-tabs-mode: t -*-

/*
 * Copyright (C) 2016-2021 Canonical Ltd
 *
 * This program is free software: you can redistribute it and/or modify
 * it under the terms of the GNU General Public License version 3 as
 * published by the Free Software Foundation.
 *
 * This program is distributed in the hope that it will be useful,
 * but WITHOUT ANY WARRANTY; without even the implied warranty of
 * MERCHANTABILITY or FITNESS FOR A PARTICULAR PURPOSE.  See the
 * GNU General Public License for more details.
 *
 * You should have received a copy of the GNU General Public License
 * along with this program.  If not, see <http://www.gnu.org/licenses/>.
 *
 */

package snapstate_test

import (
	"context"
	"encoding/json"
	"errors"
	"fmt"
	"io/ioutil"
	"os"
	"path/filepath"
	"sort"
	"strings"
	"testing"
	"time"

	. "gopkg.in/check.v1"
	"gopkg.in/tomb.v2"

	"github.com/snapcore/snapd/asserts"
	"github.com/snapcore/snapd/asserts/assertstest"
	"github.com/snapcore/snapd/asserts/snapasserts"
	"github.com/snapcore/snapd/bootloader"
	"github.com/snapcore/snapd/bootloader/bootloadertest"
	"github.com/snapcore/snapd/dirs"
	"github.com/snapcore/snapd/gadget"
	"github.com/snapcore/snapd/interfaces"
	"github.com/snapcore/snapd/logger"
	"github.com/snapcore/snapd/osutil"
	"github.com/snapcore/snapd/overlord"
	"github.com/snapcore/snapd/overlord/auth"

	// So it registers Configure.
	_ "github.com/snapcore/snapd/overlord/configstate"
	"github.com/snapcore/snapd/overlord/configstate/config"
	"github.com/snapcore/snapd/overlord/hookstate"
	"github.com/snapcore/snapd/overlord/ifacestate/ifacerepo"
	"github.com/snapcore/snapd/overlord/restart"
	"github.com/snapcore/snapd/overlord/servicestate"
	"github.com/snapcore/snapd/overlord/snapstate"
	"github.com/snapcore/snapd/overlord/snapstate/backend"
	"github.com/snapcore/snapd/overlord/snapstate/snapstatetest"
	"github.com/snapcore/snapd/overlord/state"
	"github.com/snapcore/snapd/release"
	"github.com/snapcore/snapd/sandbox"
	"github.com/snapcore/snapd/snap"
	"github.com/snapcore/snapd/snap/naming"
	"github.com/snapcore/snapd/snap/snaptest"
	"github.com/snapcore/snapd/snapdenv"
	"github.com/snapcore/snapd/store"
	"github.com/snapcore/snapd/testutil"
	"github.com/snapcore/snapd/timeutil"
)

func TestSnapManager(t *testing.T) { TestingT(t) }

type snapmgrBaseTest struct {
	testutil.BaseTest
	o       *overlord.Overlord
	state   *state.State
	se      *overlord.StateEngine
	snapmgr *snapstate.SnapManager

	fakeBackend *fakeSnappyBackend
	fakeStore   *fakeStore

	bl *bootloadertest.MockBootloader

	user  *auth.UserState
	user2 *auth.UserState
	user3 *auth.UserState
}

// state must be locked by caller
func (s *snapmgrBaseTest) settle(c *C) {
	s.state.Unlock()
	defer s.state.Lock()

	err := s.o.Settle(testutil.HostScaledTimeout(5 * time.Second))
	if err != nil {
		s.state.Lock()
		defer s.state.Unlock()
		c.Error(err)
		s.logTasks(c)
		c.FailNow()
	}
}

func (s *snapmgrBaseTest) logTasks(c *C) {
	for _, chg := range s.state.Changes() {
		c.Logf("\nChange %q (%s):", chg.Summary(), chg.Status())

		for _, t := range chg.Tasks() {
			c.Logf("  %s - %s", t.Summary(), t.Status())
			if t.Status() == state.ErrorStatus {
				c.Logf("    %s", strings.Join(t.Log(), "    \n"))
			}
		}
	}
}

var fakeRevDateEpoch = time.Date(2018, 1, 0, 0, 0, 0, 0, time.UTC)

func (s *snapmgrBaseTest) SetUpTest(c *C) {
	s.BaseTest.SetUpTest(c)
	dirs.SetRootDir(c.MkDir())

	s.o = overlord.Mock()
	s.state = s.o.State()
	s.state.Lock()
	_, err := restart.Manager(s.state, "boot-id-0", nil)
	s.state.Unlock()
	c.Assert(err, IsNil)

	s.BaseTest.AddCleanup(snap.MockSanitizePlugsSlots(func(snapInfo *snap.Info) {}))

	restoreCheckFreeSpace := snapstate.MockOsutilCheckFreeSpace(func(string, uint64) error { return nil })
	s.AddCleanup(restoreCheckFreeSpace)

	s.fakeBackend = &fakeSnappyBackend{}
	s.fakeBackend.emptyContainer = emptyContainer(c)
	s.fakeStore = &fakeStore{
		fakeCurrentProgress: 75,
		fakeTotalProgress:   100,
		fakeBackend:         s.fakeBackend,
		state:               s.state,
		downloadError:       make(map[string]error),
	}

	// setup a bootloader for policy and boot
	s.bl = bootloadertest.Mock("mock", c.MkDir())
	bootloader.Force(s.bl)
	s.AddCleanup(func() { bootloader.Force(nil) })

	oldSetupInstallHook := snapstate.SetupInstallHook
	oldSetupPreRefreshHook := snapstate.SetupPreRefreshHook
	oldSetupPostRefreshHook := snapstate.SetupPostRefreshHook
	oldSetupRemoveHook := snapstate.SetupRemoveHook
	oldSnapServiceOptions := snapstate.SnapServiceOptions
	oldEnsureSnapAbsentFromQuotaGroup := snapstate.EnsureSnapAbsentFromQuotaGroup
	snapstate.SetupInstallHook = hookstate.SetupInstallHook
	snapstate.SetupPreRefreshHook = hookstate.SetupPreRefreshHook
	snapstate.SetupPostRefreshHook = hookstate.SetupPostRefreshHook
	snapstate.SetupRemoveHook = hookstate.SetupRemoveHook
	snapstate.SnapServiceOptions = servicestate.SnapServiceOptions
	snapstate.EnsureSnapAbsentFromQuotaGroup = servicestate.EnsureSnapAbsentFromQuota

	restore := snapstate.MockEnforcedValidationSets(func(st *state.State, extraVss ...*asserts.ValidationSet) (*snapasserts.ValidationSets, error) {
		return nil, nil
	})
	s.AddCleanup(restore)

<<<<<<< HEAD
	restore = snapstate.MockEnforceValidationSets(func(*state.State, map[string]*asserts.ValidationSet, []*snapasserts.InstalledSnap, map[string]bool, int) error {
		return nil
	})
	s.AddCleanup(restore)

	var err error
=======
>>>>>>> 7b37d598
	s.snapmgr, err = snapstate.Manager(s.state, s.o.TaskRunner())
	c.Assert(err, IsNil)

	AddForeignTaskHandlers(s.o.TaskRunner(), s.fakeBackend)

	snapstate.SetSnapManagerBackend(s.snapmgr, s.fakeBackend)

	s.o.AddManager(s.snapmgr)
	s.o.AddManager(s.o.TaskRunner())
	s.se = s.o.StateEngine()
	c.Assert(s.o.StartUp(), IsNil)

	s.BaseTest.AddCleanup(snapstate.MockSnapReadInfo(s.fakeBackend.ReadInfo))
	s.BaseTest.AddCleanup(snapstate.MockOpenSnapFile(s.fakeBackend.OpenSnapFile))
	revDate := func(info *snap.Info) time.Time {
		if info.Revision.Local() {
			panic("no local revision should reach revisionDate")
		}
		// for convenience a date derived from the revision
		return fakeRevDateEpoch.AddDate(0, 0, info.Revision.N)
	}
	s.BaseTest.AddCleanup(snapstate.MockRevisionDate(revDate))

	s.BaseTest.AddCleanup(func() {
		snapstate.SetupInstallHook = oldSetupInstallHook
		snapstate.SetupPreRefreshHook = oldSetupPreRefreshHook
		snapstate.SetupPostRefreshHook = oldSetupPostRefreshHook
		snapstate.SetupRemoveHook = oldSetupRemoveHook
		snapstate.SnapServiceOptions = oldSnapServiceOptions
		snapstate.EnsureSnapAbsentFromQuotaGroup = oldEnsureSnapAbsentFromQuotaGroup

		dirs.SetRootDir("/")
	})

	s.BaseTest.AddCleanup(snapstate.MockReRefreshRetryTimeout(time.Second / 200))
	s.BaseTest.AddCleanup(snapstate.MockReRefreshUpdateMany(func(context.Context, *state.State, []string, []*snapstate.RevisionOptions, int, snapstate.UpdateFilter, *snapstate.Flags, string) ([]string, []*state.TaskSet, error) {
		return nil, nil, nil
	}))

	oldEstimateSnapshotSize := snapstate.EstimateSnapshotSize
	snapstate.EstimateSnapshotSize = func(st *state.State, instanceName string, users []string) (uint64, error) {
		return 1, nil
	}
	restoreInstallSize := snapstate.MockInstallSize(func(st *state.State, snaps []snapstate.MinimalInstallInfo, userID int) (uint64, error) {
		return 0, nil
	})
	s.AddCleanup(restoreInstallSize)

	oldAutomaticSnapshot := snapstate.AutomaticSnapshot
	snapstate.AutomaticSnapshot = func(st *state.State, instanceName string) (ts *state.TaskSet, err error) {
		task := st.NewTask("save-snapshot", "...")
		ts = state.NewTaskSet(task)
		return ts, nil
	}

	oldAutomaticSnapshotExpiration := snapstate.AutomaticSnapshotExpiration
	snapstate.AutomaticSnapshotExpiration = func(st *state.State) (time.Duration, error) { return 1, nil }
	s.BaseTest.AddCleanup(func() {
		snapstate.EstimateSnapshotSize = oldEstimateSnapshotSize
		snapstate.AutomaticSnapshot = oldAutomaticSnapshot
		snapstate.AutomaticSnapshotExpiration = oldAutomaticSnapshotExpiration
	})

	s.state.Lock()
	snapstate.ReplaceStore(s.state, s.fakeStore)
	s.user, err = auth.NewUser(s.state, auth.NewUserData{
		Username:   "username",
		Email:      "email@test.com",
		Macaroon:   "macaroon",
		Discharges: []string{"discharge"},
	})
	c.Assert(err, IsNil)
	s.user2, err = auth.NewUser(s.state, auth.NewUserData{
		Username:   "username2",
		Email:      "email2@test.com",
		Macaroon:   "macaroon2",
		Discharges: []string{"discharge2"},
	})
	c.Assert(err, IsNil)
	// 3 has no store auth
	s.user3, err = auth.NewUser(s.state, auth.NewUserData{
		Username:   "username3",
		Email:      "email2@test.com",
		Macaroon:   "",
		Discharges: nil,
	})
	c.Assert(err, IsNil)

	s.state.Set("seeded", true)
	s.state.Set("seed-time", time.Now())

	r := snapstatetest.MockDeviceModel(DefaultModel())
	s.BaseTest.AddCleanup(r)

	s.state.Set("refresh-privacy-key", "privacy-key")
	snapstate.Set(s.state, "core", &snapstate.SnapState{
		Active: true,
		Sequence: []*snap.SideInfo{
			{RealName: "core", Revision: snap.R(1)},
		},
		Current:  snap.R(1),
		SnapType: "os",
	})

	// commonly used revisions in tests
	defaultInfoFile := `
VERSION=2.54.3+git1.g479e745-dirty
SNAPD_APPARMOR_REEXEC=1
`
	for _, snapName := range []string{"snapd", "core"} {
		for _, rev := range []string{"1", "11"} {
			infoFile := filepath.Join(dirs.SnapMountDir, snapName, rev, dirs.CoreLibExecDir, "info")
			err = os.MkdirAll(filepath.Dir(infoFile), 0755)
			c.Assert(err, IsNil)
			err = ioutil.WriteFile(infoFile, []byte(defaultInfoFile), 0644)
			c.Assert(err, IsNil)
		}
	}

	repo := interfaces.NewRepository()
	ifacerepo.Replace(s.state, repo)
	s.state.Unlock()

	snapstate.AutoAliases = func(*state.State, *snap.Info) (map[string]string, error) {
		return nil, nil
	}

	s.AddCleanup(snapstate.MockSecurityProfilesDiscardLate(func(snapName string, rev snap.Revision, typ snap.Type) error {
		return nil
	}))
	s.AddCleanup(osutil.MockMountInfo(""))
}

func (s *snapmgrBaseTest) TearDownTest(c *C) {
	s.BaseTest.TearDownTest(c)
	snapstate.ValidateRefreshes = nil
	snapstate.AutoAliases = nil
	snapstate.CanAutoRefresh = nil
}

type ForeignTaskTracker interface {
	ForeignTask(kind string, status state.Status, snapsup *snapstate.SnapSetup) error
}

func AddForeignTaskHandlers(runner *state.TaskRunner, tracker ForeignTaskTracker) {
	// Add fake handlers for tasks handled by interfaces manager
	fakeHandler := func(task *state.Task, _ *tomb.Tomb) error {
		task.State().Lock()
		kind := task.Kind()
		status := task.Status()
		snapsup, err := snapstate.TaskSnapSetup(task)
		task.State().Unlock()
		if err != nil {
			return err
		}

		return tracker.ForeignTask(kind, status, snapsup)
	}
	runner.AddHandler("setup-profiles", fakeHandler, fakeHandler)
	runner.AddHandler("auto-connect", fakeHandler, fakeHandler)
	runner.AddHandler("auto-disconnect", fakeHandler, nil)
	runner.AddHandler("remove-profiles", fakeHandler, fakeHandler)
	runner.AddHandler("discard-conns", fakeHandler, fakeHandler)
	runner.AddHandler("validate-snap", fakeHandler, nil)
	runner.AddHandler("transition-ubuntu-core", fakeHandler, nil)
	runner.AddHandler("transition-to-snapd-snap", fakeHandler, nil)
	runner.AddHandler("update-gadget-assets", fakeHandler, nil)
	runner.AddHandler("update-managed-boot-config", fakeHandler, nil)

	// Add handler to test full aborting of changes
	erroringHandler := func(task *state.Task, _ *tomb.Tomb) error {
		return errors.New("error out")
	}
	runner.AddHandler("error-trigger", erroringHandler, nil)

	runner.AddHandler("save-snapshot", func(task *state.Task, _ *tomb.Tomb) error {
		return nil
	}, nil)
	runner.AddHandler("run-hook", func(task *state.Task, _ *tomb.Tomb) error {
		return nil
	}, nil)
	runner.AddHandler("configure-snapd", func(t *state.Task, _ *tomb.Tomb) error {
		return nil
	}, nil)
}

type snapmgrTestSuite struct {
	snapmgrBaseTest
}

var _ = Suite(&snapmgrTestSuite{})

func (s *snapmgrTestSuite) TestCleanSnapStateGet(c *C) {
	snapst := snapstate.SnapState{
		Sequence: []*snap.SideInfo{
			{RealName: "foo", Revision: snap.R(1)},
		},
		Current:         snap.R(1),
		SnapType:        "os",
		TrackingChannel: "foo/stable",
		InstanceKey:     "bar",
	}

	s.state.Lock()

	defer s.state.Unlock()
	snapstate.Set(s.state, "no-instance-key", &snapstate.SnapState{
		Sequence: []*snap.SideInfo{
			{RealName: "core", Revision: snap.R(1)},
		},
		Current:  snap.R(1),
		SnapType: "app",
	})

	err := snapstate.Get(s.state, "bar", nil)
	c.Assert(err, ErrorMatches, "internal error: snapst is nil")

	err = snapstate.Get(s.state, "no-instance-key", &snapst)
	c.Assert(err, IsNil)
	c.Assert(snapst, DeepEquals, snapstate.SnapState{
		Sequence: []*snap.SideInfo{
			{RealName: "core", Revision: snap.R(1)},
		},
		Current:  snap.R(1),
		SnapType: "app",
	})
}

func (s *snapmgrTestSuite) TestStore(c *C) {
	s.state.Lock()
	defer s.state.Unlock()

	sto := &store.Store{}
	snapstate.ReplaceStore(s.state, sto)
	store1 := snapstate.Store(s.state, nil)
	c.Check(store1, Equals, sto)

	// cached
	store2 := snapstate.Store(s.state, nil)
	c.Check(store2, Equals, sto)
}

func (s *snapmgrTestSuite) TestStoreWithDeviceContext(c *C) {
	s.state.Lock()
	defer s.state.Unlock()

	stoA := &store.Store{}
	snapstate.ReplaceStore(s.state, stoA)
	store1 := snapstate.Store(s.state, nil)
	c.Check(store1, Equals, stoA)

	stoB := &store.Store{}

	// cached
	store2 := snapstate.Store(s.state, &snapstatetest.TrivialDeviceContext{})
	c.Check(store2, Equals, stoA)

	// from context
	store3 := snapstate.Store(s.state, &snapstatetest.TrivialDeviceContext{CtxStore: stoB})
	c.Check(store3, Equals, stoB)
}

func (s *snapmgrTestSuite) TestUserFromUserID(c *C) {
	s.state.Lock()
	defer s.state.Unlock()

	tests := []struct {
		ids     []int
		u       *auth.UserState
		invalid bool
	}{
		{[]int{0}, nil, false},
		{[]int{2}, s.user2, false},
		{[]int{99}, nil, true},
		{[]int{1, 99}, s.user, false},
		{[]int{99, 0}, nil, false},
		{[]int{99, 2}, s.user2, false},
		{[]int{99, 100}, nil, true},
	}

	for _, t := range tests {
		u, err := snapstate.UserFromUserID(s.state, t.ids...)
		c.Check(u, DeepEquals, t.u)
		if t.invalid {
			c.Check(err, Equals, auth.ErrInvalidUser)
		} else {
			c.Check(err, IsNil)
		}
	}
}

const (
	unlinkBefore = 1 << iota
	cleanupAfter
	runCoreConfigure
	doesReRefresh
	updatesGadget
	updatesGadgetAssets
	updatesBootConfig
	noConfigure
	noLastBeforeModificationsEdge
)

func taskKinds(tasks []*state.Task) []string {
	kinds := make([]string, len(tasks))
	for i, task := range tasks {
		k := task.Kind()
		if k == "run-hook" {
			var hooksup hookstate.HookSetup
			if err := task.Get("hook-setup", &hooksup); err != nil {
				panic(err)
			}
			k = fmt.Sprintf("%s[%s]", k, hooksup.Hook)
		}
		kinds[i] = k
	}
	return kinds
}

func verifyLastTasksetIsReRefresh(c *C, tts []*state.TaskSet) {
	ts := tts[len(tts)-1]
	c.Assert(ts.Tasks(), HasLen, 1)
	reRefresh := ts.Tasks()[0]
	c.Check(reRefresh.Kind(), Equals, "check-rerefresh")
	// nothing should wait on it
	c.Check(reRefresh.NumHaltTasks(), Equals, 0)
}

func verifyRemoveTasks(c *C, ts *state.TaskSet) {
	c.Assert(taskKinds(ts.Tasks()), DeepEquals, []string{
		"stop-snap-services",
		"run-hook[remove]",
		"auto-disconnect",
		"save-snapshot",
		"remove-aliases",
		"unlink-snap",
		"remove-profiles",
		"clear-snap",
		"discard-snap",
	})
	verifyStopReason(c, ts, "remove")
}

func verifyCoreRemoveTasks(c *C, ts *state.TaskSet) {
	c.Assert(taskKinds(ts.Tasks()), DeepEquals, []string{
		"stop-snap-services",
		"run-hook[remove]",
		"auto-disconnect",
		"remove-aliases",
		"unlink-snap",
		"remove-profiles",
		"clear-snap",
		"discard-snap",
	})
	verifyStopReason(c, ts, "remove")
}

func checkIsAutoRefresh(c *C, tasks []*state.Task, expected bool) {
	for _, t := range tasks {
		if t.Kind() == "download-snap" {
			var snapsup snapstate.SnapSetup
			err := t.Get("snap-setup", &snapsup)
			c.Assert(err, IsNil)
			c.Check(snapsup.IsAutoRefresh, Equals, expected)
			return
		}
	}
	c.Fatalf("cannot find download-snap task in %v", tasks)
}

func (s *snapmgrTestSuite) TestLastIndexFindsLast(c *C) {
	snapst := &snapstate.SnapState{Sequence: []*snap.SideInfo{
		{Revision: snap.R(7)},
		{Revision: snap.R(11)},
		{Revision: snap.R(11)},
	}}
	c.Check(snapst.LastIndex(snap.R(11)), Equals, 2)
}

func maybeMockClassicSupport(c *C) (restore func()) {
	if dirs.SupportsClassicConfinement() {
		return func() {}
	}

	d := filepath.Join(dirs.GlobalRootDir, "/var/lib/snapd/snap")
	err := os.MkdirAll(d, 0755)
	c.Assert(err, IsNil)
	snapSymlink := filepath.Join(dirs.GlobalRootDir, "snap")
	err = os.Symlink(d, snapSymlink)
	c.Assert(err, IsNil)

	return func() { os.Remove(snapSymlink) }
}

type fullFlags struct{ before, change, after, setup snapstate.Flags }

func (s *snapmgrTestSuite) testRevertTasksFullFlags(flags fullFlags, c *C) {
	s.state.Lock()
	defer s.state.Unlock()

	snapstate.Set(s.state, "some-snap", &snapstate.SnapState{
		Active: true,
		Sequence: []*snap.SideInfo{
			{RealName: "some-snap", Revision: snap.R(7)},
			{RealName: "some-snap", Revision: snap.R(11)},
		},
		Flags:    flags.before,
		Current:  snap.R(11),
		SnapType: "app",
	})

	ts, err := snapstate.Revert(s.state, "some-snap", flags.change, "")
	c.Assert(err, IsNil)

	tasks := ts.Tasks()
	c.Assert(s.state.TaskCount(), Equals, len(tasks))
	c.Assert(taskKinds(tasks), DeepEquals, []string{
		"prerequisites",
		"prepare-snap",
		"stop-snap-services",
		"remove-aliases",
		"unlink-current-snap",
		"setup-profiles",
		"link-snap",
		"auto-connect",
		"set-auto-aliases",
		"setup-aliases",
		"start-snap-services",
		"run-hook[configure]",
		"run-hook[check-health]",
	})
	// a revert is a special refresh
	verifyStopReason(c, ts, "refresh")

	snapsup, err := snapstate.TaskSnapSetup(tasks[0])
	c.Assert(err, IsNil)
	flags.setup.Revert = true
	c.Check(snapsup.Flags, Equals, flags.setup)
	c.Check(snapsup.Type, Equals, snap.TypeApp)

	chg := s.state.NewChange("revert", "revert snap")
	chg.AddAll(ts)

	defer s.se.Stop()
	s.settle(c)

	var snapst snapstate.SnapState
	err = snapstate.Get(s.state, "some-snap", &snapst)
	c.Assert(err, IsNil)
	c.Check(snapst.Flags, Equals, flags.after)
}

func (s *snapmgrTestSuite) testRevertTasks(flags snapstate.Flags, c *C) {
	s.testRevertTasksFullFlags(fullFlags{before: flags, change: flags, after: flags, setup: flags}, c)
}

func (s *snapmgrTestSuite) TestRevertTasks(c *C) {
	s.testRevertTasks(snapstate.Flags{}, c)
}

func (s *snapmgrTestSuite) TestRevertTasksFromDevMode(c *C) {
	// the snap is installed in devmode, but the request to revert does not specify devmode
	s.testRevertTasksFullFlags(fullFlags{
		before: snapstate.Flags{DevMode: true}, // the snap is installed in devmode
		change: snapstate.Flags{},              // the request to revert does not specify devmode
		after:  snapstate.Flags{DevMode: true}, // the reverted snap is installed in devmode
		setup:  snapstate.Flags{DevMode: true}, // because setup said so
	}, c)
}

func (s *snapmgrTestSuite) TestRevertTasksFromJailMode(c *C) {
	// the snap is installed in jailmode, but the request to revert does not specify jailmode
	s.testRevertTasksFullFlags(fullFlags{
		before: snapstate.Flags{JailMode: true}, // the snap is installed in jailmode
		change: snapstate.Flags{},               // the request to revert does not specify jailmode
		after:  snapstate.Flags{JailMode: true}, // the reverted snap is installed in jailmode
		setup:  snapstate.Flags{JailMode: true}, // because setup said so
	}, c)
}

func (s *snapmgrTestSuite) TestRevertTasksFromClassic(c *C) {
	restore := maybeMockClassicSupport(c)
	defer restore()

	// the snap is installed in classic, but the request to revert does not specify classic
	s.testRevertTasksFullFlags(fullFlags{
		before: snapstate.Flags{Classic: true}, // the snap is installed in classic
		change: snapstate.Flags{},              // the request to revert does not specify classic
		after:  snapstate.Flags{Classic: true}, // the reverted snap is installed in classic
		setup:  snapstate.Flags{Classic: true}, // because setup said so
	}, c)
}

func (s *snapmgrTestSuite) TestRevertTasksDevMode(c *C) {
	s.testRevertTasks(snapstate.Flags{DevMode: true}, c)
}

func (s *snapmgrTestSuite) TestRevertTasksJailMode(c *C) {
	s.testRevertTasks(snapstate.Flags{JailMode: true}, c)
}

func (s *snapmgrTestSuite) TestRevertTasksClassic(c *C) {
	restore := maybeMockClassicSupport(c)
	defer restore()

	s.testRevertTasks(snapstate.Flags{Classic: true}, c)
}

func (s *snapmgrTestSuite) TestRevertCreatesNoGCTasks(c *C) {
	s.state.Lock()
	defer s.state.Unlock()

	snapstate.Set(s.state, "some-snap", &snapstate.SnapState{
		Active:   true,
		SnapType: "app",
		Sequence: []*snap.SideInfo{
			{RealName: "some-snap", Revision: snap.R(1)},
			{RealName: "some-snap", Revision: snap.R(2)},
			{RealName: "some-snap", Revision: snap.R(3)},
			{RealName: "some-snap", Revision: snap.R(4)},
		},
		Current: snap.R(2),
	})

	ts, err := snapstate.RevertToRevision(s.state, "some-snap", snap.R(4), snapstate.Flags{}, "")
	c.Assert(err, IsNil)

	// ensure that we do not run any form of garbage-collection
	c.Assert(s.state.TaskCount(), Equals, len(ts.Tasks()))
	c.Assert(taskKinds(ts.Tasks()), DeepEquals, []string{
		"prerequisites",
		"prepare-snap",
		"stop-snap-services",
		"remove-aliases",
		"unlink-current-snap",
		"setup-profiles",
		"link-snap",
		"auto-connect",
		"set-auto-aliases",
		"setup-aliases",
		"start-snap-services",
		"run-hook[configure]",
		"run-hook[check-health]",
	})
}

func (s *snapmgrTestSuite) TestEnableTasks(c *C) {
	s.state.Lock()
	defer s.state.Unlock()

	snapstate.Set(s.state, "some-snap", &snapstate.SnapState{
		Sequence: []*snap.SideInfo{
			{RealName: "some-snap", Revision: snap.R(11)},
		},
		Current: snap.R(11),
		Active:  false,
	})

	ts, err := snapstate.Enable(s.state, "some-snap")
	c.Assert(err, IsNil)

	c.Assert(s.state.TaskCount(), Equals, len(ts.Tasks()))
	c.Assert(taskKinds(ts.Tasks()), DeepEquals, []string{
		"prepare-snap",
		"setup-profiles",
		"link-snap",
		"setup-aliases",
		"start-snap-services",
	})
}

func (s *snapmgrTestSuite) TestSwitchTasks(c *C) {
	s.state.Lock()
	defer s.state.Unlock()

	snapstate.Set(s.state, "some-snap", &snapstate.SnapState{
		Sequence: []*snap.SideInfo{
			{RealName: "some-snap", Revision: snap.R(11)},
		},
		Current: snap.R(11),
		Active:  false,
	})

	ts, err := snapstate.Switch(s.state, "some-snap", &snapstate.RevisionOptions{Channel: "some-channel"})
	c.Assert(err, IsNil)

	c.Assert(s.state.TaskCount(), Equals, len(ts.Tasks()))
	c.Assert(taskKinds(ts.Tasks()), DeepEquals, []string{"switch-snap"})
}

func (s *snapmgrTestSuite) TestSwitchConflict(c *C) {
	s.state.Lock()
	defer s.state.Unlock()

	snapstate.Set(s.state, "some-snap", &snapstate.SnapState{
		Sequence: []*snap.SideInfo{
			{RealName: "some-snap", Revision: snap.R(11)},
		},
		Current: snap.R(11),
		Active:  false,
	})

	ts, err := snapstate.Switch(s.state, "some-snap", &snapstate.RevisionOptions{Channel: "some-channel"})
	c.Assert(err, IsNil)
	// need a change to make the tasks visible
	s.state.NewChange("switch-snap", "...").AddAll(ts)

	_, err = snapstate.Switch(s.state, "some-snap", &snapstate.RevisionOptions{Channel: "other-channel"})
	c.Check(err, ErrorMatches, `snap "some-snap" has "switch-snap" change in progress`)
}

func (s *snapmgrTestSuite) TestSwitchUnhappy(c *C) {
	s.state.Lock()
	defer s.state.Unlock()

	_, err := snapstate.Switch(s.state, "non-existing-snap", &snapstate.RevisionOptions{Channel: "some-channel"})
	c.Assert(err, ErrorMatches, `snap "non-existing-snap" is not installed`)
}

func (s *snapmgrTestSuite) TestSwitchRevision(c *C) {
	s.state.Lock()
	defer s.state.Unlock()

	snapstate.Set(s.state, "some-snap", &snapstate.SnapState{
		Sequence: []*snap.SideInfo{
			{RealName: "some-snap", Revision: snap.R(11)},
		},
		Current: snap.R(11),
	})

	_, err := snapstate.Switch(s.state, "some-snap", &snapstate.RevisionOptions{Revision: snap.R(42)})
	c.Assert(err, ErrorMatches, "cannot switch revision")
}

func (s *snapmgrTestSuite) TestSwitchKernelTrackForbidden(c *C) {
	s.state.Lock()
	defer s.state.Unlock()

	r := snapstatetest.MockDeviceModel(ModelWithKernelTrack("18"))
	defer r()
	snapstate.Set(s.state, "kernel", &snapstate.SnapState{
		Sequence: []*snap.SideInfo{
			{RealName: "kernel", Revision: snap.R(11)},
		},
		TrackingChannel: "18/stable",
		Current:         snap.R(11),
		Active:          true,
	})

	_, err := snapstate.Switch(s.state, "kernel", &snapstate.RevisionOptions{Channel: "new-channel"})
	c.Assert(err, ErrorMatches, `cannot switch from kernel track "18" as specified for the \(device\) model to "new-channel"`)
}

func (s *snapmgrTestSuite) TestSwitchKernelTrackRiskOnlyIsOK(c *C) {
	s.state.Lock()
	defer s.state.Unlock()

	r := snapstatetest.MockDeviceModel(ModelWithKernelTrack("18"))
	defer r()
	snapstate.Set(s.state, "kernel", &snapstate.SnapState{
		Sequence: []*snap.SideInfo{
			{RealName: "kernel", Revision: snap.R(11)},
		},
		TrackingChannel: "18/stable",
		Current:         snap.R(11),
		Active:          true,
	})

	_, err := snapstate.Switch(s.state, "kernel", &snapstate.RevisionOptions{Channel: "18/beta"})
	c.Assert(err, IsNil)
}

func (s *snapmgrTestSuite) TestSwitchKernelTrackRiskOnlyDefaultTrackIsOK(c *C) {
	s.state.Lock()
	defer s.state.Unlock()

	r := snapstatetest.MockDeviceModel(ModelWithKernelTrack("18"))
	defer r()
	snapstate.Set(s.state, "kernel", &snapstate.SnapState{
		Sequence: []*snap.SideInfo{
			{RealName: "kernel", Revision: snap.R(11)},
		},
		TrackingChannel: "18/stable",
		Current:         snap.R(11),
		Active:          true,
	})

	_, err := snapstate.Switch(s.state, "kernel", &snapstate.RevisionOptions{Channel: "beta"})
	c.Assert(err, IsNil)
}

func (s *snapmgrTestSuite) TestSwitchGadgetTrackForbidden(c *C) {
	s.state.Lock()
	defer s.state.Unlock()

	r := snapstatetest.MockDeviceModel(ModelWithGadgetTrack("18"))
	defer r()
	snapstate.Set(s.state, "brand-gadget", &snapstate.SnapState{
		Sequence: []*snap.SideInfo{
			{RealName: "brand-gadget", Revision: snap.R(11)},
		},
		TrackingChannel: "18/stable",
		Current:         snap.R(11),
		Active:          true,
	})

	_, err := snapstate.Switch(s.state, "brand-gadget", &snapstate.RevisionOptions{Channel: "new-channel"})
	c.Assert(err, ErrorMatches, `cannot switch from gadget track "18" as specified for the \(device\) model to "new-channel"`)
}

func (s *snapmgrTestSuite) TestSwitchGadgetTrackRiskOnlyIsOK(c *C) {
	s.state.Lock()
	defer s.state.Unlock()

	r := snapstatetest.MockDeviceModel(ModelWithGadgetTrack("18"))
	defer r()
	snapstate.Set(s.state, "brand-gadget", &snapstate.SnapState{
		Sequence: []*snap.SideInfo{
			{RealName: "brand-gadget", Revision: snap.R(11)},
		},
		TrackingChannel: "18/stable",
		Current:         snap.R(11),
		Active:          true,
	})

	_, err := snapstate.Switch(s.state, "brand-gadget", &snapstate.RevisionOptions{Channel: "18/beta"})
	c.Assert(err, IsNil)
}

func (s *snapmgrTestSuite) TestSwitchGadgetTrackRiskOnlyDefaultTrackIsOK(c *C) {
	s.state.Lock()
	defer s.state.Unlock()

	r := snapstatetest.MockDeviceModel(ModelWithGadgetTrack("18"))
	defer r()
	snapstate.Set(s.state, "brand-gadget", &snapstate.SnapState{
		Sequence: []*snap.SideInfo{
			{RealName: "brand-gadget", Revision: snap.R(11)},
		},
		TrackingChannel: "18/stable",
		Current:         snap.R(11),
		Active:          true,
	})

	_, err := snapstate.Switch(s.state, "brand-gadget", &snapstate.RevisionOptions{Channel: "beta"})
	c.Assert(err, IsNil)
}

func (s *snapmgrTestSuite) TestDisableTasks(c *C) {
	s.state.Lock()
	defer s.state.Unlock()

	snapstate.Set(s.state, "some-snap", &snapstate.SnapState{
		Sequence: []*snap.SideInfo{
			{RealName: "some-snap", Revision: snap.R(11)},
		},
		Current: snap.R(11),
		Active:  true,
	})

	ts, err := snapstate.Disable(s.state, "some-snap")
	c.Assert(err, IsNil)

	c.Assert(s.state.TaskCount(), Equals, len(ts.Tasks()))
	c.Assert(taskKinds(ts.Tasks()), DeepEquals, []string{
		"stop-snap-services",
		"remove-aliases",
		"unlink-snap",
		"remove-profiles",
	})
	verifyStopReason(c, ts, "disable")
}

func (s *snapmgrTestSuite) TestEnableConflict(c *C) {
	s.state.Lock()
	defer s.state.Unlock()

	snapstate.Set(s.state, "some-snap", &snapstate.SnapState{
		Sequence: []*snap.SideInfo{
			{RealName: "some-snap", Revision: snap.R(11)},
		},
		Current: snap.R(11),
		Active:  false,
	})

	ts, err := snapstate.Enable(s.state, "some-snap")
	c.Assert(err, IsNil)
	// need a change to make the tasks visible
	s.state.NewChange("enable", "...").AddAll(ts)

	_, err = snapstate.Enable(s.state, "some-snap")
	c.Assert(err, ErrorMatches, `snap "some-snap" has "enable" change in progress`)
}

func (s *snapmgrTestSuite) TestDisableConflict(c *C) {
	s.state.Lock()
	defer s.state.Unlock()

	snapstate.Set(s.state, "some-snap", &snapstate.SnapState{
		Sequence: []*snap.SideInfo{
			{RealName: "some-snap", Revision: snap.R(11)},
		},
		Current: snap.R(11),
		Active:  true,
	})

	ts, err := snapstate.Disable(s.state, "some-snap")
	c.Assert(err, IsNil)
	// need a change to make the tasks visible
	s.state.NewChange("install", "...").AddAll(ts)

	_, err = snapstate.Disable(s.state, "some-snap")
	c.Assert(err, ErrorMatches, `snap "some-snap" has "install" change in progress`)
}

func (s *snapmgrTestSuite) TestDoInstallWithSlots(c *C) {
	s.state.Lock()
	defer s.state.Unlock()

	snapstate.ReplaceStore(s.state, contentStore{fakeStore: s.fakeStore, state: s.state})

	ts, err := snapstate.Install(context.Background(), s.state, "snap-content-slot", nil, 0, snapstate.Flags{})
	c.Assert(err, IsNil)

	var snapsup snapstate.SnapSetup
	err = ts.Tasks()[0].Get("snap-setup", &snapsup)
	c.Assert(err, IsNil)

	c.Check(snapsup.PlugsOnly, Equals, false)
}

func (s *snapmgrTestSuite) TestDoUpdateHadSlots(c *C) {
	s.state.Lock()
	defer s.state.Unlock()

	snapstate.Set(s.state, "some-snap", &snapstate.SnapState{
		Active: true,
		Sequence: []*snap.SideInfo{
			{RealName: "some-snap", SnapID: "some-snap-id", Revision: snap.R(4)},
		},
		Current:  snap.R(4),
		SnapType: "app",
	})

	snapstate.MockSnapReadInfo(func(name string, si *snap.SideInfo) (*snap.Info, error) {
		if name != "some-snap" {
			return s.fakeBackend.ReadInfo(name, si)
		}

		info := &snap.Info{
			SideInfo: *si,
			SnapType: snap.TypeApp,
		}
		info.Slots = map[string]*snap.SlotInfo{
			"some-slot": {
				Snap:      info,
				Name:      "shared-content",
				Interface: "content",
				Attrs: map[string]interface{}{
					"content": "shared-content",
				},
			},
		}
		return info, nil
	})

	ts, err := snapstate.Update(s.state, "some-snap", nil, 0, snapstate.Flags{})
	c.Assert(err, IsNil)

	var snapsup snapstate.SnapSetup
	err = ts.Tasks()[0].Get("snap-setup", &snapsup)
	c.Assert(err, IsNil)

	c.Check(snapsup.PlugsOnly, Equals, false)
}

func (s *snapmgrTestSuite) TestDisableSnapDisabledServicesSaved(c *C) {
	s.state.Lock()
	defer s.state.Unlock()

	prevCurrentlyDisabled := s.fakeBackend.servicesCurrentlyDisabled
	s.fakeBackend.servicesCurrentlyDisabled = []string{"svc1", "svc2"}

	// reset the services to what they were before after the test is done
	defer func() {
		s.fakeBackend.servicesCurrentlyDisabled = prevCurrentlyDisabled
	}()

	snapstate.Set(s.state, "services-snap", &snapstate.SnapState{
		Sequence: []*snap.SideInfo{
			{RealName: "services-snap", Revision: snap.R(11)},
		},
		Current: snap.R(11),
		Active:  true,
	})

	disableChg := s.state.NewChange("disable", "disable a snap")
	ts, err := snapstate.Disable(s.state, "services-snap")
	c.Assert(err, IsNil)
	disableChg.AddAll(ts)

	defer s.se.Stop()
	s.settle(c)

	c.Assert(disableChg.Err(), IsNil)
	c.Assert(disableChg.IsReady(), Equals, true)

	// get the snap state
	var snapst snapstate.SnapState
	err = snapstate.Get(s.state, "services-snap", &snapst)
	c.Assert(err, IsNil)

	// make sure that the disabled services in this snap's state is what we
	// provided
	sort.Strings(snapst.LastActiveDisabledServices)
	c.Assert(snapst.LastActiveDisabledServices, DeepEquals, []string{"svc1", "svc2"})
}
func (s *snapmgrTestSuite) TestEnableSnapDisabledServicesPassedAroundHappy(c *C) {
	s.state.Lock()
	defer s.state.Unlock()

	prevCurrentlyDisabled := s.fakeBackend.servicesCurrentlyDisabled
	s.fakeBackend.servicesCurrentlyDisabled = []string{"svc1", "svc2"}

	// reset the services to what they were before after the test is done
	defer func() {
		s.fakeBackend.servicesCurrentlyDisabled = prevCurrentlyDisabled
	}()

	snapstate.Set(s.state, "services-snap", &snapstate.SnapState{
		Sequence: []*snap.SideInfo{
			{RealName: "services-snap", Revision: snap.R(11)},
		},
		Current: snap.R(11),
		Active:  true,
	})

	disableChg := s.state.NewChange("disable", "disable a snap")
	disableTs, err := snapstate.Disable(s.state, "services-snap")
	c.Assert(err, IsNil)
	disableChg.AddAll(disableTs)

	defer s.se.Stop()
	s.settle(c)

	c.Assert(disableChg.Err(), IsNil)
	c.Assert(disableChg.IsReady(), Equals, true)

	// get the snap state
	var snapst snapstate.SnapState
	err = snapstate.Get(s.state, "services-snap", &snapst)
	c.Assert(err, IsNil)

	// make sure that the disabled services in this snap's state is what we
	// provided
	sort.Strings(snapst.LastActiveDisabledServices)
	c.Assert(snapst.LastActiveDisabledServices, DeepEquals, []string{"svc1", "svc2"})

	enableChg := s.state.NewChange("enable", "disable a snap")
	enableTs, err := snapstate.Enable(s.state, "services-snap")
	c.Assert(err, IsNil)
	enableChg.AddAll(enableTs)

	defer s.se.Stop()
	s.settle(c)

	c.Assert(enableChg.Err(), IsNil)
	c.Assert(enableChg.IsReady(), Equals, true)

	// check the ops that will be provided disabledServices
	svcStateOp := s.fakeBackend.ops.First("current-snap-service-states")
	c.Assert(svcStateOp, Not(IsNil))
	c.Assert(svcStateOp.disabledServices, DeepEquals, []string{"svc1", "svc2"})

	linkStateOp := s.fakeBackend.ops.First("start-snap-services")
	c.Assert(linkStateOp, Not(IsNil))
	c.Assert(linkStateOp.disabledServices, DeepEquals, []string{"svc1", "svc2"})
}

func (s *snapmgrTestSuite) TestEnableSnapDisabledServicesNotSaved(c *C) {
	s.state.Lock()
	defer s.state.Unlock()

	prevCurrentlyDisabled := s.fakeBackend.servicesCurrentlyDisabled
	s.fakeBackend.servicesCurrentlyDisabled = []string{"svc1", "svc2"}

	// reset the services to what they were before after the test is done
	defer func() {
		s.fakeBackend.servicesCurrentlyDisabled = prevCurrentlyDisabled
	}()

	snapstate.Set(s.state, "services-snap", &snapstate.SnapState{
		Sequence: []*snap.SideInfo{
			{RealName: "services-snap", Revision: snap.R(11)},
		},
		Current: snap.R(11),
		Active:  true,
	})

	disableChg := s.state.NewChange("disable", "disable a snap")
	disableTs, err := snapstate.Disable(s.state, "services-snap")
	c.Assert(err, IsNil)
	disableChg.AddAll(disableTs)

	defer s.se.Stop()
	s.settle(c)

	c.Assert(disableChg.Err(), IsNil)
	c.Assert(disableChg.IsReady(), Equals, true)

	// get the snap state
	var snapst snapstate.SnapState
	err = snapstate.Get(s.state, "services-snap", &snapst)
	c.Assert(err, IsNil)

	// make sure that the disabled services in this snap's state is what we
	// provided
	sort.Strings(snapst.LastActiveDisabledServices)
	c.Assert(snapst.LastActiveDisabledServices, DeepEquals, []string{"svc1", "svc2"})

	enableChg := s.state.NewChange("enable", "disable a snap")
	enableTs, err := snapstate.Enable(s.state, "services-snap")
	c.Assert(err, IsNil)
	enableChg.AddAll(enableTs)

	defer s.se.Stop()
	s.settle(c)

	c.Assert(enableChg.Err(), IsNil)
	c.Assert(enableChg.IsReady(), Equals, true)

	// get the snap state again
	err = snapstate.Get(s.state, "services-snap", &snapst)
	c.Assert(err, IsNil)

	// make sure that there is nothing in the last active disabled services list
	// because we re-enabled the snap and there should be nothing we have to
	// keep track of in the state anymore
	c.Assert(snapst.LastActiveDisabledServices, HasLen, 0)
}

func (s *snapmgrTestSuite) TestEnableSnapMissingDisabledServicesMergedAndSaved(c *C) {
	s.state.Lock()
	defer s.state.Unlock()

	prevCurrentlyDisabled := s.fakeBackend.servicesCurrentlyDisabled
	s.fakeBackend.servicesCurrentlyDisabled = []string{"svc1", "svc2"}

	// reset the services to what they were before after the test is done
	defer func() {
		s.fakeBackend.servicesCurrentlyDisabled = prevCurrentlyDisabled
	}()

	snapstate.Set(s.state, "services-snap", &snapstate.SnapState{
		Sequence: []*snap.SideInfo{
			{RealName: "services-snap", Revision: snap.R(11)},
		},
		Current: snap.R(11),
		Active:  true,
		// keep this to make gofmt 1.10 happy
		LastActiveDisabledServices: []string{"missing-svc3"},
	})

	disableChg := s.state.NewChange("disable", "disable a snap")
	disableTs, err := snapstate.Disable(s.state, "services-snap")
	c.Assert(err, IsNil)
	disableChg.AddAll(disableTs)

	defer s.se.Stop()
	s.settle(c)

	c.Assert(disableChg.Err(), IsNil)
	c.Assert(disableChg.IsReady(), Equals, true)

	// get the snap state
	var snapst snapstate.SnapState
	err = snapstate.Get(s.state, "services-snap", &snapst)
	c.Assert(err, IsNil)

	// make sure that the disabled services in this snap's state is what we
	// provided
	sort.Strings(snapst.LastActiveDisabledServices)
	c.Assert(snapst.LastActiveDisabledServices, DeepEquals, []string{"missing-svc3", "svc1", "svc2"})

	enableChg := s.state.NewChange("enable", "disable a snap")
	enableTs, err := snapstate.Enable(s.state, "services-snap")
	c.Assert(err, IsNil)
	enableChg.AddAll(enableTs)

	defer s.se.Stop()
	s.settle(c)

	c.Assert(enableChg.Err(), IsNil)
	c.Assert(enableChg.IsReady(), Equals, true)

	// get the snap state again
	err = snapstate.Get(s.state, "services-snap", &snapst)
	c.Assert(err, IsNil)

	// make sure that there is nothing in the last active disabled services list
	// because we re-enabled the snap and there should be nothing we have to
	// keep track of in the state anymore
	c.Assert(snapst.LastActiveDisabledServices, DeepEquals, []string{"missing-svc3"})
}

func (s *snapmgrTestSuite) TestEnableSnapMissingDisabledServicesSaved(c *C) {
	s.state.Lock()
	defer s.state.Unlock()

	snapstate.Set(s.state, "services-snap", &snapstate.SnapState{
		Sequence: []*snap.SideInfo{
			{RealName: "services-snap", Revision: snap.R(11)},
		},
		Current: snap.R(11),
		Active:  true,
		// keep this to make gofmt 1.10 happy
		LastActiveDisabledServices: []string{"missing-svc3"},
	})

	disableChg := s.state.NewChange("disable", "disable a snap")
	disableTs, err := snapstate.Disable(s.state, "services-snap")
	c.Assert(err, IsNil)
	disableChg.AddAll(disableTs)

	defer s.se.Stop()
	s.settle(c)

	c.Assert(disableChg.Err(), IsNil)
	c.Assert(disableChg.IsReady(), Equals, true)

	// get the snap state
	var snapst snapstate.SnapState
	err = snapstate.Get(s.state, "services-snap", &snapst)
	c.Assert(err, IsNil)

	// make sure that the disabled services in this snap's state is what we
	// provided
	sort.Strings(snapst.LastActiveDisabledServices)
	c.Assert(snapst.LastActiveDisabledServices, DeepEquals, []string{"missing-svc3"})

	enableChg := s.state.NewChange("enable", "disable a snap")
	enableTs, err := snapstate.Enable(s.state, "services-snap")
	c.Assert(err, IsNil)
	enableChg.AddAll(enableTs)

	defer s.se.Stop()
	s.settle(c)

	c.Assert(enableChg.Err(), IsNil)
	c.Assert(enableChg.IsReady(), Equals, true)

	// get the snap state again
	err = snapstate.Get(s.state, "services-snap", &snapst)
	c.Assert(err, IsNil)

	// make sure that there is nothing in the last active disabled services list
	// because we re-enabled the snap and there should be nothing we have to
	// keep track of in the state anymore
	c.Assert(snapst.LastActiveDisabledServices, DeepEquals, []string{"missing-svc3"})
}

func makeTestSnap(c *C, snapYamlContent string) (snapFilePath string) {
	return snaptest.MakeTestSnapWithFiles(c, snapYamlContent, nil)
}

func (s *snapmgrTestSuite) TestRevertRestoresConfigSnapshot(c *C) {
	s.state.Lock()
	defer s.state.Unlock()

	snapstate.Set(s.state, "some-snap", &snapstate.SnapState{
		Active: true,
		Sequence: []*snap.SideInfo{
			{RealName: "some-snap", SnapID: "some-snap-id", Revision: snap.R(1)},
			{RealName: "some-snap", Revision: snap.R(2)},
		},
		Current:  snap.R(2),
		SnapType: "app",
	})

	// set configuration for current snap
	tr := config.NewTransaction(s.state)
	tr.Set("some-snap", "foo", "100")
	tr.Commit()

	// make config snapshot for rev.1
	config.SaveRevisionConfig(s.state, "some-snap", snap.R(1))

	// modify for rev. 2
	tr = config.NewTransaction(s.state)
	tr.Set("some-snap", "foo", "200")
	tr.Commit()

	chg := s.state.NewChange("revert", "revert snap")
	ts, err := snapstate.Revert(s.state, "some-snap", snapstate.Flags{}, "")
	c.Assert(err, IsNil)
	chg.AddAll(ts)

	defer s.se.Stop()
	s.settle(c)

	// config snapshot of rev. 2 has been made by 'revert'
	var cfgs map[string]interface{}
	c.Assert(s.state.Get("revision-config", &cfgs), IsNil)
	c.Assert(cfgs["some-snap"], DeepEquals, map[string]interface{}{
		"1": map[string]interface{}{"foo": "100"},
		"2": map[string]interface{}{"foo": "200"},
	})

	// current snap configuration has been restored from rev. 1 config snapshot
	tr = config.NewTransaction(s.state)
	var res string
	c.Assert(tr.Get("some-snap", "foo", &res), IsNil)
	c.Assert(res, Equals, "100")
}

func (s *snapmgrTestSuite) TestRevertNoRevertAgain(c *C) {
	siNew := snap.SideInfo{
		RealName: "some-snap",
		Revision: snap.R(77),
	}

	si := snap.SideInfo{
		RealName: "some-snap",
		Revision: snap.R(7),
	}

	s.state.Lock()
	defer s.state.Unlock()

	snapstate.Set(s.state, "some-snap", &snapstate.SnapState{
		Active:   true,
		Sequence: []*snap.SideInfo{&si, &siNew},
		Current:  snap.R(7),
	})

	ts, err := snapstate.Revert(s.state, "some-snap", snapstate.Flags{}, "")
	c.Assert(err, ErrorMatches, "no revision to revert to")
	c.Assert(ts, IsNil)
}

func (s *snapmgrTestSuite) TestRevertNothingToRevertTo(c *C) {
	si := snap.SideInfo{
		RealName: "some-snap",
		Revision: snap.R(7),
	}

	s.state.Lock()
	defer s.state.Unlock()

	snapstate.Set(s.state, "some-snap", &snapstate.SnapState{
		Active:   true,
		Sequence: []*snap.SideInfo{&si},
		Current:  si.Revision,
	})

	ts, err := snapstate.Revert(s.state, "some-snap", snapstate.Flags{}, "")
	c.Assert(err, ErrorMatches, "no revision to revert to")
	c.Assert(ts, IsNil)
}

func (s *snapmgrTestSuite) TestRevertToRevisionNoValidVersion(c *C) {
	si := snap.SideInfo{
		RealName: "some-snap",
		Revision: snap.R(7),
	}
	si2 := snap.SideInfo{
		RealName: "some-snap",
		Revision: snap.R(77),
	}

	s.state.Lock()
	defer s.state.Unlock()

	snapstate.Set(s.state, "some-snap", &snapstate.SnapState{
		Active:   true,
		Sequence: []*snap.SideInfo{&si, &si2},
		Current:  snap.R(77),
	})

	ts, err := snapstate.RevertToRevision(s.state, "some-snap", snap.R("99"), snapstate.Flags{}, "")
	c.Assert(err, ErrorMatches, `cannot find revision 99 for snap "some-snap"`)
	c.Assert(ts, IsNil)
}

func (s *snapmgrTestSuite) TestRevertToRevisionAlreadyCurrent(c *C) {
	si := snap.SideInfo{
		RealName: "some-snap",
		Revision: snap.R(7),
	}
	si2 := snap.SideInfo{
		RealName: "some-snap",
		Revision: snap.R(77),
	}

	s.state.Lock()
	defer s.state.Unlock()

	snapstate.Set(s.state, "some-snap", &snapstate.SnapState{
		Active:   true,
		Sequence: []*snap.SideInfo{&si, &si2},
		Current:  snap.R(77),
	})

	ts, err := snapstate.RevertToRevision(s.state, "some-snap", snap.R("77"), snapstate.Flags{}, "")
	c.Assert(err, ErrorMatches, `already on requested revision`)
	c.Assert(ts, IsNil)
}

func (s *snapmgrTestSuite) TestRevertRunThrough(c *C) {
	si := snap.SideInfo{
		RealName: "some-snap",
		Revision: snap.R(7),
	}
	siOld := snap.SideInfo{
		RealName: "some-snap",
		Revision: snap.R(2),
	}

	s.state.Lock()
	defer s.state.Unlock()

	snapstate.Set(s.state, "some-snap", &snapstate.SnapState{
		Active:   true,
		SnapType: "app",
		Sequence: []*snap.SideInfo{&siOld, &si},
		Current:  si.Revision,
	})

	chg := s.state.NewChange("revert", "revert a snap backwards")
	ts, err := snapstate.Revert(s.state, "some-snap", snapstate.Flags{}, "")
	c.Assert(err, IsNil)
	chg.AddAll(ts)

	defer s.se.Stop()
	s.settle(c)

	expected := fakeOps{
		{
			op:   "remove-snap-aliases",
			name: "some-snap",
		},
		{
			op:          "run-inhibit-snap-for-unlink",
			name:        "some-snap",
			inhibitHint: "refresh",
		},
		{
			op:   "unlink-snap",
			path: filepath.Join(dirs.SnapMountDir, "some-snap/7"),
		},
		{
			op:    "setup-profiles:Doing",
			name:  "some-snap",
			revno: snap.R(2),
		},
		{
			op: "candidate",
			sinfo: snap.SideInfo{
				RealName: "some-snap",
				Revision: snap.R(2),
			},
		},
		{
			op:   "link-snap",
			path: filepath.Join(dirs.SnapMountDir, "some-snap/2"),
		},
		{
			op:    "auto-connect:Doing",
			name:  "some-snap",
			revno: snap.R(2),
		},
		{
			op: "update-aliases",
		},
	}
	// start with an easier-to-read error if this fails:
	c.Assert(s.fakeBackend.ops.Ops(), DeepEquals, expected.Ops())
	c.Assert(s.fakeBackend.ops, DeepEquals, expected)

	// verify that the R(2) version is active now and R(7) is still there
	var snapst snapstate.SnapState
	err = snapstate.Get(s.state, "some-snap", &snapst)
	c.Assert(err, IsNil)

	// last refresh time shouldn't be modified on revert.
	c.Check(snapst.LastRefreshTime, IsNil)
	c.Assert(snapst.Active, Equals, true)
	c.Assert(snapst.Current, Equals, snap.R(2))
	c.Assert(snapst.Sequence, HasLen, 2)
	c.Assert(snapst.Sequence[0], DeepEquals, &snap.SideInfo{
		RealName: "some-snap",
		Channel:  "",
		Revision: snap.R(2),
	})
	c.Assert(snapst.Sequence[1], DeepEquals, &snap.SideInfo{
		RealName: "some-snap",
		Channel:  "",
		Revision: snap.R(7),
	})
	c.Check(snapst.RevertStatus, HasLen, 0)
	c.Assert(snapst.Block(), DeepEquals, []snap.Revision{snap.R(7)})
}

func (s *snapmgrTestSuite) TestRevertRevisionNotBlocked(c *C) {
	si := snap.SideInfo{
		RealName: "some-snap",
		Revision: snap.R(7),
	}
	siOld := snap.SideInfo{
		RealName: "some-snap",
		Revision: snap.R(2),
	}

	s.state.Lock()
	defer s.state.Unlock()

	snapstate.Set(s.state, "some-snap", &snapstate.SnapState{
		Active:   true,
		SnapType: "app",
		Sequence: []*snap.SideInfo{&siOld, &si},
		Current:  si.Revision,
	})

	chg := s.state.NewChange("revert", "revert a snap backwards")
	ts, err := snapstate.Revert(s.state, "some-snap", snapstate.Flags{RevertStatus: snapstate.NotBlocked}, "")
	c.Assert(err, IsNil)
	chg.AddAll(ts)

	defer s.se.Stop()
	s.settle(c)

	// verify that the R(2) version is active now and R(7) is still there
	var snapst snapstate.SnapState
	err = snapstate.Get(s.state, "some-snap", &snapst)
	c.Assert(err, IsNil)

	// last refresh time shouldn't be modified on revert.
	c.Check(snapst.LastRefreshTime, IsNil)
	c.Assert(snapst.Active, Equals, true)
	c.Assert(snapst.Current, Equals, snap.R(2))
	c.Assert(snapst.Sequence, HasLen, 2)
	c.Assert(snapst.Sequence[0], DeepEquals, &snap.SideInfo{
		RealName: "some-snap",
		Channel:  "",
		Revision: snap.R(2),
	})
	c.Assert(snapst.Sequence[1], DeepEquals, &snap.SideInfo{
		RealName: "some-snap",
		Channel:  "",
		Revision: snap.R(7),
	})
	// we have reverted from rev 7 to rev 2, but rev 7 is marked as not blocked
	// due to revert.
	c.Check(snapst.RevertStatus, DeepEquals, map[int]snapstate.RevertStatus{
		7: snapstate.NotBlocked,
	})
	c.Assert(snapst.Block(), HasLen, 0)
}

func (s *snapmgrTestSuite) TestRevertRevisionNotBlockedUndo(c *C) {
	si := snap.SideInfo{
		RealName: "some-snap",
		Revision: snap.R(1),
	}
	si2 := snap.SideInfo{
		RealName: "some-snap",
		Revision: snap.R(2),
	}

	s.state.Lock()
	defer s.state.Unlock()

	snapstate.Set(s.state, "some-snap", &snapstate.SnapState{
		Active:   true,
		SnapType: "app",
		Sequence: []*snap.SideInfo{&si, &si2},
		Current:  si2.Revision,
		RevertStatus: map[int]snapstate.RevertStatus{
			3: snapstate.NotBlocked,
		},
	})

	chg := s.state.NewChange("revert", "install a revert")
	ts, err := snapstate.Revert(s.state, "some-snap", snapstate.Flags{RevertStatus: snapstate.NotBlocked}, "")
	c.Assert(err, IsNil)
	tasks := ts.Tasks()
	last := tasks[len(tasks)-1]
	terr := s.state.NewTask("error-trigger", "provoking undo")
	terr.WaitFor(last)
	chg.AddAll(ts)
	chg.AddTask(terr)

	defer s.se.Stop()
	s.settle(c)

	// verify snaps in the system state
	var snapst snapstate.SnapState
	err = snapstate.Get(s.state, "some-snap", &snapst)
	c.Assert(err, IsNil)

	c.Assert(snapst.Active, Equals, true)
	c.Assert(snapst.Sequence, HasLen, 2)
	c.Assert(snapst.Current, Equals, snap.R(2))
	c.Check(snapst.RevertStatus, DeepEquals, map[int]snapstate.RevertStatus{
		3: snapstate.NotBlocked,
	})
}

func (s *snapmgrTestSuite) TestRevertWithBaseRunThrough(c *C) {
	si := snap.SideInfo{
		RealName: "some-snap-with-base",
		Revision: snap.R(7),
	}
	siOld := snap.SideInfo{
		RealName: "some-snap-with-base",
		Revision: snap.R(2),
	}

	s.state.Lock()
	defer s.state.Unlock()

	// core18 with snapd, no core snap
	snapstate.Set(s.state, "core", nil)
	snapstate.Set(s.state, "core18", &snapstate.SnapState{
		Active: true,
		Sequence: []*snap.SideInfo{
			{RealName: "core18", SnapID: "core18-snap-id", Revision: snap.R(1)},
		},
		Current:  snap.R(1),
		SnapType: "base",
	})
	snapstate.Set(s.state, "snapd", &snapstate.SnapState{
		Active: true,
		Sequence: []*snap.SideInfo{
			{RealName: "snapd", SnapID: "snapd-snap-id", Revision: snap.R(1)},
		},
		Current:  snap.R(1),
		SnapType: "app",
	})

	// test snap to revert
	snapstate.Set(s.state, "some-snap-with-base", &snapstate.SnapState{
		Active:   true,
		SnapType: "app",
		Sequence: []*snap.SideInfo{&siOld, &si},
		Current:  si.Revision,
	})

	chg := s.state.NewChange("revert", "revert a snap backwards")
	ts, err := snapstate.Revert(s.state, "some-snap-with-base", snapstate.Flags{}, "")
	c.Assert(err, IsNil)
	chg.AddAll(ts)

	defer s.se.Stop()
	s.settle(c)

	expected := fakeOps{
		{
			op:   "remove-snap-aliases",
			name: "some-snap-with-base",
		},
		{
			op:          "run-inhibit-snap-for-unlink",
			name:        "some-snap-with-base",
			inhibitHint: "refresh",
		},
		{
			op:   "unlink-snap",
			path: filepath.Join(dirs.SnapMountDir, "some-snap-with-base/7"),
		},
		{
			op:    "setup-profiles:Doing",
			name:  "some-snap-with-base",
			revno: snap.R(2),
		},
		{
			op: "candidate",
			sinfo: snap.SideInfo{
				RealName: "some-snap-with-base",
				Revision: snap.R(2),
			},
		},
		{
			op:   "link-snap",
			path: filepath.Join(dirs.SnapMountDir, "some-snap-with-base/2"),
		},
		{
			op:    "auto-connect:Doing",
			name:  "some-snap-with-base",
			revno: snap.R(2),
		},
		{
			op: "update-aliases",
		},
	}
	// start with an easier-to-read error if this fails:
	c.Assert(s.fakeBackend.ops.Ops(), DeepEquals, expected.Ops())
	c.Assert(s.fakeBackend.ops, DeepEquals, expected)

	// verify that the R(2) version is active now and R(7) is still there
	var snapst snapstate.SnapState
	err = snapstate.Get(s.state, "some-snap-with-base", &snapst)
	c.Assert(err, IsNil)

	c.Assert(snapst.Active, Equals, true)
	c.Assert(snapst.Current, Equals, snap.R(2))
}

func (s *snapmgrTestSuite) TestParallelInstanceRevertRunThrough(c *C) {
	si := snap.SideInfo{
		RealName: "some-snap",
		Revision: snap.R(7),
	}
	siOld := snap.SideInfo{
		RealName: "some-snap",
		Revision: snap.R(2),
	}

	s.state.Lock()
	defer s.state.Unlock()

	snapstate.Set(s.state, "some-snap_instance", &snapstate.SnapState{
		Active:      true,
		SnapType:    "app",
		Sequence:    []*snap.SideInfo{&siOld, &si},
		Current:     si.Revision,
		InstanceKey: "instance",
	})

	// another snap withouth instance key
	snapstate.Set(s.state, "some-snap", &snapstate.SnapState{
		Active:   true,
		SnapType: "app",
		Sequence: []*snap.SideInfo{&siOld, &si},
		Current:  si.Revision,
	})

	chg := s.state.NewChange("revert", "revert a snap backwards")
	ts, err := snapstate.Revert(s.state, "some-snap_instance", snapstate.Flags{}, "")
	c.Assert(err, IsNil)
	chg.AddAll(ts)

	defer s.se.Stop()
	s.settle(c)

	expected := fakeOps{
		{
			op:   "remove-snap-aliases",
			name: "some-snap_instance",
		},
		{
			op:          "run-inhibit-snap-for-unlink",
			name:        "some-snap_instance",
			inhibitHint: "refresh",
		},
		{
			op:   "unlink-snap",
			path: filepath.Join(dirs.SnapMountDir, "some-snap_instance/7"),
		},
		{
			op:    "setup-profiles:Doing",
			name:  "some-snap_instance",
			revno: snap.R(2),
		},
		{
			op: "candidate",
			sinfo: snap.SideInfo{
				RealName: "some-snap",
				Revision: snap.R(2),
			},
		},
		{
			op:   "link-snap",
			path: filepath.Join(dirs.SnapMountDir, "some-snap_instance/2"),
		},
		{
			op:    "auto-connect:Doing",
			name:  "some-snap_instance",
			revno: snap.R(2),
		},
		{
			op: "update-aliases",
		},
	}
	// start with an easier-to-read error if this fails:
	c.Assert(s.fakeBackend.ops.Ops(), DeepEquals, expected.Ops())
	c.Assert(s.fakeBackend.ops, DeepEquals, expected)

	// verify that the R(2) version is active now and R(7) is still there
	var snapst snapstate.SnapState
	err = snapstate.Get(s.state, "some-snap_instance", &snapst)
	c.Assert(err, IsNil)

	c.Assert(snapst.Active, Equals, true)
	c.Assert(snapst.Current, Equals, snap.R(2))
	c.Assert(snapst.InstanceKey, Equals, "instance")
	c.Assert(snapst.Sequence, HasLen, 2)
	c.Assert(snapst.Sequence[0], DeepEquals, &snap.SideInfo{
		RealName: "some-snap",
		Channel:  "",
		Revision: snap.R(2),
	})
	c.Assert(snapst.Sequence[1], DeepEquals, &snap.SideInfo{
		RealName: "some-snap",
		Channel:  "",
		Revision: snap.R(7),
	})
	c.Assert(snapst.Block(), DeepEquals, []snap.Revision{snap.R(7)})

	// non instance snap is not affected
	var nonInstanceSnapst snapstate.SnapState
	err = snapstate.Get(s.state, "some-snap", &nonInstanceSnapst)
	c.Assert(err, IsNil)
	c.Assert(nonInstanceSnapst.Current, Equals, snap.R(7))

}

func (s *snapmgrTestSuite) TestRevertWithLocalRevisionRunThrough(c *C) {
	si := snap.SideInfo{
		RealName: "some-snap",
		Revision: snap.R(-7),
	}
	siOld := snap.SideInfo{
		RealName: "some-snap",
		Revision: snap.R(-2),
	}

	s.state.Lock()
	defer s.state.Unlock()

	snapstate.Set(s.state, "some-snap", &snapstate.SnapState{
		Active:   true,
		SnapType: "app",
		Sequence: []*snap.SideInfo{&siOld, &si},
		Current:  si.Revision,
	})

	chg := s.state.NewChange("revert", "revert a snap backwards")
	ts, err := snapstate.Revert(s.state, "some-snap", snapstate.Flags{}, "")
	c.Assert(err, IsNil)
	chg.AddAll(ts)

	defer s.se.Stop()
	s.settle(c)

	c.Assert(s.fakeBackend.ops.Ops(), HasLen, 8)

	// verify that LocalRevision is still -7
	var snapst snapstate.SnapState
	err = snapstate.Get(s.state, "some-snap", &snapst)
	c.Assert(err, IsNil)

	c.Assert(snapst.LocalRevision(), Equals, snap.R(-7))
}

func (s *snapmgrTestSuite) TestRevertToRevisionNewVersion(c *C) {
	siNew := snap.SideInfo{
		RealName: "some-snap",
		Revision: snap.R(7),
		SnapID:   "october",
	}

	si := snap.SideInfo{
		RealName: "some-snap",
		Revision: snap.R(2),
		SnapID:   "october",
	}

	s.state.Lock()
	defer s.state.Unlock()

	snapstate.Set(s.state, "some-snap", &snapstate.SnapState{
		Active:          true,
		SnapType:        "app",
		Sequence:        []*snap.SideInfo{&si, &siNew},
		Current:         snap.R(2),
		TrackingChannel: "latest/edge",
	})

	chg := s.state.NewChange("revert", "revert a snap forward")
	ts, err := snapstate.RevertToRevision(s.state, "some-snap", snap.R(7), snapstate.Flags{}, "")
	c.Assert(err, IsNil)
	chg.AddAll(ts)

	defer s.se.Stop()
	s.settle(c)

	expected := fakeOps{
		{
			op:   "remove-snap-aliases",
			name: "some-snap",
		},
		{
			op:          "run-inhibit-snap-for-unlink",
			name:        "some-snap",
			inhibitHint: "refresh",
		},
		{
			op:   "unlink-snap",
			path: filepath.Join(dirs.SnapMountDir, "some-snap/2"),
		},
		{
			op:    "setup-profiles:Doing",
			name:  "some-snap",
			revno: snap.R(7),
		},
		{
			op:    "candidate",
			sinfo: siNew,
		},
		{
			op:   "link-snap",
			path: filepath.Join(dirs.SnapMountDir, "some-snap/7"),
		},
		{
			op:    "auto-connect:Doing",
			name:  "some-snap",
			revno: snap.R(7),
		},
		{
			op: "update-aliases",
		},
	}
	// start with an easier-to-read error if this fails:
	c.Assert(s.fakeBackend.ops.Ops(), DeepEquals, expected.Ops())
	c.Assert(s.fakeBackend.ops, DeepEquals, expected)

	// verify that the R(7) version is active now
	var snapst snapstate.SnapState
	err = snapstate.Get(s.state, "some-snap", &snapst)
	c.Assert(err, IsNil)

	c.Check(snapst.Active, Equals, true)
	c.Check(snapst.Current, Equals, snap.R(7))
	c.Check(snapst.Sequence, HasLen, 2)
	c.Check(snapst.TrackingChannel, Equals, "latest/edge")
	c.Check(snapst.CurrentSideInfo(), DeepEquals, &siNew)

	c.Check(snapst.Block(), HasLen, 0)
}

func (s *snapmgrTestSuite) TestRevertTotalUndoRunThrough(c *C) {
	si := snap.SideInfo{
		RealName: "some-snap",
		Revision: snap.R(1),
	}
	si2 := snap.SideInfo{
		RealName: "some-snap",
		Revision: snap.R(2),
	}

	s.state.Lock()
	defer s.state.Unlock()

	snapstate.Set(s.state, "some-snap", &snapstate.SnapState{
		Active:   true,
		SnapType: "app",
		Sequence: []*snap.SideInfo{&si, &si2},
		Current:  si2.Revision,
	})

	chg := s.state.NewChange("revert", "revert a snap")
	ts, err := snapstate.Revert(s.state, "some-snap", snapstate.Flags{}, "")
	c.Assert(err, IsNil)
	chg.AddAll(ts)

	tasks := ts.Tasks()
	last := tasks[len(tasks)-1]

	terr := s.state.NewTask("error-trigger", "provoking total undo")
	terr.WaitFor(last)
	chg.AddTask(terr)

	defer s.se.Stop()
	s.settle(c)

	expected := fakeOps{
		{
			op:   "remove-snap-aliases",
			name: "some-snap",
		},
		{
			op:          "run-inhibit-snap-for-unlink",
			name:        "some-snap",
			inhibitHint: "refresh",
		},
		{
			op:   "unlink-snap",
			path: filepath.Join(dirs.SnapMountDir, "some-snap/2"),
		},
		{
			op:    "setup-profiles:Doing",
			name:  "some-snap",
			revno: snap.R(1),
		},
		{
			op: "candidate",
			sinfo: snap.SideInfo{
				RealName: "some-snap",
				Revision: snap.R(1),
			},
		},
		{
			op:   "link-snap",
			path: filepath.Join(dirs.SnapMountDir, "some-snap/1"),
		},
		{
			op:    "auto-connect:Doing",
			name:  "some-snap",
			revno: snap.R(1),
		},
		{
			op: "update-aliases",
		},
		// undoing everything from here down...
		{
			op:   "remove-snap-aliases",
			name: "some-snap",
		},
		{
			op:    "auto-connect:Undoing",
			name:  "some-snap",
			revno: snap.R(1),
		},
		{
			op:   "unlink-snap",
			path: filepath.Join(dirs.SnapMountDir, "some-snap/1"),
		},
		{
			op:    "setup-profiles:Undoing",
			name:  "some-snap",
			revno: snap.R(1),
		},
		{
			op:   "link-snap",
			path: filepath.Join(dirs.SnapMountDir, "some-snap/2"),
		},
		{
			op: "update-aliases",
		},
	}
	// start with an easier-to-read error if this fails:
	c.Assert(s.fakeBackend.ops.Ops(), DeepEquals, expected.Ops())
	c.Check(s.fakeBackend.ops, DeepEquals, expected)

	// verify snaps in the system state
	var snapst snapstate.SnapState
	err = snapstate.Get(s.state, "some-snap", &snapst)
	c.Assert(err, IsNil)

	c.Assert(snapst.Active, Equals, true)
	c.Assert(snapst.Sequence, HasLen, 2)
	c.Assert(snapst.Current, Equals, si2.Revision)
}

func (s *snapmgrTestSuite) TestRevertUndoRunThrough(c *C) {
	si := snap.SideInfo{
		RealName: "some-snap",
		Revision: snap.R(1),
	}
	si2 := snap.SideInfo{
		RealName: "some-snap",
		Revision: snap.R(2),
	}

	s.state.Lock()
	defer s.state.Unlock()

	snapstate.Set(s.state, "some-snap", &snapstate.SnapState{
		Active:   true,
		SnapType: "app",
		Sequence: []*snap.SideInfo{&si, &si2},
		Current:  si2.Revision,
	})

	chg := s.state.NewChange("revert", "install a revert")
	ts, err := snapstate.Revert(s.state, "some-snap", snapstate.Flags{}, "")
	c.Assert(err, IsNil)
	chg.AddAll(ts)

	s.fakeBackend.linkSnapFailTrigger = filepath.Join(dirs.SnapMountDir, "some-snap/1")

	defer s.se.Stop()
	s.settle(c)

	expected := fakeOps{
		{
			op:   "remove-snap-aliases",
			name: "some-snap",
		},
		{
			op:          "run-inhibit-snap-for-unlink",
			name:        "some-snap",
			inhibitHint: "refresh",
		},
		{
			op:   "unlink-snap",
			path: filepath.Join(dirs.SnapMountDir, "some-snap/2"),
		},
		{
			op:    "setup-profiles:Doing",
			name:  "some-snap",
			revno: snap.R(1),
		},
		{
			op: "candidate",
			sinfo: snap.SideInfo{
				RealName: "some-snap",
				Revision: snap.R(1),
			},
		},
		{
			op:   "link-snap.failed",
			path: filepath.Join(dirs.SnapMountDir, "some-snap/1"),
		},
		// undo stuff here
		{
			op:   "unlink-snap",
			path: filepath.Join(dirs.SnapMountDir, "some-snap/1"),
		},
		{
			op:    "setup-profiles:Undoing",
			name:  "some-snap",
			revno: snap.R(1),
		},
		{
			op:   "link-snap",
			path: filepath.Join(dirs.SnapMountDir, "some-snap/2"),
		},
		{
			op: "update-aliases",
		},
	}

	// ensure all our tasks ran
	// start with an easier-to-read error if this fails:
	c.Assert(s.fakeBackend.ops.Ops(), DeepEquals, expected.Ops())
	c.Assert(s.fakeBackend.ops, DeepEquals, expected)

	// verify snaps in the system state
	var snapst snapstate.SnapState
	err = snapstate.Get(s.state, "some-snap", &snapst)
	c.Assert(err, IsNil)

	c.Assert(snapst.Active, Equals, true)
	c.Assert(snapst.Sequence, HasLen, 2)
	c.Assert(snapst.Current, Equals, snap.R(2))
}

func (s *snapmgrTestSuite) TestRevertUndoMigrationAfterUnsetFlag(c *C) {
	s.state.Lock()
	defer s.state.Unlock()

	si := snap.SideInfo{
		RealName: "some-snap",
		Revision: snap.R(1),
	}
	si2 := snap.SideInfo{
		RealName: "some-snap",
		Revision: snap.R(2),
	}

	snapst := &snapstate.SnapState{
		Active:         true,
		SnapType:       "app",
		Sequence:       []*snap.SideInfo{&si, &si2},
		Current:        si2.Revision,
		MigratedHidden: true,
	}
	snapstate.Set(s.state, "some-snap", snapst)
	c.Assert(snapstate.WriteSeqFile("some-snap", snapst), IsNil)

	chg := s.state.NewChange("revert", "install a revert")
	ts, err := snapstate.Revert(s.state, "some-snap", snapstate.Flags{}, "")
	c.Assert(err, IsNil)
	chg.AddAll(ts)

	defer s.se.Stop()
	s.settle(c)

	c.Assert(chg.Status(), Equals, state.DoneStatus)
	assertMigrationState(c, s.state, "some-snap", nil)
}

func (s *snapmgrTestSuite) TestRevertKeepMigrationWithSetFlag(c *C) {
	s.state.Lock()
	defer s.state.Unlock()

	si := snap.SideInfo{
		RealName: "some-snap",
		Revision: snap.R(1),
	}
	si2 := snap.SideInfo{
		RealName: "some-snap",
		Revision: snap.R(2),
	}

	snapst := &snapstate.SnapState{
		Active:         true,
		SnapType:       "app",
		Sequence:       []*snap.SideInfo{&si, &si2},
		Current:        si2.Revision,
		MigratedHidden: true,
	}
	snapstate.Set(s.state, "some-snap", snapst)
	c.Assert(snapstate.WriteSeqFile("some-snap", snapst), IsNil)

	tr := config.NewTransaction(s.state)
	c.Assert(tr.Set("core", "experimental.hidden-snap-folder", true), IsNil)
	tr.Commit()

	chg := s.state.NewChange("revert", "install a revert")
	ts, err := snapstate.Revert(s.state, "some-snap", snapstate.Flags{}, "")
	c.Assert(err, IsNil)
	chg.AddAll(ts)

	defer s.se.Stop()
	s.settle(c)

	c.Assert(chg.Status(), Equals, state.DoneStatus)
	assertMigrationState(c, s.state, "some-snap", &dirs.SnapDirOptions{HiddenSnapDataDir: true})
}

func (s *snapmgrTestSuite) TestRevertDoHiddenMigration(c *C) {
	s.state.Lock()
	defer s.state.Unlock()

	si := snap.SideInfo{
		RealName: "some-snap",
		Revision: snap.R(1),
	}
	si2 := snap.SideInfo{
		RealName: "some-snap",
		Revision: snap.R(2),
	}

	snapst := &snapstate.SnapState{
		Active:   true,
		SnapType: "app",
		Sequence: []*snap.SideInfo{&si, &si2},
		Current:  si.Revision,
	}
	snapstate.Set(s.state, "some-snap", snapst)
	c.Assert(snapstate.WriteSeqFile("some-snap", snapst), IsNil)

	tr := config.NewTransaction(s.state)
	c.Assert(tr.Set("core", "experimental.hidden-snap-folder", true), IsNil)
	tr.Commit()

	chg := s.state.NewChange("revert", "install a revert")
	ts, err := snapstate.RevertToRevision(s.state, "some-snap", si2.Revision, snapstate.Flags{}, "")
	c.Assert(err, IsNil)
	chg.AddAll(ts)

	defer s.se.Stop()
	s.settle(c)

	c.Assert(chg.Status(), Equals, state.DoneStatus)
	s.fakeBackend.ops.MustFindOp(c, "hide-snap-data")
	assertMigrationState(c, s.state, "some-snap", &dirs.SnapDirOptions{HiddenSnapDataDir: true})

	snapst = &snapstate.SnapState{}
	snapstate.Get(s.state, "some-snap", snapst)
	c.Assert(snapst.Current, Equals, si2.Revision)
}

func (s *snapmgrTestSuite) TestUndoRevertDoHiddenMigration(c *C) {
	s.state.Lock()
	defer s.state.Unlock()

	si := snap.SideInfo{
		RealName: "some-snap",
		Revision: snap.R(1),
	}
	si2 := snap.SideInfo{
		RealName: "some-snap",
		Revision: snap.R(2),
	}

	snapst := &snapstate.SnapState{
		Active:   true,
		SnapType: "app",
		Sequence: []*snap.SideInfo{&si, &si2},
		Current:  si.Revision,
	}
	snapstate.Set(s.state, "some-snap", snapst)
	c.Assert(snapstate.WriteSeqFile("some-snap", snapst), IsNil)

	tr := config.NewTransaction(s.state)
	c.Assert(tr.Set("core", "experimental.hidden-snap-folder", true), IsNil)
	tr.Commit()

	chg := s.state.NewChange("revert", "install a revert")
	ts, err := snapstate.RevertToRevision(s.state, "some-snap", si2.Revision, snapstate.Flags{}, "")
	c.Assert(err, IsNil)
	chg.AddAll(ts)

	expectedErr := failAfterLinkSnap(s.o, chg)

	defer s.se.Stop()
	s.settle(c)

	c.Assert(chg.Status(), Equals, state.ErrorStatus)
	c.Assert(chg.Err(), ErrorMatches, fmt.Sprintf(`(.|\s)*%s\)?`, expectedErr.Error()))

	containsInOrder(c, s.fakeBackend.ops, []string{"hide-snap-data", "undo-hide-snap-data"})
	assertMigrationState(c, s.state, "some-snap", nil)

	snapst = &snapstate.SnapState{}
	snapstate.Get(s.state, "some-snap", snapst)
	c.Assert(snapst.Current, Equals, si.Revision)
}

func (s *snapmgrTestSuite) TestRevertFromCore22WithSetFlagKeepMigration(c *C) {
	c.Skip("TODO:Snap-folder: no automatic migration for core22 snaps to ~/Snap folder for now")

	s.state.Lock()
	defer s.state.Unlock()

	si := snap.SideInfo{
		RealName: "some-snap",
		Revision: snap.R(1),
	}
	si2 := snap.SideInfo{
		RealName: "some-snap",
		Revision: snap.R(2),
	}

	restore := snapstate.MockSnapReadInfo(func(_ string, si *snap.SideInfo) (*snap.Info, error) {
		info := &snap.Info{
			SideInfo: *si,
		}
		if si.Revision.N == 1 {
			info.Base = "core20"
		} else if si.Revision.N == 2 {
			info.Base = "core22"
		} else {
			panic(fmt.Sprintf("mocked readInfo: expecting revision 1 or 2 but got %d instead", si.Revision.N))
		}

		return info, nil
	})
	defer restore()

	snapst := &snapstate.SnapState{
		Active:                true,
		SnapType:              "app",
		Sequence:              []*snap.SideInfo{&si, &si2},
		Current:               si2.Revision,
		MigratedHidden:        true,
		MigratedToExposedHome: true,
	}
	snapstate.Set(s.state, "some-snap", snapst)
	c.Assert(snapstate.WriteSeqFile("some-snap", snapst), IsNil)

	tr := config.NewTransaction(s.state)
	c.Assert(tr.Set("core", "experimental.hidden-snap-folder", true), IsNil)
	tr.Commit()

	snapstate.Set(s.state, "core20", &snapstate.SnapState{
		Active:   true,
		SnapType: "base",
		Sequence: []*snap.SideInfo{{Revision: snap.R(1)}},
		Current:  snap.R(1),
	})

	chg := s.state.NewChange("revert", "install a revert")
	ts, err := snapstate.Revert(s.state, "some-snap", snapstate.Flags{}, "")
	c.Assert(err, IsNil)
	chg.AddAll(ts)

	defer s.se.Stop()
	s.settle(c)

	c.Check(chg.Status(), Equals, state.DoneStatus)
	c.Assert(chg.Err(), IsNil)
	assertMigrationState(c, s.state, "some-snap", &dirs.SnapDirOptions{HiddenSnapDataDir: true})
}

func (s *snapmgrTestSuite) TestRevertToCore22WithoutFlagSet(c *C) {
	c.Skip("TODO:Snap-folder: no automatic migration for core22 snaps to ~/Snap folder for now")

	s.state.Lock()
	defer s.state.Unlock()

	si := snap.SideInfo{
		RealName: "some-snap",
		Revision: snap.R(1),
	}
	si2 := snap.SideInfo{
		RealName: "some-snap",
		Revision: snap.R(2),
	}

	restore := snapstate.MockSnapReadInfo(func(_ string, si *snap.SideInfo) (*snap.Info, error) {
		return &snap.Info{
			SideInfo: *si,
			Base:     "core22",
		}, nil
	})
	defer restore()

	snapst := &snapstate.SnapState{
		Active:                true,
		SnapType:              "app",
		Sequence:              []*snap.SideInfo{&si, &si2},
		Current:               si2.Revision,
		MigratedHidden:        true,
		MigratedToExposedHome: true,
	}
	snapstate.Set(s.state, "some-snap", snapst)
	c.Assert(snapstate.WriteSeqFile("some-snap", snapst), IsNil)

	snapstate.Set(s.state, "core22", &snapstate.SnapState{
		Active:   true,
		SnapType: "base",
		Sequence: []*snap.SideInfo{{Revision: snap.R(1)}},
		Current:  snap.R(1),
	})

	chg := s.state.NewChange("revert", "install a revert")
	ts, err := snapstate.Revert(s.state, "some-snap", snapstate.Flags{}, "")
	c.Assert(err, IsNil)
	chg.AddAll(ts)

	defer s.se.Stop()
	s.settle(c)

	c.Check(chg.Status(), Equals, state.DoneStatus)
	c.Assert(chg.Err(), IsNil)
	assertMigrationState(c, s.state, "some-snap", &dirs.SnapDirOptions{HiddenSnapDataDir: true, MigratedToExposedHome: true})
}

func (s *snapmgrTestSuite) TestRevertToCore22AfterRevertedHomeMigration(c *C) {
	// test reverting back to a core22 revision after reverting from it partially
	// (the HOME migration was disabled but the hidden one remained)
	opts := &dirs.SnapDirOptions{HiddenSnapDataDir: true, MigratedToExposedHome: false}
	s.testRevertToCore22AfterRevertedMigration(c, opts)
}

func (s *snapmgrTestSuite) TestRevertToCore22AfterRevertedFullMigration(c *C) {
	// test reverting back to a core22 revision after reverting from it fully (after
	// the first revert, both the hidden and HOME migration were reverted or disabled)
	opts := &dirs.SnapDirOptions{HiddenSnapDataDir: false, MigratedToExposedHome: false}
	s.testRevertToCore22AfterRevertedMigration(c, opts)
}

func (s *snapmgrTestSuite) testRevertToCore22AfterRevertedMigration(c *C, migrationState *dirs.SnapDirOptions) {
	c.Skip("TODO:Snap-folder: no automatic migration for core22 snaps to ~/Snap folder for now")

	s.state.Lock()
	defer s.state.Unlock()

	si1 := snap.SideInfo{
		RealName: "some-snap",
		Revision: snap.R(1),
	}
	si2 := snap.SideInfo{
		RealName: "some-snap",
		Revision: snap.R(2),
	}

	restore := snapstate.MockSnapReadInfo(func(_ string, si *snap.SideInfo) (*snap.Info, error) {
		if si.Revision == si1.Revision {
			return &snap.Info{
				SideInfo: *si,
				Base:     "core20",
			}, nil
		} else if si.Revision == si2.Revision {
			return &snap.Info{
				SideInfo: *si,
				Base:     "core22",
			}, nil
		}
		panic("unknown sideinfo")
	})
	defer restore()

	snapst := &snapstate.SnapState{
		Active:                true,
		SnapType:              "app",
		Sequence:              []*snap.SideInfo{&si1, &si2},
		Current:               si1.Revision,
		MigratedHidden:        migrationState.HiddenSnapDataDir,
		MigratedToExposedHome: migrationState.MigratedToExposedHome,
	}
	snapstate.Set(s.state, "some-snap", snapst)
	c.Assert(snapstate.WriteSeqFile("some-snap", snapst), IsNil)

	snapstate.Set(s.state, "core22", &snapstate.SnapState{
		Active:   true,
		SnapType: "base",
		Sequence: []*snap.SideInfo{{Revision: snap.R(1)}},
		Current:  snap.R(1),
	})

	chg := s.state.NewChange("revert", "install a revert")
	ts, err := snapstate.RevertToRevision(s.state, "some-snap", si2.Revision, snapstate.Flags{}, "")
	c.Assert(err, IsNil)
	chg.AddAll(ts)

	defer s.se.Stop()
	s.settle(c)

	c.Check(chg.Status(), Equals, state.DoneStatus)
	c.Assert(chg.Err(), IsNil)
	assertMigrationState(c, s.state, "some-snap", &dirs.SnapDirOptions{HiddenSnapDataDir: true, MigratedToExposedHome: true})

	snapst = &snapstate.SnapState{}
	c.Assert(snapstate.Get(s.state, "some-snap", snapst), IsNil)
	c.Check(snapst.Current, Equals, si2.Revision)
}

func (s *snapmgrTestSuite) TestUndoRevertToCore22AfterRevertedHomeMigration(c *C) {
	// test reverting back to a core22 revision after reverting from it partially
	// (the HOME migration was disabled but the hidden one remained)
	opts := &dirs.SnapDirOptions{HiddenSnapDataDir: true, MigratedToExposedHome: false}
	s.testUndoRevertToCore22AfterRevertedMigration(c, opts)
}

func (s *snapmgrTestSuite) TestUndoRevertToCore22AfterRevertedFullMigration(c *C) {
	// test reverting back to a core22 revision after reverting from it partially
	// (the HOME migration was disabled but the hidden one remained)
	opts := &dirs.SnapDirOptions{HiddenSnapDataDir: false, MigratedToExposedHome: false}
	s.testUndoRevertToCore22AfterRevertedMigration(c, opts)
}

func (s *snapmgrTestSuite) testUndoRevertToCore22AfterRevertedMigration(c *C, migrationState *dirs.SnapDirOptions) {
	s.state.Lock()
	defer s.state.Unlock()

	si1 := snap.SideInfo{
		RealName: "some-snap",
		Revision: snap.R(1),
	}
	si2 := snap.SideInfo{
		RealName: "some-snap",
		Revision: snap.R(2),
	}

	restore := snapstate.MockSnapReadInfo(func(_ string, si *snap.SideInfo) (*snap.Info, error) {
		if si.Revision == si1.Revision {
			return &snap.Info{
				SideInfo: *si,
				Base:     "core20",
			}, nil
		} else if si.Revision == si2.Revision {
			return &snap.Info{
				SideInfo: *si,
				Base:     "core22",
			}, nil
		}
		panic("unknown sideinfo")

	})
	defer restore()

	snapst := &snapstate.SnapState{
		Active:                true,
		SnapType:              "app",
		Sequence:              []*snap.SideInfo{&si1, &si2},
		Current:               si1.Revision,
		MigratedHidden:        migrationState.HiddenSnapDataDir,
		MigratedToExposedHome: migrationState.MigratedToExposedHome,
	}
	snapstate.Set(s.state, "some-snap", snapst)
	c.Assert(snapstate.WriteSeqFile("some-snap", snapst), IsNil)

	snapstate.Set(s.state, "core22", &snapstate.SnapState{
		Active:   true,
		SnapType: "base",
		Sequence: []*snap.SideInfo{{Revision: snap.R(1)}},
		Current:  snap.R(1),
	})

	chg := s.state.NewChange("revert", "install a revert")
	s.fakeBackend.linkSnapFailTrigger = filepath.Join(dirs.SnapMountDir, "/some-snap/2")

	ts, err := snapstate.RevertToRevision(s.state, "some-snap", si2.Revision, snapstate.Flags{}, "")
	c.Assert(err, IsNil)
	chg.AddAll(ts)

	defer s.se.Stop()
	s.settle(c)

	c.Check(chg.Status(), Equals, state.ErrorStatus)

	assertMigrationState(c, s.state, "some-snap", migrationState)

	snapst = &snapstate.SnapState{}
	c.Assert(snapstate.Get(s.state, "some-snap", snapst), IsNil)
	c.Check(snapst.Current, Equals, si1.Revision)
}

func (s *snapmgrTestSuite) TestRevertUndoHiddenMigrationFails(c *C) {
	s.testRevertUndoHiddenMigrationFails(c, func(_ *overlord.Overlord, _ *state.Change) error {
		err := errors.New("boom")
		s.fakeBackend.maybeInjectErr = func(op *fakeOp) error {
			if op.op == "undo-hide-snap-data" {
				return err
			}

			return nil
		}

		return err
	})
}

func (s *snapmgrTestSuite) TestRevertUndoHiddenMigrationFailsAfterWritingState(c *C) {
	s.testRevertUndoHiddenMigrationFails(c, failAfterLinkSnap)
}

func (s *snapmgrTestSuite) testRevertUndoHiddenMigrationFails(c *C, prepFail prepFailFunc) {
	s.state.Lock()
	defer s.state.Unlock()

	si := snap.SideInfo{
		RealName: "some-snap",
		Revision: snap.R(1),
	}
	si2 := snap.SideInfo{
		RealName: "some-snap",
		Revision: snap.R(2),
	}

	snapst := &snapstate.SnapState{
		Active:         true,
		SnapType:       "app",
		Sequence:       []*snap.SideInfo{&si, &si2},
		Current:        si2.Revision,
		MigratedHidden: true,
	}
	snapstate.Set(s.state, "some-snap", snapst)
	c.Assert(snapstate.WriteSeqFile("some-snap", snapst), IsNil)

	chg := s.state.NewChange("revert", "install a revert")
	ts, err := snapstate.Revert(s.state, "some-snap", snapstate.Flags{}, "")
	c.Assert(err, IsNil)
	chg.AddAll(ts)

	expectedErr := prepFail(s.o, chg)

	defer s.se.Stop()
	s.settle(c)

	c.Assert(chg.Status(), Equals, state.ErrorStatus)
	c.Assert(chg.Err(), ErrorMatches, fmt.Sprintf(`(.|\s)*%s\)?`, expectedErr.Error()))

	assertMigrationState(c, s.state, "some-snap", &dirs.SnapDirOptions{HiddenSnapDataDir: true})
}

func (s *snapmgrTestSuite) TestRevertUndoExposedMigrationFailsAfterWritingState(c *C) {
	s.state.Lock()
	defer s.state.Unlock()

	si := snap.SideInfo{
		RealName: "snap-core18-to-core22",
		Revision: snap.R(1),
	}
	si2 := snap.SideInfo{
		RealName: "snap-core18-to-core22",
		Revision: snap.R(2),
	}

	snapst := &snapstate.SnapState{
		Active:                true,
		SnapType:              "app",
		Sequence:              []*snap.SideInfo{&si, &si2},
		Current:               si2.Revision,
		MigratedHidden:        true,
		MigratedToExposedHome: true,
	}
	snapstate.Set(s.state, "snap-core18-to-core22", snapst)
	c.Assert(snapstate.WriteSeqFile("snap-core18-to-core22", snapst), IsNil)

	tr := config.NewTransaction(s.state)
	c.Assert(tr.Set("core", "experimental.hidden-snap-folder", true), IsNil)
	tr.Commit()

	chg := s.state.NewChange("revert", "install a revert")
	ts, err := snapstate.Revert(s.state, "snap-core18-to-core22", snapstate.Flags{}, "")
	c.Assert(err, IsNil)
	chg.AddAll(ts)

	expectedErr := failAfterLinkSnap(s.o, chg)

	defer s.se.Stop()
	s.settle(c)

	c.Assert(chg.Status(), Equals, state.ErrorStatus)
	c.Assert(chg.Err(), ErrorMatches, fmt.Sprintf(`(.|\s)*%s\)?`, expectedErr.Error()))

	// check migration is reverted and then re-done
	assertMigrationState(c, s.state, "snap-core18-to-core22", &dirs.SnapDirOptions{HiddenSnapDataDir: true, MigratedToExposedHome: true})
}

func (s *snapmgrTestSuite) TestRevertUndoFullMigrationFails(c *C) {
	s.testRevertUndoFullMigrationFails(c, func(_ *overlord.Overlord, _ *state.Change) error {
		err := errors.New("boom")
		s.fakeBackend.maybeInjectErr = func(op *fakeOp) error {
			if op.op == "undo-hide-snap-data" {
				return err
			}

			return nil
		}

		return err
	})
}

func (s *snapmgrTestSuite) TestRevertUndoFullMigrationFailsAfterWritingState(c *C) {
	s.testRevertUndoFullMigrationFails(c, failAfterLinkSnap)
}

func (s *snapmgrTestSuite) testRevertUndoFullMigrationFails(c *C, prepFail prepFailFunc) {
	s.state.Lock()
	defer s.state.Unlock()

	si := snap.SideInfo{
		RealName: "snap-core18-to-core22",
		Revision: snap.R(1),
	}
	si2 := snap.SideInfo{
		RealName: "snap-core18-to-core22",
		Revision: snap.R(2),
	}

	snapst := &snapstate.SnapState{
		Active:                true,
		SnapType:              "app",
		Sequence:              []*snap.SideInfo{&si, &si2},
		Current:               si2.Revision,
		MigratedHidden:        true,
		MigratedToExposedHome: true,
	}
	snapstate.Set(s.state, "snap-core18-to-core22", snapst)
	c.Assert(snapstate.WriteSeqFile("snap-core18-to-core22", snapst), IsNil)

	chg := s.state.NewChange("revert", "install a revert")
	ts, err := snapstate.Revert(s.state, "snap-core18-to-core22", snapstate.Flags{}, "")
	c.Assert(err, IsNil)
	chg.AddAll(ts)

	expectedErr := prepFail(s.o, chg)

	defer s.se.Stop()
	s.settle(c)

	c.Assert(chg.Status(), Equals, state.ErrorStatus)
	c.Assert(chg.Err(), ErrorMatches, fmt.Sprintf(`(.|\s)*%s\)?`, expectedErr.Error()))

	assertMigrationState(c, s.state, "snap-core18-to-core22", &dirs.SnapDirOptions{HiddenSnapDataDir: true, MigratedToExposedHome: true})
}

func (s *snapmgrTestSuite) TestEnableDoesNotEnableAgain(c *C) {
	si := snap.SideInfo{
		RealName: "some-snap",
		Revision: snap.R(7),
	}

	s.state.Lock()
	defer s.state.Unlock()

	snapstate.Set(s.state, "some-snap", &snapstate.SnapState{
		Sequence: []*snap.SideInfo{&si},
		Current:  snap.R(7),
		Active:   true,
	})

	ts, err := snapstate.Enable(s.state, "some-snap")
	c.Assert(err, ErrorMatches, `snap "some-snap" already enabled`)
	c.Assert(ts, IsNil)
}

func (s *snapmgrTestSuite) TestEnableRunThrough(c *C) {
	si := snap.SideInfo{
		RealName: "some-snap",
		Revision: snap.R(7),
		Channel:  "edge",
		SnapID:   "foo",
	}

	s.state.Lock()
	defer s.state.Unlock()

	flags := snapstate.Flags{
		DevMode:  true,
		JailMode: true,
		Classic:  true,
		TryMode:  true,
		Required: true,
	}
	snapstate.Set(s.state, "some-snap", &snapstate.SnapState{
		Sequence:            []*snap.SideInfo{&si},
		Current:             si.Revision,
		Active:              false,
		TrackingChannel:     "latest/edge",
		Flags:               flags,
		AliasesPending:      true,
		AutoAliasesDisabled: true,
	})

	chg := s.state.NewChange("enable", "enable a snap")
	ts, err := snapstate.Enable(s.state, "some-snap")
	c.Assert(err, IsNil)
	chg.AddAll(ts)

	defer s.se.Stop()
	s.settle(c)

	expected := fakeOps{
		{
			op:    "setup-profiles:Doing",
			name:  "some-snap",
			revno: snap.R(7),
		},
		{
			op:    "candidate",
			sinfo: si,
		},
		{
			op:   "link-snap",
			path: filepath.Join(dirs.SnapMountDir, "some-snap/7"),
		},
		{
			op:    "auto-connect:Doing",
			name:  "some-snap",
			revno: snap.R(7),
		},
		{
			op: "update-aliases",
		},
	}
	// start with an easier-to-read error if this fails:
	c.Assert(s.fakeBackend.ops.Ops(), DeepEquals, expected.Ops())
	c.Assert(s.fakeBackend.ops, DeepEquals, expected)

	var snapst snapstate.SnapState
	err = snapstate.Get(s.state, "some-snap", &snapst)
	c.Assert(err, IsNil)
	c.Check(snapst.Flags, DeepEquals, flags)

	c.Assert(snapst.Active, Equals, true)
	c.Assert(snapst.AliasesPending, Equals, false)
	c.Assert(snapst.AutoAliasesDisabled, Equals, true)

	info, err := snapst.CurrentInfo()
	c.Assert(err, IsNil)
	c.Assert(info.Channel, Equals, "edge")
	c.Assert(info.SnapID, Equals, "foo")

	first := ts.Tasks()[0]
	snapsup, err := snapstate.TaskSnapSetup(first)
	c.Assert(err, IsNil)
	c.Check(snapsup, DeepEquals, &snapstate.SnapSetup{
		SideInfo:  &si,
		Flags:     flags,
		Type:      snap.TypeApp,
		PlugsOnly: true,
	})
}

func (s *snapmgrTestSuite) TestDisableRunThrough(c *C) {
	si := snap.SideInfo{
		RealName: "some-snap",
		Revision: snap.R(7),
	}

	s.state.Lock()
	defer s.state.Unlock()

	snapstate.Set(s.state, "some-snap", &snapstate.SnapState{
		Sequence: []*snap.SideInfo{&si},
		Current:  si.Revision,
		Active:   true,
		SnapType: "app",
	})

	chg := s.state.NewChange("disable", "disable a snap")
	ts, err := snapstate.Disable(s.state, "some-snap")
	c.Assert(err, IsNil)
	chg.AddAll(ts)

	defer s.se.Stop()
	s.settle(c)

	expected := fakeOps{
		{
			op:   "remove-snap-aliases",
			name: "some-snap",
		},
		{
			op:   "unlink-snap",
			path: filepath.Join(dirs.SnapMountDir, "some-snap/7"),
		},
		{
			op:    "remove-profiles:Doing",
			name:  "some-snap",
			revno: snap.R(7),
		},
	}
	// start with an easier-to-read error if this fails:
	c.Assert(s.fakeBackend.ops.Ops(), DeepEquals, expected.Ops())
	c.Assert(s.fakeBackend.ops, DeepEquals, expected)

	var snapst snapstate.SnapState
	err = snapstate.Get(s.state, "some-snap", &snapst)
	c.Assert(err, IsNil)

	c.Assert(snapst.Active, Equals, false)
	c.Assert(snapst.AliasesPending, Equals, true)

	first := ts.Tasks()[0]
	snapsup, err := snapstate.TaskSnapSetup(first)
	c.Assert(err, IsNil)
	c.Check(snapsup, DeepEquals, &snapstate.SnapSetup{
		SideInfo: &snap.SideInfo{
			RealName: "some-snap",
			Revision: snap.R(7),
		},
		Type:      snap.TypeApp,
		PlugsOnly: true,
	})
}

func (s *snapmgrTestSuite) TestParallelInstanceEnableRunThrough(c *C) {
	si := snap.SideInfo{
		RealName: "some-snap",
		Revision: snap.R(7),
		Channel:  "edge",
		SnapID:   "foo",
	}

	s.state.Lock()
	defer s.state.Unlock()

	flags := snapstate.Flags{
		DevMode:  true,
		JailMode: true,
		Classic:  true,
		TryMode:  true,
		Required: true,
	}
	snapstate.Set(s.state, "some-snap_instance", &snapstate.SnapState{
		Sequence:            []*snap.SideInfo{&si},
		Current:             si.Revision,
		Active:              false,
		TrackingChannel:     "latest/edge",
		Flags:               flags,
		AliasesPending:      true,
		AutoAliasesDisabled: true,
		InstanceKey:         "instance",
	})
	snapstate.Set(s.state, "some-snap", &snapstate.SnapState{
		Sequence:            []*snap.SideInfo{&si},
		Current:             si.Revision,
		Active:              false,
		TrackingChannel:     "latest/edge",
		Flags:               flags,
		AliasesPending:      true,
		AutoAliasesDisabled: true,
	})

	chg := s.state.NewChange("enable", "enable a snap")
	ts, err := snapstate.Enable(s.state, "some-snap_instance")
	c.Assert(err, IsNil)
	chg.AddAll(ts)

	s.settle(c)

	expected := fakeOps{
		{
			op:    "setup-profiles:Doing",
			name:  "some-snap_instance",
			revno: snap.R(7),
		},
		{
			op:    "candidate",
			sinfo: si,
		},
		{
			op:   "link-snap",
			path: filepath.Join(dirs.SnapMountDir, "some-snap_instance/7"),
		},
		{
			op:    "auto-connect:Doing",
			name:  "some-snap_instance",
			revno: snap.R(7),
		},
		{
			op: "update-aliases",
		},
	}
	// start with an easier-to-read error if this fails:
	c.Assert(s.fakeBackend.ops.Ops(), DeepEquals, expected.Ops())
	c.Assert(s.fakeBackend.ops, DeepEquals, expected)

	var snapst snapstate.SnapState
	err = snapstate.Get(s.state, "some-snap_instance", &snapst)
	c.Assert(err, IsNil)
	c.Check(snapst.Flags, DeepEquals, flags)

	c.Assert(snapst.InstanceKey, Equals, "instance")
	c.Assert(snapst.Active, Equals, true)
	c.Assert(snapst.AliasesPending, Equals, false)
	c.Assert(snapst.AutoAliasesDisabled, Equals, true)

	info, err := snapst.CurrentInfo()
	c.Assert(err, IsNil)
	c.Assert(info.Channel, Equals, "edge")
	c.Assert(info.SnapID, Equals, "foo")

	// the non-parallel instance is still disabled
	snapst = snapstate.SnapState{}
	err = snapstate.Get(s.state, "some-snap", &snapst)
	c.Assert(err, IsNil)
	c.Assert(snapst.InstanceKey, Equals, "")
	c.Assert(snapst.Active, Equals, false)
}

func (s *snapmgrTestSuite) TestParallelInstanceDisableRunThrough(c *C) {
	si := snap.SideInfo{
		RealName: "some-snap",
		Revision: snap.R(7),
	}

	s.state.Lock()
	defer s.state.Unlock()

	snapstate.Set(s.state, "some-snap", &snapstate.SnapState{
		Sequence: []*snap.SideInfo{&si},
		Current:  si.Revision,
		Active:   true,
	})
	snapstate.Set(s.state, "some-snap_instance", &snapstate.SnapState{
		Sequence:    []*snap.SideInfo{&si},
		Current:     si.Revision,
		Active:      true,
		InstanceKey: "instance",
	})

	chg := s.state.NewChange("disable", "disable a snap")
	ts, err := snapstate.Disable(s.state, "some-snap_instance")
	c.Assert(err, IsNil)
	chg.AddAll(ts)

	s.settle(c)

	expected := fakeOps{
		{
			op:   "remove-snap-aliases",
			name: "some-snap_instance",
		},
		{
			op:   "unlink-snap",
			path: filepath.Join(dirs.SnapMountDir, "some-snap_instance/7"),
		},
		{
			op:    "remove-profiles:Doing",
			name:  "some-snap_instance",
			revno: snap.R(7),
		},
	}
	// start with an easier-to-read error if this fails:
	c.Assert(s.fakeBackend.ops.Ops(), DeepEquals, expected.Ops())
	c.Assert(s.fakeBackend.ops, DeepEquals, expected)

	var snapst snapstate.SnapState
	err = snapstate.Get(s.state, "some-snap_instance", &snapst)
	c.Assert(err, IsNil)
	c.Assert(snapst.InstanceKey, Equals, "instance")
	c.Assert(snapst.Active, Equals, false)
	c.Assert(snapst.AliasesPending, Equals, true)

	// the non-parallel instance is still active
	snapst = snapstate.SnapState{}
	err = snapstate.Get(s.state, "some-snap", &snapst)
	c.Assert(err, IsNil)
	c.Assert(snapst.InstanceKey, Equals, "")
	c.Assert(snapst.Active, Equals, true)
}

type switchScenario struct {
	chanFrom string
	chanTo   string
	cohFrom  string
	cohTo    string
	summary  string
}

var switchScenarios = map[string]switchScenario{
	"no cohort at all": {
		chanFrom: "latest/stable",
		chanTo:   "some-channel/stable",
		cohFrom:  "",
		cohTo:    "",
		summary:  `Switch snap "some-snap" from channel "latest/stable" to "some-channel/stable"`,
	},
	"no cohort, from empty channel": {
		chanFrom: "",
		chanTo:   "some-channel/stable",
		cohFrom:  "",
		cohTo:    "",
		summary:  `Switch snap "some-snap" to channel "some-channel/stable"`,
	},
	"no cohort change requested": {
		chanFrom: "latest/stable",
		chanTo:   "some-channel/stable",
		cohFrom:  "some-cohort",
		cohTo:    "some-cohort",
		summary:  `Switch snap "some-snap" from channel "latest/stable" to "some-channel/stable"`,
	},
	"leave cohort": {
		chanFrom: "latest/stable",
		chanTo:   "latest/stable",
		cohFrom:  "some-cohort",
		cohTo:    "",
		summary:  `Switch snap "some-snap" away from cohort "…me-cohort"`,
	},
	"leave cohort, change channel": {
		chanFrom: "latest/stable",
		chanTo:   "latest/edge",
		cohFrom:  "some-cohort",
		cohTo:    "",
		summary:  `Switch snap "some-snap" from channel "latest/stable" to "latest/edge" and away from cohort "…me-cohort"`,
	},
	"leave cohort, change from empty channel": {
		chanFrom: "",
		chanTo:   "latest/stable",
		cohFrom:  "some-cohort",
		cohTo:    "",
		summary:  `Switch snap "some-snap" to channel "latest/stable" and away from cohort "…me-cohort"`,
	},
	"no channel at all": {
		chanFrom: "",
		chanTo:   "",
		cohFrom:  "some-cohort",
		cohTo:    "some-other-cohort",
		summary:  `Switch snap "some-snap" from cohort "…me-cohort" to "…er-cohort"`,
	},
	"no channel change requested": {
		chanFrom: "latest/stable",
		chanTo:   "latest/stable",
		cohFrom:  "some-cohort",
		cohTo:    "some-other-cohort",
		summary:  `Switch snap "some-snap" from cohort "…me-cohort" to "…er-cohort"`,
	},
	"no channel change requested, from empty cohort": {
		chanFrom: "latest/stable",
		chanTo:   "latest/stable",
		cohFrom:  "",
		cohTo:    "some-cohort",
		summary:  `Switch snap "some-snap" from no cohort to "…me-cohort"`,
	},
	"all change": {
		chanFrom: "latest/stable",
		chanTo:   "latest/edge",
		cohFrom:  "some-cohort",
		cohTo:    "some-other-cohort",
		summary:  `Switch snap "some-snap" from channel "latest/stable" to "latest/edge" and from cohort "…me-cohort" to "…er-cohort"`,
	},
	"all change, from empty channel": {
		chanFrom: "",
		chanTo:   "latest/stable",
		cohFrom:  "some-cohort",
		cohTo:    "some-other-cohort",
		summary:  `Switch snap "some-snap" to channel "latest/stable" and from cohort "…me-cohort" to "…er-cohort"`,
	},
	"all change, from empty cohort": {
		chanFrom: "latest/stable",
		chanTo:   "latest/edge",
		cohFrom:  "",
		cohTo:    "some-cohort",
		summary:  `Switch snap "some-snap" from channel "latest/stable" to "latest/edge" and from no cohort to "…me-cohort"`,
	},
	"all change, from empty channel and cohort": {
		chanFrom: "",
		chanTo:   "latest/stable",
		cohFrom:  "",
		cohTo:    "some-cohort",
		summary:  `Switch snap "some-snap" to channel "latest/stable" and from no cohort to "…me-cohort"`,
	},
	"no change": {
		chanFrom: "latest/stable",
		chanTo:   "latest/stable",
		cohFrom:  "some-cohort",
		cohTo:    "some-cohort",
		summary:  `No change switch (no-op)`,
	},
}

func (s *snapmgrTestSuite) TestSwitchScenarios(c *C) {
	for k, t := range switchScenarios {
		s.testSwitchScenario(c, k, t)
	}
}

func (s *snapmgrTestSuite) testSwitchScenario(c *C, desc string, t switchScenario) {
	comment := Commentf("%q (%+v)", desc, t)
	si := snap.SideInfo{
		RealName: "some-snap",
		Revision: snap.R(7),
		Channel:  t.chanFrom,
		SnapID:   "foo",
	}

	s.state.Lock()
	defer s.state.Unlock()

	snapstate.Set(s.state, "some-snap", &snapstate.SnapState{
		Sequence:        []*snap.SideInfo{&si},
		Current:         si.Revision,
		TrackingChannel: t.chanFrom,
		CohortKey:       t.cohFrom,
	})

	summary := snapstate.SwitchSummary("some-snap", t.chanFrom, t.chanTo, t.cohFrom, t.cohTo)
	c.Check(summary, Equals, t.summary, comment)
	chg := s.state.NewChange("switch-snap", summary)
	ts, err := snapstate.Switch(s.state, "some-snap", &snapstate.RevisionOptions{
		Channel:     t.chanTo,
		CohortKey:   t.cohTo,
		LeaveCohort: t.cohFrom != "" && t.cohTo == "",
	})
	c.Assert(err, IsNil, comment)
	chg.AddAll(ts)

	s.settle(c)

	// switch is not really really doing anything backend related
	c.Assert(s.fakeBackend.ops, HasLen, 0, comment)

	expectedChanTo := t.chanTo
	if t.chanTo == "" {
		expectedChanTo = t.chanFrom
	}
	expectedCohTo := t.cohTo

	// ensure the desired channel/cohort has changed
	var snapst snapstate.SnapState
	err = snapstate.Get(s.state, "some-snap", &snapst)
	c.Assert(err, IsNil, comment)
	c.Assert(snapst.TrackingChannel, Equals, expectedChanTo, comment)
	c.Assert(snapst.CohortKey, Equals, expectedCohTo, comment)

	// ensure the current info has not changed
	info, err := snapst.CurrentInfo()
	c.Assert(err, IsNil, comment)
	c.Assert(info.Channel, Equals, t.chanFrom, comment)
}

func (s *snapmgrTestSuite) TestParallelInstallSwitchRunThrough(c *C) {
	si := snap.SideInfo{
		RealName: "some-snap",
		Revision: snap.R(7),
		Channel:  "edge",
		SnapID:   "foo",
	}

	s.state.Lock()
	defer s.state.Unlock()

	snapstate.Set(s.state, "some-snap", &snapstate.SnapState{
		Sequence:        []*snap.SideInfo{&si},
		Current:         si.Revision,
		TrackingChannel: "latest/edge",
	})

	snapstate.Set(s.state, "some-snap_instance", &snapstate.SnapState{
		Sequence:        []*snap.SideInfo{&si},
		Current:         si.Revision,
		TrackingChannel: "latest/edge",
		InstanceKey:     "instance",
	})

	chg := s.state.NewChange("switch-snap", "switch snap to some-channel")
	ts, err := snapstate.Switch(s.state, "some-snap_instance", &snapstate.RevisionOptions{Channel: "some-channel"})
	c.Assert(err, IsNil)
	chg.AddAll(ts)

	defer s.se.Stop()
	s.settle(c)

	// switch is not really really doing anything backend related
	c.Assert(s.fakeBackend.ops, HasLen, 0)

	// ensure the desired channel has changed
	var snapst snapstate.SnapState
	err = snapstate.Get(s.state, "some-snap_instance", &snapst)
	c.Assert(err, IsNil)
	c.Assert(snapst.TrackingChannel, Equals, "some-channel/stable")

	// ensure the current info has not changed
	info, err := snapst.CurrentInfo()
	c.Assert(err, IsNil)
	c.Assert(info.Channel, Equals, "edge")

	// Ensure that the non-instance snap is unchanged
	var nonInstanceSnapst snapstate.SnapState
	err = snapstate.Get(s.state, "some-snap", &nonInstanceSnapst)
	c.Assert(err, IsNil)
	c.Assert(nonInstanceSnapst.TrackingChannel, Equals, "latest/edge")
}

func (s *snapmgrTestSuite) TestDisableDoesNotEnableAgain(c *C) {
	si := snap.SideInfo{
		RealName: "some-snap",
		Revision: snap.R(7),
	}

	s.state.Lock()
	defer s.state.Unlock()

	snapstate.Set(s.state, "some-snap", &snapstate.SnapState{
		Sequence: []*snap.SideInfo{&si},
		Current:  snap.R(7),
		Active:   false,
	})

	ts, err := snapstate.Disable(s.state, "some-snap")
	c.Assert(err, ErrorMatches, `snap "some-snap" already disabled`)
	c.Assert(ts, IsNil)
}

func (s *snapmgrTestSuite) TestAbortCausesNoErrReport(c *C) {
	errReported := 0
	restore := snapstate.MockErrtrackerReport(func(aSnap, aErrMsg, aDupSig string, extra map[string]string) (string, error) {
		errReported++
		return "oops-id", nil
	})
	defer restore()

	s.state.Lock()
	defer s.state.Unlock()

	chg := s.state.NewChange("install", "install a snap")
	opts := &snapstate.RevisionOptions{Channel: "some-channel"}
	ts, err := snapstate.Install(context.Background(), s.state, "some-snap", opts, s.user.ID, snapstate.Flags{})
	c.Assert(err, IsNil)

	s.fakeBackend.linkSnapWaitCh = make(chan int)
	s.fakeBackend.linkSnapWaitTrigger = filepath.Join(dirs.SnapMountDir, "some-snap/11")
	go func() {
		<-s.fakeBackend.linkSnapWaitCh
		chg.Abort()
		s.fakeBackend.linkSnapWaitCh <- 1
	}()

	chg.AddAll(ts)

	defer s.se.Stop()
	s.settle(c)

	c.Check(chg.Status(), Equals, state.UndoneStatus)
	c.Assert(errReported, Equals, 0)
}

func (s *snapmgrTestSuite) TestErrreportDisable(c *C) {
	s.state.Lock()
	defer s.state.Unlock()

	tr := config.NewTransaction(s.state)
	tr.Set("core", "problem-reports.disabled", true)
	tr.Commit()

	restore := snapstate.MockErrtrackerReport(func(aSnap, aErrMsg, aDupSig string, extra map[string]string) (string, error) {
		c.Fatalf("this should not be reached")
		return "", nil
	})
	defer restore()

	chg := s.state.NewChange("install", "install a snap")
	opts := &snapstate.RevisionOptions{Channel: "some-channel"}
	ts, err := snapstate.Install(context.Background(), s.state, "some-snap", opts, s.user.ID, snapstate.Flags{})
	c.Assert(err, IsNil)
	chg.AddAll(ts)
	s.fakeBackend.linkSnapFailTrigger = filepath.Join(dirs.SnapMountDir, "some-snap/11")

	defer s.se.Stop()
	s.settle(c)

	// no failure report was generated
}

func (s *snapmgrTestSuite) TestEnsureRemovesVulnerableCoreSnap(c *C) {
	s.testEnsureRemovesVulnerableSnap(c, "core")
}

func (s *snapmgrTestSuite) TestEnsureRemovesVulnerableSnapdSnap(c *C) {
	s.testEnsureRemovesVulnerableSnap(c, "snapd")
}

func (s *snapmgrTestSuite) testEnsureRemovesVulnerableSnap(c *C, snapName string) {
	// make the currently installed snap info file fixed but an old version
	// vulnerable
	fixedInfoFile := `
VERSION=2.54.3+git1.g479e745-dirty
SNAPD_APPARMOR_REEXEC=1
`
	vulnInfoFile := `
VERSION=2.54.2+git1.g479e745-dirty
SNAPD_APPARMOR_REEXEC=1
`

	// revision 1 vulnerable
	infoFile := filepath.Join(dirs.SnapMountDir, snapName, "1", dirs.CoreLibExecDir, "info")
	err := os.MkdirAll(filepath.Dir(infoFile), 0755)
	c.Assert(err, IsNil)
	err = ioutil.WriteFile(infoFile, []byte(vulnInfoFile), 0644)
	c.Assert(err, IsNil)

	// revision 2 fixed
	infoFile2 := filepath.Join(dirs.SnapMountDir, snapName, "2", dirs.CoreLibExecDir, "info")
	err = os.MkdirAll(filepath.Dir(infoFile2), 0755)
	c.Assert(err, IsNil)
	err = ioutil.WriteFile(infoFile2, []byte(fixedInfoFile), 0644)
	c.Assert(err, IsNil)

	// revision 11 fixed
	infoFile11 := filepath.Join(dirs.SnapMountDir, snapName, "11", dirs.CoreLibExecDir, "info")
	err = os.MkdirAll(filepath.Dir(infoFile11), 0755)
	c.Assert(err, IsNil)
	err = ioutil.WriteFile(infoFile11, []byte(fixedInfoFile), 0644)
	c.Assert(err, IsNil)

	// use generic classic model
	r := snapstatetest.UseFallbackDeviceModel()
	defer r()

	st := s.state
	st.Lock()
	// ensure that only this specific snap is installed
	snapstate.Set(s.state, "core", nil)
	snapstate.Set(s.state, "snapd", nil)

	snapSt := &snapstate.SnapState{
		Active: true,
		Sequence: []*snap.SideInfo{
			{RealName: snapName, Revision: snap.R(1)},
			{RealName: snapName, Revision: snap.R(2)},
			{RealName: snapName, Revision: snap.R(11)},
		},
		Current:  snap.R(11),
		SnapType: "os",
	}
	if snapName == "snapd" {
		snapSt.SnapType = "snapd"
	}
	snapstate.Set(s.state, snapName, snapSt)
	st.Unlock()

	// special policy only on classic
	r = release.MockOnClassic(true)
	defer r()
	ensureErr := s.snapmgr.Ensure()
	c.Assert(ensureErr, IsNil)

	// we should have created a single remove change for revision 1, revision 2
	// should have been left alone
	st.Lock()
	defer st.Unlock()

	allChgs := st.Changes()
	c.Assert(allChgs, HasLen, 1)
	removeChg := allChgs[0]
	c.Assert(removeChg.Status(), Equals, state.DoStatus)
	c.Assert(removeChg.Kind(), Equals, "remove-snap")
	c.Assert(removeChg.Summary(), Equals, fmt.Sprintf(`Remove inactive vulnerable %q snap (1)`, snapName))

	c.Assert(removeChg.Tasks(), HasLen, 2)
	clearSnap := removeChg.Tasks()[0]
	discardSnap := removeChg.Tasks()[1]
	c.Assert(clearSnap.Kind(), Equals, "clear-snap")
	c.Assert(discardSnap.Kind(), Equals, "discard-snap")
	var snapsup snapstate.SnapSetup
	err = clearSnap.Get("snap-setup", &snapsup)
	c.Assert(err, IsNil)
	c.Assert(snapsup.SideInfo.Revision, Equals, snap.R(1))

	// and we set the appropriate key in the state
	var removeDone bool
	st.Get(snapName+"-snap-cve-2021-44731-vuln-removed", &removeDone)
	c.Assert(removeDone, Equals, true)
}

func (s *snapmgrTestSuite) TestEnsureChecksSnapdInfoFileOnClassicOnly(c *C) {
	// delete the core/snapd snap info files - they should always exist in real
	// devices, but deleting them here makes it so we can see the failure
	// trying to read the files easily

	infoFile := filepath.Join(dirs.SnapMountDir, "core", "1", dirs.CoreLibExecDir, "info")
	err := os.Remove(infoFile)
	c.Assert(err, IsNil)

	// special policy only on classic
	r := release.MockOnClassic(true)
	defer r()
	ensureErr := s.snapmgr.Ensure()
	c.Assert(ensureErr, ErrorMatches, "cannot open snapd info file.*")

	// if we are not on classic nothing happens
	r = release.MockOnClassic(false)
	defer r()

	ensureErr = s.snapmgr.Ensure()
	c.Assert(ensureErr, IsNil)
}

func (s *snapmgrTestSuite) TestEnsureSkipsCheckingSnapdSnapInfoFileWhenStateSet(c *C) {
	// we default from SetUp to having the core snap installed, remove it so we
	// only have the snapd snap available
	s.state.Lock()
	snapstate.Set(s.state, "core", nil)
	snapstate.Set(s.state, "snapd", &snapstate.SnapState{
		Active: true,
		Sequence: []*snap.SideInfo{
			{RealName: "snapd", Revision: snap.R(1)},
		},
		Current:  snap.R(1),
		SnapType: "snapd",
	})
	s.state.Unlock()

	s.testEnsureSkipsCheckingSnapdInfoFileWhenStateSet(c, "snapd")
}

func (s *snapmgrTestSuite) TestEnsureSkipsCheckingCoreSnapInfoFileWhenStateSet(c *C) {
	s.testEnsureSkipsCheckingSnapdInfoFileWhenStateSet(c, "core")
}

func (s *snapmgrTestSuite) TestEnsureSkipsCheckingBothCoreAndSnapdSnapsInfoFileWhenStateSet(c *C) {
	// special policy only on classic
	r := release.MockOnClassic(true)
	defer r()

	st := s.state
	// also set snapd snapd as installed
	st.Lock()
	snapstate.Set(st, "snapd", &snapstate.SnapState{
		Active: true,
		Sequence: []*snap.SideInfo{
			{RealName: "snapd", Revision: snap.R(1)},
		},
		Current:  snap.R(1),
		SnapType: "snapd",
	})
	st.Unlock()

	infoFileFor := func(snapName string) string {
		return filepath.Join(dirs.SnapMountDir, snapName, "1", dirs.CoreLibExecDir, "info")
	}

	// delete both snapd and core snap info files
	for _, snapName := range []string{"core", "snapd"} {
		err := os.Remove(infoFileFor(snapName))
		c.Assert(err, IsNil)
	}

	// make sure Ensure makes a whole hearted attempt to read both files - snapd
	// is tried first
	ensureErr := s.snapmgr.Ensure()
	c.Assert(ensureErr, ErrorMatches, fmt.Sprintf(`cannot open snapd info file "%s".*`, infoFileFor("snapd")))

	st.Lock()
	st.Set("snapd-snap-cve-2021-44731-vuln-removed", true)
	st.Unlock()

	// still unhappy about core file missing
	ensureErr = s.snapmgr.Ensure()
	c.Assert(ensureErr, ErrorMatches, fmt.Sprintf(`cannot open snapd info file "%s".*`, infoFileFor("core")))

	// but with core state flag set too, we are now happy
	st.Lock()
	st.Set("core-snap-cve-2021-44731-vuln-removed", true)
	st.Unlock()

	ensureErr = s.snapmgr.Ensure()
	c.Assert(ensureErr, IsNil)
}

func (s *snapmgrTestSuite) testEnsureSkipsCheckingSnapdInfoFileWhenStateSet(c *C, snapName string) {
	// special policy only on classic
	r := release.MockOnClassic(true)
	defer r()

	// delete the snap info file for this snap - they should always exist in
	// real devices, but deleting them here makes it so we can see the failure
	// trying to read the files easily
	infoFile := filepath.Join(dirs.SnapMountDir, snapName, "1", dirs.CoreLibExecDir, "info")
	err := os.Remove(infoFile)
	c.Assert(err, IsNil)

	// make sure it makes a whole hearted attempt to read it
	ensureErr := s.snapmgr.Ensure()
	c.Assert(ensureErr, ErrorMatches, "cannot open snapd info file.*")

	// now it should stop trying to check if state says so
	st := s.state
	st.Lock()
	st.Set(snapName+"-snap-cve-2021-44731-vuln-removed", true)
	st.Unlock()

	ensureErr = s.snapmgr.Ensure()
	c.Assert(ensureErr, IsNil)
}

func (s *snapmgrTestSuite) TestEnsureRefreshesAtSeedPolicy(c *C) {
	// special policy only on classic
	r := release.MockOnClassic(true)
	defer r()
	// set at not seeded yet
	st := s.state
	st.Lock()
	st.Set("seeded", nil)
	st.Unlock()

	s.snapmgr.Ensure()

	st.Lock()
	defer st.Unlock()

	// check that refresh policies have run in this case
	var t1 time.Time
	err := st.Get("last-refresh-hints", &t1)
	c.Check(err, IsNil)
	tr := config.NewTransaction(st)
	err = tr.Get("core", "refresh.hold", &t1)
	c.Check(err, IsNil)
}

func (s *snapmgrTestSuite) TestEsnureCleansOldSideloads(c *C) {
	filenames := func() []string {
		filenames, _ := filepath.Glob(filepath.Join(dirs.SnapBlobDir, "*"))
		return filenames
	}

	defer snapstate.MockLocalInstallCleanupWait(200 * time.Millisecond)()
	c.Assert(os.MkdirAll(dirs.SnapBlobDir, 0700), IsNil)
	// validity check; note * in go glob matches .foo
	c.Assert(filenames(), HasLen, 0)

	s0 := filepath.Join(dirs.SnapBlobDir, "some.snap")
	s1 := filepath.Join(dirs.SnapBlobDir, dirs.LocalInstallBlobTempPrefix+"-12345")
	s2 := filepath.Join(dirs.SnapBlobDir, dirs.LocalInstallBlobTempPrefix+"-67890")

	c.Assert(ioutil.WriteFile(s0, nil, 0600), IsNil)
	c.Assert(ioutil.WriteFile(s1, nil, 0600), IsNil)
	c.Assert(ioutil.WriteFile(s2, nil, 0600), IsNil)

	t1 := time.Now()
	t0 := t1.Add(-time.Hour)

	c.Assert(os.Chtimes(s0, t0, t0), IsNil)
	c.Assert(os.Chtimes(s1, t0, t0), IsNil)
	c.Assert(os.Chtimes(s2, t1, t1), IsNil)

	// all there
	c.Assert(filenames(), DeepEquals, []string{s1, s2, s0})

	// set last cleanup in the future
	defer snapstate.MockLocalInstallLastCleanup(t1.Add(time.Minute))()
	s.snapmgr.Ensure()
	// all there ( -> cleanup not done)
	c.Assert(filenames(), DeepEquals, []string{s1, s2, s0})

	// set last cleanup to epoch
	snapstate.MockLocalInstallLastCleanup(time.Time{})

	s.snapmgr.Ensure()
	// oldest sideload gone
	c.Assert(filenames(), DeepEquals, []string{s2, s0})

	time.Sleep(200 * time.Millisecond)

	s.snapmgr.Ensure()
	// all sideloads gone
	c.Assert(filenames(), DeepEquals, []string{s0})

}

func (s *snapmgrTestSuite) verifyRefreshLast(c *C) {
	var lastRefresh time.Time

	s.state.Get("last-refresh", &lastRefresh)
	c.Check(time.Now().Year(), Equals, lastRefresh.Year())
}

func makeTestRefreshConfig(st *state.State) {
	// avoid special at seed policy
	now := time.Now()
	st.Set("last-refresh", time.Date(2009, 8, 13, 8, 0, 5, 0, now.Location()))

	tr := config.NewTransaction(st)
	tr.Set("core", "refresh.timer", "00:00-23:59")
	tr.Commit()
}

func (s *snapmgrTestSuite) TestEnsureRefreshRefusesLegacyWeekdaySchedules(c *C) {
	s.state.Lock()
	defer s.state.Unlock()
	snapstate.CanAutoRefresh = func(*state.State) (bool, error) { return true, nil }

	logbuf, restore := logger.MockLogger()
	defer restore()

	s.state.Set("last-refresh", time.Date(2009, 8, 13, 8, 0, 5, 0, time.UTC))
	tr := config.NewTransaction(s.state)
	tr.Set("core", "refresh.timer", "")
	tr.Set("core", "refresh.schedule", "00:00-23:59/mon@12:00-14:00")
	tr.Commit()

	// Ensure() also runs ensureRefreshes()
	s.state.Unlock()
	s.se.Ensure()
	s.state.Lock()

	c.Check(logbuf.String(), testutil.Contains, `cannot use refresh.schedule configuration: cannot parse "mon@12:00": not a valid time`)
	schedule, legacy, err := s.snapmgr.RefreshSchedule()
	c.Assert(err, IsNil)
	c.Check(schedule, Equals, "00:00~24:00/4")
	c.Check(legacy, Equals, false)

	tr = config.NewTransaction(s.state)
	refreshTimer := "canary"
	refreshSchedule := "canary"
	c.Assert(tr.Get("core", "refresh.timer", &refreshTimer), IsNil)
	c.Assert(tr.Get("core", "refresh.schedule", &refreshSchedule), IsNil)
	c.Check(refreshTimer, Equals, "")
	c.Check(refreshSchedule, Equals, "00:00-23:59/mon@12:00-14:00")
}

func (s *snapmgrTestSuite) TestEnsureRefreshLegacyScheduleIsLowerPriority(c *C) {
	s.state.Lock()
	defer s.state.Unlock()
	snapstate.CanAutoRefresh = func(*state.State) (bool, error) { return true, nil }

	s.state.Set("last-refresh", time.Date(2009, 8, 13, 8, 0, 5, 0, time.UTC))
	tr := config.NewTransaction(s.state)
	tr.Set("core", "refresh.timer", "00:00-23:59,,mon,12:00-14:00")
	// legacy schedule is invalid
	tr.Set("core", "refresh.schedule", "00:00-23:59/mon@12:00-14:00")
	tr.Commit()

	// Ensure() also runs ensureRefreshes()
	s.state.Unlock()
	s.se.Ensure()
	s.state.Lock()

	// expecting new refresh.timer to have been used, fallback to legacy was
	// not attempted otherwise it would get reset to the default due to
	// refresh.schedule being garbage
	schedule, legacy, err := s.snapmgr.RefreshSchedule()
	c.Assert(err, IsNil)
	c.Check(schedule, Equals, "00:00-23:59,,mon,12:00-14:00")
	c.Check(legacy, Equals, false)
}

func (s *snapmgrTestSuite) TestEnsureRefreshFallbackToLegacySchedule(c *C) {
	s.state.Lock()
	defer s.state.Unlock()
	snapstate.CanAutoRefresh = func(*state.State) (bool, error) { return true, nil }

	tr := config.NewTransaction(s.state)
	tr.Set("core", "refresh.timer", "")
	tr.Set("core", "refresh.schedule", "00:00-23:59")
	tr.Commit()

	// Ensure() also runs ensureRefreshes()
	s.state.Unlock()
	s.se.Ensure()
	s.state.Lock()

	// refresh.timer is unset, triggering automatic fallback to legacy
	// schedule if that was set
	schedule, legacy, err := s.snapmgr.RefreshSchedule()
	c.Assert(err, IsNil)
	c.Check(schedule, Equals, "00:00-23:59")
	c.Check(legacy, Equals, true)
}

func (s *snapmgrTestSuite) TestEnsureRefreshFallbackToDefaultOnError(c *C) {
	s.state.Lock()
	defer s.state.Unlock()
	snapstate.CanAutoRefresh = func(*state.State) (bool, error) { return true, nil }

	tr := config.NewTransaction(s.state)
	tr.Set("core", "refresh.timer", "garbage-in")
	tr.Set("core", "refresh.schedule", "00:00-23:59")
	tr.Commit()

	// Ensure() also runs ensureRefreshes()
	s.state.Unlock()
	s.se.Ensure()
	s.state.Lock()

	// automatic fallback to default schedule if refresh.timer is set but
	// cannot be parsed
	schedule, legacy, err := s.snapmgr.RefreshSchedule()
	c.Assert(err, IsNil)
	c.Check(schedule, Equals, "00:00~24:00/4")
	c.Check(legacy, Equals, false)

	tr = config.NewTransaction(s.state)
	refreshTimer := "canary"
	refreshSchedule := "canary"
	c.Assert(tr.Get("core", "refresh.timer", &refreshTimer), IsNil)
	c.Assert(tr.Get("core", "refresh.schedule", &refreshSchedule), IsNil)
	c.Check(refreshTimer, Equals, "garbage-in")
	c.Check(refreshSchedule, Equals, "00:00-23:59")
}

func (s *snapmgrTestSuite) TestEnsureRefreshFallbackOnEmptyToDefaultSchedule(c *C) {
	s.state.Lock()
	defer s.state.Unlock()
	snapstate.CanAutoRefresh = func(*state.State) (bool, error) { return true, nil }

	tr := config.NewTransaction(s.state)
	tr.Set("core", "refresh.timer", "")
	tr.Set("core", "refresh.schedule", "")
	tr.Commit()

	// Ensure() also runs ensureRefreshes()
	s.state.Unlock()
	s.se.Ensure()
	s.state.Lock()

	// automatic fallback to default schedule if neither refresh.timer nor
	// refresh.schedule was set
	schedule, legacy, err := s.snapmgr.RefreshSchedule()
	c.Assert(err, IsNil)
	c.Check(schedule, Equals, "00:00~24:00/4")
	c.Check(legacy, Equals, false)

	tr = config.NewTransaction(s.state)
	refreshTimer := "canary"
	refreshSchedule := "canary"
	c.Assert(tr.Get("core", "refresh.timer", &refreshTimer), IsNil)
	c.Assert(tr.Get("core", "refresh.schedule", &refreshSchedule), IsNil)
	c.Check(refreshTimer, Equals, "")
	c.Check(refreshSchedule, Equals, "")
}

func (s *snapmgrTestSuite) TestEnsureRefreshesNoUpdate(c *C) {
	s.state.Lock()
	defer s.state.Unlock()
	snapstate.CanAutoRefresh = func(*state.State) (bool, error) { return true, nil }

	makeTestRefreshConfig(s.state)

	// Ensure() also runs ensureRefreshes()
	s.state.Unlock()
	s.snapmgr.Ensure()
	s.state.Lock()

	// nothing needs to be done, but last-refresh got updated
	c.Check(s.state.Changes(), HasLen, 0)
	s.verifyRefreshLast(c)

	// ensure the next-refresh time is reset and re-calculated
	c.Check(s.snapmgr.NextRefresh().IsZero(), Equals, true)
}

func (s *snapmgrTestSuite) TestEnsureRefreshesAlreadyRanInThisInterval(c *C) {
	s.state.Lock()
	defer s.state.Unlock()

	snapstate.CanAutoRefresh = func(*state.State) (bool, error) {
		return true, nil
	}
	nextRefresh := s.snapmgr.NextRefresh()
	c.Check(nextRefresh.IsZero(), Equals, true)

	now := time.Now()
	fakeLastRefresh := now.Add(-1 * time.Hour)
	s.state.Set("last-refresh", fakeLastRefresh)

	tr := config.NewTransaction(s.state)
	tr.Set("core", "refresh.timer", fmt.Sprintf("00:00-%02d:%02d", now.Hour(), now.Minute()))
	tr.Commit()

	// Ensure() also runs ensureRefreshes()
	s.state.Unlock()
	s.snapmgr.Ensure()
	s.state.Lock()

	// nothing needs to be done and no refresh was run
	c.Check(s.state.Changes(), HasLen, 0)

	var refreshLast time.Time
	s.state.Get("last-refresh", &refreshLast)
	c.Check(refreshLast.Equal(fakeLastRefresh), Equals, true)

	// but a nextRefresh time got calculated
	nextRefresh = s.snapmgr.NextRefresh()
	c.Check(nextRefresh.IsZero(), Equals, false)

	// run ensure again to test that nextRefresh again to ensure that
	// nextRefresh is not calculated again if nothing changes
	s.state.Unlock()
	s.snapmgr.Ensure()
	s.state.Lock()
	c.Check(s.snapmgr.NextRefresh(), Equals, nextRefresh)
}

func (s *snapmgrTestSuite) TestEnsureRefreshesWithUpdate(c *C) {
	s.state.Lock()
	defer s.state.Unlock()
	snapstate.CanAutoRefresh = func(*state.State) (bool, error) { return true, nil }

	makeTestRefreshConfig(s.state)

	snapstate.Set(s.state, "some-snap", &snapstate.SnapState{
		Active: true,
		Sequence: []*snap.SideInfo{
			{RealName: "some-snap", SnapID: "some-snap-id", Revision: snap.R(1)},
		},
		Current:  snap.R(1),
		SnapType: "app",
	})

	// Ensure() also runs ensureRefreshes() and our test setup has an
	// update for the "some-snap" in our fake store
	s.state.Unlock()
	s.snapmgr.Ensure()
	s.state.Lock()

	// verify we have an auto-refresh change scheduled now
	c.Assert(s.state.Changes(), HasLen, 1)
	chg := s.state.Changes()[0]
	c.Check(chg.Kind(), Equals, "auto-refresh")
	c.Check(chg.IsReady(), Equals, false)
	s.verifyRefreshLast(c)

	checkIsAutoRefresh(c, chg.Tasks(), true)
}

func (s *snapmgrTestSuite) TestEnsureRefreshesImmediateWithUpdate(c *C) {
	r := release.MockOnClassic(false)
	defer r()

	s.state.Lock()
	defer s.state.Unlock()
	snapstate.CanAutoRefresh = func(*state.State) (bool, error) { return true, nil }

	// lastRefresh is unset/zero => immediate refresh try

	snapstate.Set(s.state, "some-snap", &snapstate.SnapState{
		Active: true,
		Sequence: []*snap.SideInfo{
			{RealName: "some-snap", SnapID: "some-snap-id", Revision: snap.R(1)},
		},
		Current:  snap.R(1),
		SnapType: "app",
	})

	// Ensure() also runs ensureRefreshes() and our test setup has an
	// update for the "some-snap" in our fake store
	s.state.Unlock()
	s.snapmgr.Ensure()
	s.state.Lock()

	// verify we have an auto-refresh change scheduled now
	c.Assert(s.state.Changes(), HasLen, 1)
	chg := s.state.Changes()[0]
	c.Check(chg.Kind(), Equals, "auto-refresh")
	c.Check(chg.IsReady(), Equals, false)
	s.verifyRefreshLast(c)
}

func (s *snapmgrTestSuite) TestEnsureRefreshesWithUpdateError(c *C) {
	s.state.Lock()
	defer s.state.Unlock()
	snapstate.CanAutoRefresh = func(*state.State) (bool, error) { return true, nil }

	makeTestRefreshConfig(s.state)

	snapstate.Set(s.state, "some-snap", &snapstate.SnapState{
		Active: true,
		Sequence: []*snap.SideInfo{
			{RealName: "some-snap", SnapID: "some-snap-id", Revision: snap.R(1)},
		},
		Current:  snap.R(1),
		SnapType: "app",
	})

	// Ensure() also runs ensureRefreshes() and our test setup has an
	// update for the "some-snap" in our fake store
	s.state.Unlock()
	s.snapmgr.Ensure()
	s.state.Lock()

	c.Check(s.state.Changes(), HasLen, 1)
	chg := s.state.Changes()[0]
	terr := s.state.NewTask("error-trigger", "simulate an error")
	tasks := chg.Tasks()
	for _, t := range tasks[:len(tasks)-2] {
		terr.WaitFor(t)
	}
	chg.AddTask(terr)

	// run the changes
	s.settle(c)

	s.verifyRefreshLast(c)
}

func (s *snapmgrTestSuite) TestEnsureRefreshesInFlight(c *C) {
	s.state.Lock()
	defer s.state.Unlock()
	snapstate.CanAutoRefresh = func(*state.State) (bool, error) { return true, nil }

	makeTestRefreshConfig(s.state)

	snapstate.Set(s.state, "some-snap", &snapstate.SnapState{
		Active: true,
		Sequence: []*snap.SideInfo{
			{RealName: "some-snap", SnapID: "some-snap-id", Revision: snap.R(1)},
		},
		Current:  snap.R(1),
		SnapType: "app",
	})

	// simulate an in-flight change
	chg := s.state.NewChange("auto-refresh", "...")
	chg.SetStatus(state.DoStatus)
	c.Check(s.state.Changes(), HasLen, 1)

	s.state.Unlock()
	s.snapmgr.Ensure()
	s.state.Lock()

	// verify no additional change got generated
	c.Check(s.state.Changes(), HasLen, 1)
}

func mockAutoRefreshAssertions(f func(st *state.State, userID int) error) func() {
	origAutoRefreshAssertions := snapstate.AutoRefreshAssertions
	snapstate.AutoRefreshAssertions = f
	return func() {
		snapstate.AutoRefreshAssertions = origAutoRefreshAssertions
	}
}

func (s *snapmgrTestSuite) TestEnsureRefreshesWithUpdateStoreError(c *C) {
	s.state.Lock()
	defer s.state.Unlock()
	snapstate.CanAutoRefresh = func(*state.State) (bool, error) { return true, nil }

	// avoid special at seed policy
	s.state.Set("last-refresh", time.Time{})
	autoRefreshAssertionsCalled := 0
	restore := mockAutoRefreshAssertions(func(st *state.State, userID int) error {
		// simulate failure in snapstate.AutoRefresh()
		autoRefreshAssertionsCalled++
		return fmt.Errorf("simulate store error")
	})
	defer restore()

	// check that no change got created and that autoRefreshAssertins
	// got called once
	s.state.Unlock()
	s.snapmgr.Ensure()
	s.state.Lock()
	c.Check(s.state.Changes(), HasLen, 0)
	c.Check(autoRefreshAssertionsCalled, Equals, 1)

	// run Ensure() again and check that AutoRefresh() did not run
	// again because to test that lastRefreshAttempt backoff is working
	s.state.Unlock()
	s.snapmgr.Ensure()
	s.state.Lock()
	c.Check(s.state.Changes(), HasLen, 0)
	c.Check(autoRefreshAssertionsCalled, Equals, 1)
}

func (s *snapmgrTestSuite) testEnsureRefreshesDisabledViaSnapdControl(c *C, confSet func(*config.Transaction)) {
	st := s.state
	st.Lock()
	defer st.Unlock()
	snapstate.CanAutoRefresh = func(*state.State) (bool, error) { return true, nil }

	makeTestRefreshConfig(st)

	snapstate.Set(st, "some-snap", &snapstate.SnapState{
		Active: true,
		Sequence: []*snap.SideInfo{
			{RealName: "some-snap", SnapID: "some-snap-id", Revision: snap.R(1)},
		},
		Current:  snap.R(1),
		SnapType: "app",
	})

	// snapstate.AutoRefresh is called from AutoRefresh()
	autoRefreshAssertionsCalled := 0
	restore := mockAutoRefreshAssertions(func(st *state.State, userID int) error {
		autoRefreshAssertionsCalled++
		return nil
	})
	defer restore()

	// pretend the device is refresh-control: managed
	oldCanManageRefreshes := snapstate.CanManageRefreshes
	snapstate.CanManageRefreshes = func(*state.State) bool {
		return true
	}
	defer func() { snapstate.CanManageRefreshes = oldCanManageRefreshes }()

	tr := config.NewTransaction(st)
	confSet(tr)
	tr.Commit()

	// Ensure() also runs ensureRefreshes()
	st.Unlock()
	s.snapmgr.Ensure()
	st.Lock()

	// no refresh was called (i.e. no update to last-refresh)
	var lastRefresh time.Time
	st.Get("last-refresh", &lastRefresh)
	c.Check(lastRefresh.Year(), Equals, 2009)

	// AutoRefresh was not called
	c.Check(autoRefreshAssertionsCalled, Equals, 0)

	// The last refresh hints got updated
	var lastRefreshHints time.Time
	st.Get("last-refresh-hints", &lastRefreshHints)
	c.Check(lastRefreshHints.Year(), Equals, time.Now().Year())
}

func (s *snapmgrTestSuite) TestEnsureRefreshDisableLegacy(c *C) {
	f := func(tr *config.Transaction) {
		tr.Set("core", "refresh.timer", "")
		tr.Set("core", "refresh.schedule", "managed")
	}
	s.testEnsureRefreshesDisabledViaSnapdControl(c, f)
}

func (s *snapmgrTestSuite) TestEnsureRefreshDisableNew(c *C) {
	f := func(tr *config.Transaction) {
		tr.Set("core", "refresh.timer", "managed")
		tr.Set("core", "refresh.schedule", "")
	}
	s.testEnsureRefreshesDisabledViaSnapdControl(c, f)
}

func (s *snapmgrTestSuite) TestEnsureRefreshDisableNewTrumpsOld(c *C) {
	f := func(tr *config.Transaction) {
		tr.Set("core", "refresh.timer", "managed")
		tr.Set("core", "refresh.schedule", "00:00-12:00")
	}
	s.testEnsureRefreshesDisabledViaSnapdControl(c, f)
}

func (s *snapmgrTestSuite) TestDefaultRefreshScheduleParsing(c *C) {
	l, err := timeutil.ParseSchedule(snapstate.DefaultRefreshSchedule)
	c.Assert(err, IsNil)
	c.Assert(l, HasLen, 1)
}

func (s *snapmgrTestSuite) TestFinishRestartBasics(c *C) {
	r := release.MockOnClassic(true)
	defer r()

	st := s.state
	st.Lock()
	defer st.Unlock()

	task := st.NewTask("auto-connect", "...")

	// not restarting
	restart.MockPending(st, restart.RestartUnset)
	si := &snap.SideInfo{RealName: "some-app"}
	snaptest.MockSnap(c, "name: some-app\nversion: 1", si)
	snapsup := &snapstate.SnapSetup{SideInfo: si}
	err := snapstate.FinishRestart(task, snapsup)
	c.Check(err, IsNil)

	// restarting ... we always wait
	restart.MockPending(st, restart.RestartDaemon)
	err = snapstate.FinishRestart(task, snapsup)
	c.Check(err, FitsTypeOf, &state.Retry{})
}

func (s *snapmgrTestSuite) TestFinishRestartNoopWhenPreseeding(c *C) {
	r := release.MockOnClassic(true)
	defer r()

	restorePreseeding := snapdenv.MockPreseeding(true)
	defer restorePreseeding()

	st := s.state
	st.Lock()
	defer st.Unlock()

	task := st.NewTask("auto-connect", "...")

	// not restarting
	si := &snap.SideInfo{RealName: "some-app"}
	snaptest.MockSnap(c, "name: some-app\nversion: 1", si)
	snapsup := &snapstate.SnapSetup{SideInfo: si}
	err := snapstate.FinishRestart(task, snapsup)
	c.Check(err, IsNil)

	restart.MockPending(st, restart.RestartDaemon)
	err = snapstate.FinishRestart(task, snapsup)
	c.Check(err, IsNil)

	// verification: retry when not preseeding
	snapdenv.MockPreseeding(false)
	err = snapstate.FinishRestart(task, snapsup)
	c.Check(err, FitsTypeOf, &state.Retry{})
}

func (s *snapmgrTestSuite) TestFinishRestartGeneratesSnapdWrappersOnCore(c *C) {
	r := release.MockOnClassic(false)
	defer r()

	var generateWrappersCalled bool
	restore := snapstate.MockGenerateSnapdWrappers(func(snapInfo *snap.Info, opts *backend.GenerateSnapdWrappersOptions) error {
		c.Assert(snapInfo.SnapName(), Equals, "snapd")
		c.Assert(opts, IsNil)
		generateWrappersCalled = true
		return nil
	})
	defer restore()

	st := s.state
	st.Lock()
	defer st.Unlock()

	for i, tc := range []struct {
		onClassic            bool
		expectedWrappersCall bool
		snapName             string
		snapYaml             string
	}{
		{
			onClassic: false,
			snapName:  "snapd",
			snapYaml: `name: snapd
type: snapd
`,
			expectedWrappersCall: true,
		},
		{
			onClassic: true,
			snapName:  "snapd",
			snapYaml: `name: snapd
type: snapd
`,
			expectedWrappersCall: false,
		},
		{
			onClassic:            false,
			snapName:             "some-snap",
			snapYaml:             `name: some-snap`,
			expectedWrappersCall: false,
		},
	} {
		generateWrappersCalled = false
		release.MockOnClassic(tc.onClassic)

		task := st.NewTask("auto-connect", "...")
		si := &snap.SideInfo{Revision: snap.R("x2"), RealName: tc.snapName}
		snapInfo := snaptest.MockSnapCurrent(c, string(tc.snapYaml), si)
		snapsup := &snapstate.SnapSetup{SideInfo: si, Type: snapInfo.SnapType}

		// restarting
		restart.MockPending(st, restart.RestartUnset)
		c.Assert(snapstate.FinishRestart(task, snapsup), IsNil)
		c.Check(generateWrappersCalled, Equals, tc.expectedWrappersCall, Commentf("#%d: %v", i, tc))

		c.Assert(os.RemoveAll(filepath.Join(snap.BaseDir(snapInfo.SnapName()), "current")), IsNil)
	}
}

type snapmgrQuerySuite struct {
	st      *state.State
	restore func()
}

var _ = Suite(&snapmgrQuerySuite{})

func (s *snapmgrQuerySuite) SetUpTest(c *C) {
	st := state.New(nil)
	st.Lock()
	defer st.Unlock()

	restoreSanitize := snap.MockSanitizePlugsSlots(func(snapInfo *snap.Info) {})
	s.restore = func() {
		restoreSanitize()
	}

	s.st = st

	dirs.SetRootDir(c.MkDir())

	// Write a snap.yaml with fake name
	sideInfo11 := &snap.SideInfo{RealName: "name1", Revision: snap.R(11), EditedSummary: "s11", SnapID: "123123123"}
	sideInfo12 := &snap.SideInfo{RealName: "name1", Revision: snap.R(12), EditedSummary: "s12", SnapID: "123123123"}
	instanceSideInfo13 := &snap.SideInfo{RealName: "name1", Revision: snap.R(13), EditedSummary: "s13 instance", SnapID: "123123123"}
	snaptest.MockSnap(c, `
name: name0
version: 1.1
description: |
    Lots of text`, sideInfo11)
	snaptest.MockSnap(c, `
name: name0
version: 1.2
description: |
    Lots of text`, sideInfo12)
	snaptest.MockSnapInstance(c, "name1_instance", `
name: name0
version: 1.3
description: |
    Lots of text`, instanceSideInfo13)
	snapstate.Set(st, "name1", &snapstate.SnapState{
		Active:   true,
		Sequence: []*snap.SideInfo{sideInfo11, sideInfo12},
		Current:  sideInfo12.Revision,
		SnapType: "app",
	})
	snapstate.Set(st, "name1_instance", &snapstate.SnapState{
		Active:      true,
		Sequence:    []*snap.SideInfo{instanceSideInfo13},
		Current:     instanceSideInfo13.Revision,
		SnapType:    "app",
		InstanceKey: "instance",
	})

	// have also a snap being installed
	/*
		snapstate.Set(st, "installing", &snapstate.SnapState{
			Candidate: &snap.SideInfo{RealName: "installing", Revision: snap.R(1)},
		})
	*/
}

func (s *snapmgrQuerySuite) TearDownTest(c *C) {
	dirs.SetRootDir("")
	s.restore()
}

func (s *snapmgrQuerySuite) TestInfo(c *C) {
	st := s.st
	st.Lock()
	defer st.Unlock()

	info, err := snapstate.Info(st, "name1", snap.R(11))
	c.Assert(err, IsNil)

	c.Check(info.InstanceName(), Equals, "name1")
	c.Check(info.Revision, Equals, snap.R(11))
	c.Check(info.Summary(), Equals, "s11")
	c.Check(info.Version, Equals, "1.1")
	c.Check(info.Description(), Equals, "Lots of text")
}

func (s *snapmgrQuerySuite) TestSnapStateCurrentInfo(c *C) {
	st := s.st
	st.Lock()
	defer st.Unlock()

	var snapst snapstate.SnapState
	err := snapstate.Get(st, "name1", &snapst)
	c.Assert(err, IsNil)

	info, err := snapst.CurrentInfo()
	c.Assert(err, IsNil)

	c.Check(info.InstanceName(), Equals, "name1")
	c.Check(info.Revision, Equals, snap.R(12))
	c.Check(info.Summary(), Equals, "s12")
	c.Check(info.Version, Equals, "1.2")
	c.Check(info.Description(), Equals, "Lots of text")
	c.Check(info.Media, IsNil)
	c.Check(info.Website, Equals, "")
}

func (s *snapmgrQuerySuite) TestSnapStateCurrentInfoLoadsAuxiliaryStoreInfo(c *C) {
	storeInfo := &snapstate.AuxStoreInfo{
		Media: snap.MediaInfos{{
			Type: "icon",
			URL:  "http://example.com/favicon.ico",
		}},
		Website: "http://example.com/",
	}

	c.Assert(snapstate.KeepAuxStoreInfo("123123123", storeInfo), IsNil)

	st := s.st
	st.Lock()
	defer st.Unlock()

	var snapst snapstate.SnapState
	err := snapstate.Get(st, "name1", &snapst)
	c.Assert(err, IsNil)

	info, err := snapst.CurrentInfo()
	c.Assert(err, IsNil)

	c.Check(info.InstanceName(), Equals, "name1")
	c.Check(info.Revision, Equals, snap.R(12))
	c.Check(info.Summary(), Equals, "s12")
	c.Check(info.Version, Equals, "1.2")
	c.Check(info.Description(), Equals, "Lots of text")
	c.Check(info.Media, DeepEquals, storeInfo.Media)
	c.Check(info.Website, Equals, storeInfo.Website)
}

func (s *snapmgrQuerySuite) TestSnapStateCurrentInfoParallelInstall(c *C) {
	st := s.st
	st.Lock()
	defer st.Unlock()

	var snapst snapstate.SnapState
	err := snapstate.Get(st, "name1_instance", &snapst)
	c.Assert(err, IsNil)

	info, err := snapst.CurrentInfo()
	c.Assert(err, IsNil)

	c.Check(info.InstanceName(), Equals, "name1_instance")
	c.Check(info.Revision, Equals, snap.R(13))
	c.Check(info.Summary(), Equals, "s13 instance")
	c.Check(info.Version, Equals, "1.3")
	c.Check(info.Description(), Equals, "Lots of text")
}

func (s *snapmgrQuerySuite) TestSnapStateCurrentInfoErrNoCurrent(c *C) {
	snapst := new(snapstate.SnapState)
	_, err := snapst.CurrentInfo()
	c.Assert(err, Equals, snapstate.ErrNoCurrent)

}

func (s *snapmgrQuerySuite) TestCurrentInfo(c *C) {
	st := s.st
	st.Lock()
	defer st.Unlock()

	info, err := snapstate.CurrentInfo(st, "name1")
	c.Assert(err, IsNil)

	c.Check(info.InstanceName(), Equals, "name1")
	c.Check(info.Revision, Equals, snap.R(12))
}

func (s *snapmgrQuerySuite) TestCurrentInfoAbsent(c *C) {
	st := s.st
	st.Lock()
	defer st.Unlock()

	_, err := snapstate.CurrentInfo(st, "absent")
	c.Assert(err, ErrorMatches, `snap "absent" is not installed`)
}

func (s *snapmgrQuerySuite) TestActiveInfos(c *C) {
	st := s.st
	st.Lock()
	defer st.Unlock()

	infos, err := snapstate.ActiveInfos(st)
	c.Assert(err, IsNil)

	c.Check(infos, HasLen, 2)

	instanceName := "name1_instance"
	if infos[0].InstanceName() != instanceName && infos[1].InstanceName() != instanceName {
		c.Fail()
	}
	// need stable ordering
	if infos[0].InstanceName() == instanceName {
		infos[1], infos[0] = infos[0], infos[1]
	}

	c.Check(infos[0].InstanceName(), Equals, "name1")
	c.Check(infos[0].Revision, Equals, snap.R(12))
	c.Check(infos[0].Summary(), Equals, "s12")
	c.Check(infos[0].Version, Equals, "1.2")
	c.Check(infos[0].Description(), Equals, "Lots of text")

	c.Check(infos[1].InstanceName(), Equals, "name1_instance")
	c.Check(infos[1].Revision, Equals, snap.R(13))
	c.Check(infos[1].Summary(), Equals, "s13 instance")
	c.Check(infos[1].Version, Equals, "1.3")
	c.Check(infos[1].Description(), Equals, "Lots of text")
}

func (s *snapmgrQuerySuite) TestGadgetInfo(c *C) {
	st := s.st
	st.Lock()
	defer st.Unlock()

	deviceCtxNoGadget := deviceWithoutGadgetContext()
	deviceCtx := deviceWithGadgetContext("gadget")

	_, err := snapstate.GadgetInfo(st, deviceCtxNoGadget)
	c.Assert(err, testutil.ErrorIs, state.ErrNoState)

	_, err = snapstate.GadgetInfo(st, deviceCtx)
	c.Assert(err, testutil.ErrorIs, state.ErrNoState)

	sideInfo := &snap.SideInfo{
		RealName: "gadget",
		Revision: snap.R(2),
	}
	snaptest.MockSnap(c, `
name: gadget
type: gadget
version: v1
`, sideInfo)
	snapstate.Set(st, "gadget", &snapstate.SnapState{
		SnapType: "gadget",
		Active:   true,
		Sequence: []*snap.SideInfo{sideInfo},
		Current:  sideInfo.Revision,
	})

	info, err := snapstate.GadgetInfo(st, deviceCtx)
	c.Assert(err, IsNil)

	c.Check(info.InstanceName(), Equals, "gadget")
	c.Check(info.Revision, Equals, snap.R(2))
	c.Check(info.Version, Equals, "v1")
	c.Check(info.Type(), Equals, snap.TypeGadget)
}

func (s *snapmgrQuerySuite) TestKernelInfo(c *C) {
	st := s.st
	st.Lock()
	defer st.Unlock()

	deviceCtxNoKernel := &snapstatetest.TrivialDeviceContext{
		DeviceModel: ClassicModel(),
	}
	deviceCtx := &snapstatetest.TrivialDeviceContext{
		DeviceModel: MakeModel(map[string]interface{}{
			"kernel": "pc-kernel",
		}),
	}

	_, err := snapstate.KernelInfo(st, deviceCtxNoKernel)
	c.Assert(err, testutil.ErrorIs, state.ErrNoState)

	_, err = snapstate.KernelInfo(st, deviceCtx)
	c.Assert(err, testutil.ErrorIs, state.ErrNoState)

	sideInfo := &snap.SideInfo{
		RealName: "pc-kernel",
		Revision: snap.R(3),
	}
	snaptest.MockSnap(c, `
name: pc-kernel
type: kernel
version: v2
`, sideInfo)
	snapstate.Set(st, "pc-kernel", &snapstate.SnapState{
		SnapType: "kernel",
		Active:   true,
		Sequence: []*snap.SideInfo{sideInfo},
		Current:  sideInfo.Revision,
	})

	info, err := snapstate.KernelInfo(st, deviceCtx)
	c.Assert(err, IsNil)

	c.Check(info.InstanceName(), Equals, "pc-kernel")
	c.Check(info.Revision, Equals, snap.R(3))
	c.Check(info.Version, Equals, "v2")
	c.Check(info.Type(), Equals, snap.TypeKernel)
}

func (s *snapmgrQuerySuite) TestBootBaseInfo(c *C) {
	st := s.st
	st.Lock()
	defer st.Unlock()

	deviceCtxNoBootBase := &snapstatetest.TrivialDeviceContext{
		DeviceModel: ClassicModel(),
	}
	deviceCtx := &snapstatetest.TrivialDeviceContext{
		DeviceModel: MakeModel20("gadget", map[string]interface{}{
			"base": "core20",
		}),
	}

	// add core18 which is *not* used for booting
	si := &snap.SideInfo{RealName: "core18", Revision: snap.R(1)}
	snaptest.MockSnap(c, `
name: core18
type: base
version: v18
`, si)
	snapstate.Set(st, "core18", &snapstate.SnapState{
		SnapType: "base",
		Active:   true,
		Sequence: []*snap.SideInfo{si},
		Current:  si.Revision,
	})

	_, err := snapstate.BootBaseInfo(st, deviceCtxNoBootBase)
	c.Assert(err, testutil.ErrorIs, state.ErrNoState)

	// no boot-base in the state so ErrNoState
	_, err = snapstate.BootBaseInfo(st, deviceCtx)
	c.Assert(err, testutil.ErrorIs, state.ErrNoState)

	sideInfo := &snap.SideInfo{RealName: "core20", Revision: snap.R(4)}
	snaptest.MockSnap(c, `
name: core20
type: base
version: v20
`, sideInfo)
	snapstate.Set(st, "core20", &snapstate.SnapState{
		SnapType: "base",
		Active:   true,
		Sequence: []*snap.SideInfo{sideInfo},
		Current:  sideInfo.Revision,
	})

	info, err := snapstate.BootBaseInfo(st, deviceCtx)
	c.Assert(err, IsNil)

	c.Check(info.InstanceName(), Equals, "core20")
	c.Check(info.Revision, Equals, snap.R(4))
	c.Check(info.Version, Equals, "v20")
	c.Check(info.Type(), Equals, snap.TypeBase)
}

func (s *snapmgrQuerySuite) TestCoreInfoInternal(c *C) {
	st := s.st
	st.Lock()
	defer st.Unlock()

	for testNr, t := range []struct {
		expectedSnap string
		snapNames    []string
		errMatcher   string
	}{
		// nothing
		{"", []string{}, state.ErrNoState.Error()},
		// single
		{"core", []string{"core"}, ""},
		{"ubuntu-core", []string{"ubuntu-core"}, ""},
		{"hard-core", []string{"hard-core"}, ""},
		// unrolled loop to ensure we don't pass because
		// the order is randomly right
		{"core", []string{"core", "ubuntu-core"}, ""},
		{"core", []string{"core", "ubuntu-core"}, ""},
		{"core", []string{"core", "ubuntu-core"}, ""},
		{"core", []string{"core", "ubuntu-core"}, ""},
		{"core", []string{"core", "ubuntu-core"}, ""},
		{"core", []string{"core", "ubuntu-core"}, ""},
		{"core", []string{"core", "ubuntu-core"}, ""},
		{"core", []string{"core", "ubuntu-core"}, ""},
		// unknown combination
		{"", []string{"duo-core", "single-core"}, `unexpected cores.*`},
		// multi-core is not supported
		{"", []string{"core", "ubuntu-core", "multi-core"}, `unexpected number of cores, got 3`},
	} {
		// clear snapstate
		st.Set("snaps", map[string]*json.RawMessage{})

		for _, snapName := range t.snapNames {
			sideInfo := &snap.SideInfo{
				RealName: snapName,
				Revision: snap.R(1),
			}
			snaptest.MockSnap(c, fmt.Sprintf("name: %q\ntype: os\nversion: %q\n", snapName, snapName), sideInfo)
			snapstate.Set(st, snapName, &snapstate.SnapState{
				SnapType: string(snap.TypeOS),
				Active:   true,
				Sequence: []*snap.SideInfo{sideInfo},
				Current:  sideInfo.Revision,
			})
		}

		info, err := snapstate.CoreInfoInternal(st)
		if t.errMatcher != "" {
			c.Assert(err, ErrorMatches, t.errMatcher)
		} else {
			c.Assert(info, NotNil)
			c.Check(info.InstanceName(), Equals, t.expectedSnap, Commentf("(%d) test %q %v", testNr, t.expectedSnap, t.snapNames))
			c.Check(info.Type(), Equals, snap.TypeOS)
		}
	}
}

func (s *snapmgrQuerySuite) TestHasSnapOfType(c *C) {
	st := s.st
	st.Lock()
	defer st.Unlock()

	// an app snap is already setup
	ok, err := snapstate.HasSnapOfType(st, snap.TypeApp)
	c.Assert(err, IsNil)
	c.Check(ok, Equals, true)

	for _, x := range []struct {
		snapName string
		snapType snap.Type
	}{
		{
			snapName: "gadget",
			snapType: snap.TypeGadget,
		},
		{
			snapName: "core",
			snapType: snap.TypeOS,
		},
		{
			snapName: "kernel",
			snapType: snap.TypeKernel,
		},
		{
			snapName: "base",
			snapType: snap.TypeBase,
		},
	} {
		ok, err := snapstate.HasSnapOfType(st, x.snapType)
		c.Assert(err, IsNil)
		c.Check(ok, Equals, false, Commentf("%q", x.snapType))

		sideInfo := &snap.SideInfo{
			RealName: x.snapName,
			Revision: snap.R(2),
		}
		snapstate.Set(st, x.snapName, &snapstate.SnapState{
			SnapType: string(x.snapType),
			Active:   true,
			Sequence: []*snap.SideInfo{sideInfo},
			Current:  sideInfo.Revision,
		})

		ok, err = snapstate.HasSnapOfType(st, x.snapType)
		c.Assert(err, IsNil)
		c.Check(ok, Equals, true)
	}
}

func (s *snapmgrQuerySuite) TestPreviousSideInfo(c *C) {
	st := s.st
	st.Lock()
	defer st.Unlock()

	var snapst snapstate.SnapState
	err := snapstate.Get(st, "name1", &snapst)
	c.Assert(err, IsNil)
	c.Assert(snapst.CurrentSideInfo(), NotNil)
	c.Assert(snapst.CurrentSideInfo().Revision, Equals, snap.R(12))
	c.Assert(snapstate.PreviousSideInfo(&snapst), NotNil)
	c.Assert(snapstate.PreviousSideInfo(&snapst).Revision, Equals, snap.R(11))
}

func (s *snapmgrQuerySuite) TestPreviousSideInfoNoCurrent(c *C) {
	st := s.st
	st.Lock()
	defer st.Unlock()

	snapst := &snapstate.SnapState{}
	c.Assert(snapstate.PreviousSideInfo(snapst), IsNil)
}

func (s *snapmgrQuerySuite) TestAll(c *C) {
	st := s.st
	st.Lock()
	defer st.Unlock()

	snapStates, err := snapstate.All(st)
	c.Assert(err, IsNil)
	c.Assert(snapStates, HasLen, 2)

	n, err := snapstate.NumSnaps(st)
	c.Assert(err, IsNil)
	c.Check(n, Equals, 2)

	snapst := snapStates["name1"]
	c.Assert(snapst, NotNil)

	c.Check(snapst.Active, Equals, true)
	c.Check(snapst.CurrentSideInfo(), NotNil)

	info12, err := snap.ReadInfo("name1", snapst.CurrentSideInfo())
	c.Assert(err, IsNil)

	c.Check(info12.InstanceName(), Equals, "name1")
	c.Check(info12.Revision, Equals, snap.R(12))
	c.Check(info12.Summary(), Equals, "s12")
	c.Check(info12.Version, Equals, "1.2")
	c.Check(info12.Description(), Equals, "Lots of text")

	info11, err := snap.ReadInfo("name1", snapst.Sequence[0])
	c.Assert(err, IsNil)

	c.Check(info11.InstanceName(), Equals, "name1")
	c.Check(info11.Revision, Equals, snap.R(11))
	c.Check(info11.Version, Equals, "1.1")

	instance := snapStates["name1_instance"]
	c.Assert(instance, NotNil)

	c.Check(instance.Active, Equals, true)
	c.Check(instance.CurrentSideInfo(), NotNil)

	info13, err := snap.ReadInfo("name1_instance", instance.CurrentSideInfo())
	c.Assert(err, IsNil)

	c.Check(info13.InstanceName(), Equals, "name1_instance")
	c.Check(info13.SnapName(), Equals, "name1")
	c.Check(info13.Revision, Equals, snap.R(13))
	c.Check(info13.Summary(), Equals, "s13 instance")
	c.Check(info13.Version, Equals, "1.3")
	c.Check(info13.Description(), Equals, "Lots of text")

	info13other, err := snap.ReadInfo("name1_instance", instance.Sequence[0])
	c.Assert(err, IsNil)
	c.Check(info13, DeepEquals, info13other)
}

func (s *snapmgrQuerySuite) TestAllEmptyAndEmptyNormalisation(c *C) {
	st := state.New(nil)
	st.Lock()
	defer st.Unlock()

	snapStates, err := snapstate.All(st)
	c.Assert(err, IsNil)
	c.Check(snapStates, HasLen, 0)

	n, err := snapstate.NumSnaps(st)
	c.Assert(err, IsNil)
	c.Check(n, Equals, 0)

	snapstate.Set(st, "foo", nil)

	snapStates, err = snapstate.All(st)
	c.Assert(err, IsNil)
	c.Check(snapStates, HasLen, 0)

	n, err = snapstate.NumSnaps(st)
	c.Assert(err, IsNil)
	c.Check(n, Equals, 0)

	snapstate.Set(st, "foo", &snapstate.SnapState{})

	snapStates, err = snapstate.All(st)
	c.Assert(err, IsNil)
	c.Check(snapStates, HasLen, 0)

	n, err = snapstate.NumSnaps(st)
	c.Assert(err, IsNil)
	c.Check(n, Equals, 0)
}

type snapStateSuite struct{}

var _ = Suite(&snapStateSuite{})

func (s *snapStateSuite) TestSnapStateDevMode(c *C) {
	snapst := &snapstate.SnapState{}
	c.Check(snapst.DevMode, Equals, false)
	snapst.Flags.DevMode = true
	c.Check(snapst.DevMode, Equals, true)
}

func (s *snapStateSuite) TestSnapStateType(c *C) {
	snapst := &snapstate.SnapState{}
	_, err := snapst.Type()
	c.Check(err, ErrorMatches, "snap type unset")

	snapst.SetType(snap.TypeKernel)
	typ, err := snapst.Type()
	c.Assert(err, IsNil)
	c.Check(typ, Equals, snap.TypeKernel)
}

func (s *snapStateSuite) TestCurrentSideInfoEmpty(c *C) {
	var snapst snapstate.SnapState
	c.Check(snapst.CurrentSideInfo(), IsNil)
	c.Check(snapst.Current.Unset(), Equals, true)
}

func (s *snapStateSuite) TestCurrentSideInfoSimple(c *C) {
	si1 := &snap.SideInfo{Revision: snap.R(1)}
	snapst := snapstate.SnapState{
		Sequence: []*snap.SideInfo{si1},
		Current:  snap.R(1),
	}
	c.Check(snapst.CurrentSideInfo(), DeepEquals, si1)
}

func (s *snapStateSuite) TestCurrentSideInfoInOrder(c *C) {
	si1 := &snap.SideInfo{Revision: snap.R(1)}
	si2 := &snap.SideInfo{Revision: snap.R(2)}
	snapst := snapstate.SnapState{
		Sequence: []*snap.SideInfo{si1, si2},
		Current:  snap.R(2),
	}
	c.Check(snapst.CurrentSideInfo(), DeepEquals, si2)
}

func (s *snapStateSuite) TestCurrentSideInfoOutOfOrder(c *C) {
	si1 := &snap.SideInfo{Revision: snap.R(1)}
	si2 := &snap.SideInfo{Revision: snap.R(2)}
	snapst := snapstate.SnapState{
		Sequence: []*snap.SideInfo{si1, si2},
		Current:  snap.R(1),
	}
	c.Check(snapst.CurrentSideInfo(), DeepEquals, si1)
}

func (s *snapStateSuite) TestCurrentSideInfoInconsistent(c *C) {
	snapst := snapstate.SnapState{
		Sequence: []*snap.SideInfo{
			{Revision: snap.R(1)},
		},
	}
	c.Check(func() { snapst.CurrentSideInfo() }, PanicMatches, `snapst.Current and snapst.Sequence out of sync:.*`)
}

func (s *snapStateSuite) TestCurrentSideInfoInconsistentWithCurrent(c *C) {
	snapst := snapstate.SnapState{Current: snap.R(17)}
	c.Check(func() { snapst.CurrentSideInfo() }, PanicMatches, `cannot find snapst.Current in the snapst.Sequence`)
}

func (snapStateSuite) TestDefaultProviderContentTags(c *C) {
	info := &snap.Info{
		Plugs: map[string]*snap.PlugInfo{},
	}
	info.Plugs["foo"] = &snap.PlugInfo{
		Snap:      info,
		Name:      "sound-themes",
		Interface: "content",
		Attrs:     map[string]interface{}{"default-provider": "common-themes", "content": "foo"},
	}
	info.Plugs["bar"] = &snap.PlugInfo{
		Snap:      info,
		Name:      "visual-themes",
		Interface: "content",
		Attrs:     map[string]interface{}{"default-provider": "common-themes", "content": "bar"},
	}
	info.Plugs["baz"] = &snap.PlugInfo{
		Snap:      info,
		Name:      "not-themes",
		Interface: "content",
		Attrs:     map[string]interface{}{"default-provider": "some-snap", "content": "baz"},
	}
	info.Plugs["qux"] = &snap.PlugInfo{Snap: info, Interface: "not-content"}

	st := state.New(nil)
	st.Lock()
	defer st.Unlock()

	repo := interfaces.NewRepository()
	ifacerepo.Replace(st, repo)

	providerContentAttrs := snapstate.DefaultProviderContentAttrs(st, info)

	c.Check(providerContentAttrs, HasLen, 2)
	sort.Strings(providerContentAttrs["common-themes"])
	c.Check(providerContentAttrs["common-themes"], DeepEquals, []string{"bar", "foo"})
	c.Check(providerContentAttrs["common-themes"], DeepEquals, []string{"bar", "foo"})
	c.Check(providerContentAttrs["some-snap"], DeepEquals, []string{"baz"})
}

func (s *snapmgrTestSuite) testRevertSequence(c *C, opts *opSeqOpts) *state.TaskSet {
	opts.revert = true
	opts.after = opts.before
	snapst, ts := s.testOpSequence(c, opts)
	// successful revert leaves current == via
	c.Check(snapst.Current.N, Equals, opts.via)

	c.Check(s.fakeBackend.ops.Count("copy-data"), Equals, 0)

	return ts
}

func (s *snapmgrTestSuite) testRevertFailureSequence(c *C, opts *opSeqOpts) *state.TaskSet {
	opts.revert = true
	opts.after = opts.before
	s.fakeBackend.linkSnapFailTrigger = fmt.Sprintf(filepath.Join(dirs.SnapMountDir, "some-snap/%d"), opts.via)
	snapst, ts := s.testOpSequence(c, opts)
	// a failed revert will always end with current unchanged
	c.Check(snapst.Current.N, Equals, opts.current)

	c.Check(s.fakeBackend.ops.Count("copy-data"), Equals, 0)
	c.Check(s.fakeBackend.ops.Count("undo-copy-snap-data"), Equals, 0)

	return ts
}

func (s *snapmgrTestSuite) testTotalRevertFailureSequence(c *C, opts *opSeqOpts) *state.TaskSet {
	opts.revert = true
	opts.fail = true
	opts.after = opts.before
	snapst, ts := s.testOpSequence(c, opts)
	// a failed revert will always end with current unchanged
	c.Check(snapst.Current.N, Equals, opts.current)

	c.Check(s.fakeBackend.ops.Count("copy-data"), Equals, 0)
	c.Check(s.fakeBackend.ops.Count("undo-copy-snap-data"), Equals, 0)

	return ts
}

// *** sequence tests ***

// 1. a boring update
// 1a. ... that works
func (s *snapmgrTestSuite) TestSeqNormal(c *C) {
	s.testUpdateSequence(c, &opSeqOpts{before: []int{1, 2, 3}, current: 3, via: 4, after: []int{2, 3, 4}})
}

// 1b. that fails during link
func (s *snapmgrTestSuite) TestSeqNormalFailure(c *C) {
	s.testUpdateFailureSequence(c, &opSeqOpts{before: []int{1, 2, 3}, current: 3, via: 4})
}

// 1c. that fails after link
func (s *snapmgrTestSuite) TestSeqTotalNormalFailure(c *C) {
	// total updates are failures after sequence trimming => we lose a rev
	s.testTotalUpdateFailureSequence(c, &opSeqOpts{before: []int{1, 2, 3}, current: 3, via: 4, after: []int{2, 3}})
}

// 2. a boring revert
// 2a. that works
func (s *snapmgrTestSuite) TestSeqRevert(c *C) {
	s.testRevertSequence(c, &opSeqOpts{before: []int{1, 2, 3}, current: 3, via: 2})
}

// 2b. that fails during link
func (s *snapmgrTestSuite) TestSeqRevertFailure(c *C) {
	s.testRevertFailureSequence(c, &opSeqOpts{before: []int{1, 2, 3}, current: 3, via: 2})
}

// 2c. that fails after link
func (s *snapmgrTestSuite) TestSeqTotalRevertFailure(c *C) {
	s.testTotalRevertFailureSequence(c, &opSeqOpts{before: []int{1, 2, 3}, current: 3, via: 2})
}

// 3. a post-revert update
// 3a. that works
func (s *snapmgrTestSuite) TestSeqPostRevert(c *C) {
	s.testUpdateSequence(c, &opSeqOpts{before: []int{1, 2, 3}, current: 2, via: 4, after: []int{1, 2, 4}})
}

// 3b. that fails during link
func (s *snapmgrTestSuite) TestSeqPostRevertFailure(c *C) {
	s.testUpdateFailureSequence(c, &opSeqOpts{before: []int{1, 2, 3}, current: 2, via: 4})
}

// 3c. that fails after link
func (s *snapmgrTestSuite) TestSeqTotalPostRevertFailure(c *C) {
	// lose a rev here as well
	s.testTotalUpdateFailureSequence(c, &opSeqOpts{before: []int{1, 2, 3}, current: 2, via: 4, after: []int{1, 2}})
}

// 3d. manually requesting the one reverted away from
func (s *snapmgrTestSuite) TestSeqRefreshPostRevertSameRevno(c *C) {
	s.testUpdateSequence(c, &opSeqOpts{before: []int{1, 2, 3}, current: 2, via: 3, after: []int{1, 2, 3}})
}

// 4. a post-revert revert
// 4a. that works
func (s *snapmgrTestSuite) TestSeqRevertPostRevert(c *C) {
	s.testRevertSequence(c, &opSeqOpts{before: []int{1, 2, 3}, current: 2, via: 1})
}

// 4b. that fails during link
func (s *snapmgrTestSuite) TestSeqRevertPostRevertFailure(c *C) {
	s.testRevertFailureSequence(c, &opSeqOpts{before: []int{1, 2, 3}, current: 2, via: 1})
}

// 4c. that fails after link
func (s *snapmgrTestSuite) TestSeqTotalRevertPostRevertFailure(c *C) {
	s.testTotalRevertFailureSequence(c, &opSeqOpts{before: []int{1, 2, 3}, current: 2, via: 1})
}

// 5. an update that missed a rev
// 5a. that works
func (s *snapmgrTestSuite) TestSeqMissedOne(c *C) {
	s.testUpdateSequence(c, &opSeqOpts{before: []int{1, 2}, current: 2, via: 4, after: []int{1, 2, 4}})
}

// 5b. that fails during link
func (s *snapmgrTestSuite) TestSeqMissedOneFailure(c *C) {
	s.testUpdateFailureSequence(c, &opSeqOpts{before: []int{1, 2}, current: 2, via: 4})
}

// 5c. that fails after link
func (s *snapmgrTestSuite) TestSeqTotalMissedOneFailure(c *C) {
	// we don't lose a rev here because len(Seq) < 3 going in
	s.testTotalUpdateFailureSequence(c, &opSeqOpts{before: []int{1, 2}, current: 2, via: 4, after: []int{1, 2}})
}

// 6. an update that updates to a revision we already have ("ABA update")
// 6a. that works
func (s *snapmgrTestSuite) TestSeqABA(c *C) {
	s.testUpdateSequence(c, &opSeqOpts{before: []int{1, 2, 3}, current: 3, via: 2, after: []int{1, 3, 2}})
	c.Check(s.fakeBackend.ops[len(s.fakeBackend.ops)-1], DeepEquals, fakeOp{
		op:    "cleanup-trash",
		name:  "some-snap",
		revno: snap.R(2),
	})
}

// 6b. that fails during link
func (s *snapmgrTestSuite) TestSeqABAFailure(c *C) {
	s.testUpdateFailureSequence(c, &opSeqOpts{before: []int{1, 2, 3}, current: 3, via: 2})
	c.Check(s.fakeBackend.ops.First("cleanup-trash"), IsNil)
}

// 6c that fails after link
func (s *snapmgrTestSuite) TestSeqTotalABAFailure(c *C) {
	// we don't lose a rev here because ABA
	s.testTotalUpdateFailureSequence(c, &opSeqOpts{before: []int{1, 2, 3}, current: 3, via: 2, after: []int{1, 2, 3}})
	// XXX: TODO: NOTE!! WARNING!! etc
	//
	// if this happens in real life, things will be weird. revno 2 will
	// have data that has been copied from 3, instead of old 2's data,
	// because the failure occurred *after* nuking the trash. This can
	// happen when things are chained. Because of this, if it were to
	// *actually* happen the correct end sequence would be [1, 3] and not
	// [1, 2, 3]. IRL this scenario can happen if an update that works is
	// chained to an update that fails. Detecting this case is rather hard,
	// and the end result is not nice, and we want to move cleanup to a
	// separate handler & status that will cope with this better (so trash
	// gets nuked after all tasks succeeded).
}

func (s *snapmgrTestSuite) TestSeqRetainConf(c *C) {
	revseq := []int{1, 2, 3, 4, 5, 6, 7, 8, 9, 10}

	for i := 2; i <= 10; i++ {
		// wot, me, hacky?
		s.TearDownTest(c)
		s.SetUpTest(c)
		s.state.Lock()
		tr := config.NewTransaction(s.state)
		tr.Set("core", "refresh.retain", i)
		tr.Commit()
		s.state.Unlock()

		s.testUpdateSequence(c, &opSeqOpts{before: revseq[:9], current: 9, via: 10, after: revseq[10-i:]})
	}
}

func (s *snapmgrTestSuite) TestRefreshRetain(c *C) {
	st := s.state
	st.Lock()
	defer st.Unlock()

	restore := release.MockOnClassic(true)
	defer restore()

	// default value for classic
	c.Assert(snapstate.RefreshRetain(st), Equals, 2)

	release.MockOnClassic(false)
	// default value for core
	c.Assert(snapstate.RefreshRetain(st), Equals, 3)

	buf, restoreLogger := logger.MockLogger()
	defer restoreLogger()

	for i, val := range []struct {
		input    interface{}
		expected int
		msg      string
	}{
		{1, 1, "^$"},
		{json.Number("2"), 2, "^$"},
		{"6", 6, "^$"},
		// invalid => default value for core
		{map[string]interface{}{"foo": "bar"}, 3, `.*internal error: refresh.retain system option has unexpected type: map\[string\]interface {}\n`},
	} {
		tr := config.NewTransaction(s.state)
		tr.Set("core", "refresh.retain", val.input)
		tr.Commit()
		c.Assert(snapstate.RefreshRetain(st), Equals, val.expected, Commentf("#%d", i))
		c.Assert(buf.String(), Matches, val.msg, Commentf("#%d", i))
		buf.Reset()
	}
}

func (s *snapmgrTestSuite) TestSnapStateNoLocalRevision(c *C) {
	si7 := snap.SideInfo{
		RealName: "some-snap",
		Revision: snap.R(-7),
	}
	si11 := snap.SideInfo{
		RealName: "some-snap",
		Revision: snap.R(-11),
	}
	snapst := &snapstate.SnapState{
		Sequence: []*snap.SideInfo{&si7, &si11},
		Current:  si7.Revision,
	}
	c.Assert(snapst.LocalRevision(), Equals, snap.R(-11))
}

func (s *snapmgrTestSuite) TestSnapStateLocalRevision(c *C) {
	si7 := snap.SideInfo{
		RealName: "some-snap",
		Revision: snap.R(7),
	}
	snapst := &snapstate.SnapState{
		Sequence: []*snap.SideInfo{&si7},
		Current:  si7.Revision,
	}
	c.Assert(snapst.LocalRevision().Unset(), Equals, true)
}

func tasksWithKind(ts *state.TaskSet, kind string) []*state.Task {
	var tasks []*state.Task
	for _, task := range ts.Tasks() {
		if task.Kind() == kind {
			tasks = append(tasks, task)
		}
	}
	return tasks
}

var gadgetYaml = `
defaults:
    somesnapidididididididididididid:
        key: value

volumes:
    volume-id:
        bootloader: grub
`

func (s *snapmgrTestSuite) prepareGadget(c *C, extraGadgetYaml ...string) {
	gadgetSideInfo := &snap.SideInfo{RealName: "the-gadget", SnapID: "the-gadget-id", Revision: snap.R(1)}
	gadgetInfo := snaptest.MockSnap(c, `
name: the-gadget
type: gadget
version: 1.0
`, gadgetSideInfo)

	gadgetYamlWhole := strings.Join(append([]string{gadgetYaml}, extraGadgetYaml...), "")
	err := ioutil.WriteFile(filepath.Join(gadgetInfo.MountDir(), "meta/gadget.yaml"), []byte(gadgetYamlWhole), 0600)
	c.Assert(err, IsNil)

	snapstate.Set(s.state, "the-gadget", &snapstate.SnapState{
		Active:   true,
		Sequence: []*snap.SideInfo{&gadgetInfo.SideInfo},
		Current:  snap.R(1),
		SnapType: "gadget",
	})
}

func deviceWithGadgetContext(gadgetName string) snapstate.DeviceContext {
	return &snapstatetest.TrivialDeviceContext{
		DeviceModel: MakeModel(map[string]interface{}{
			"gadget": gadgetName,
		}),
	}
}

func deviceWithGadgetContext20(gadgetName string) snapstate.DeviceContext {
	return &snapstatetest.TrivialDeviceContext{
		DeviceModel: MakeModel20(gadgetName, nil),
	}
}

func deviceWithoutGadgetContext() snapstate.DeviceContext {
	return &snapstatetest.TrivialDeviceContext{
		DeviceModel: ClassicModel(),
	}
}

func verifyTransitionConnectionsTasks(c *C, ts *state.TaskSet) {
	c.Check(taskKinds(ts.Tasks()), DeepEquals, []string{
		"transition-ubuntu-core",
	})

	transIf := ts.Tasks()[0]
	var oldName, newName string
	err := transIf.Get("old-name", &oldName)
	c.Assert(err, IsNil)
	c.Check(oldName, Equals, "ubuntu-core")

	err = transIf.Get("new-name", &newName)
	c.Assert(err, IsNil)
	c.Check(newName, Equals, "core")
}

func (s *snapmgrTestSuite) TestTransitionCoreTasks(c *C) {
	s.state.Lock()
	defer s.state.Unlock()

	snapstate.Set(s.state, "core", nil)
	snapstate.Set(s.state, "ubuntu-core", &snapstate.SnapState{
		Active:   true,
		Sequence: []*snap.SideInfo{{RealName: "ubuntu-core", SnapID: "ubuntu-core-snap-id", Revision: snap.R(1)}},
		Current:  snap.R(1),
		SnapType: "os",
	})

	tsl, err := snapstate.TransitionCore(s.state, "ubuntu-core", "core")
	c.Assert(err, IsNil)

	c.Assert(tsl, HasLen, 3)
	// 1. install core
	verifyInstallTasks(c, snap.TypeOS, runCoreConfigure, 0, tsl[0])
	// 2 transition-connections
	verifyTransitionConnectionsTasks(c, tsl[1])
	// 3 remove-ubuntu-core
	verifyCoreRemoveTasks(c, tsl[2])
}

func (s *snapmgrTestSuite) TestTransitionCoreTasksWithUbuntuCoreAndCore(c *C) {
	s.state.Lock()
	defer s.state.Unlock()

	snapstate.Set(s.state, "ubuntu-core", &snapstate.SnapState{
		Active:   true,
		Sequence: []*snap.SideInfo{{RealName: "ubuntu-core", SnapID: "ubuntu-core-snap-id", Revision: snap.R(1)}},
		Current:  snap.R(1),
		SnapType: "os",
	})
	snapstate.Set(s.state, "core", &snapstate.SnapState{
		Active:   true,
		Sequence: []*snap.SideInfo{{RealName: "ubuntu-core", SnapID: "ubuntu-core-snap-id", Revision: snap.R(1)}},
		Current:  snap.R(1),
		SnapType: "os",
	})

	tsl, err := snapstate.TransitionCore(s.state, "ubuntu-core", "core")
	c.Assert(err, IsNil)

	c.Assert(tsl, HasLen, 2)
	// 1. transition connections
	verifyTransitionConnectionsTasks(c, tsl[0])
	// 2. remove ubuntu-core
	verifyCoreRemoveTasks(c, tsl[1])
}

func (s *snapmgrTestSuite) TestTransitionCoreRunThrough(c *C) {
	s.state.Lock()
	defer s.state.Unlock()

	snapstate.Set(s.state, "core", nil)
	snapstate.Set(s.state, "ubuntu-core", &snapstate.SnapState{
		Active:          true,
		Sequence:        []*snap.SideInfo{{RealName: "ubuntu-core", SnapID: "ubuntu-core-snap-id", Revision: snap.R(1)}},
		Current:         snap.R(1),
		SnapType:        "os",
		TrackingChannel: "latest/beta",
	})

	chg := s.state.NewChange("transition-ubuntu-core", "...")
	tsl, err := snapstate.TransitionCore(s.state, "ubuntu-core", "core")
	c.Assert(err, IsNil)
	for _, ts := range tsl {
		chg.AddAll(ts)
	}

	defer s.se.Stop()
	s.settle(c)

	// ensure all our tasks ran
	c.Assert(chg.Err(), IsNil)
	c.Assert(chg.IsReady(), Equals, true)
	c.Check(s.fakeStore.downloads, DeepEquals, []fakeDownload{{
		name: "core",
		// the transition has no user associcated with it
		macaroon: "",
		target:   filepath.Join(dirs.SnapBlobDir, "core_11.snap"),
	}})
	expected := fakeOps{
		{
			op: "storesvc-snap-action",
			curSnaps: []store.CurrentSnap{
				{
					InstanceName:    "ubuntu-core",
					SnapID:          "ubuntu-core-snap-id",
					Revision:        snap.R(1),
					TrackingChannel: "latest/beta",
					RefreshedDate:   fakeRevDateEpoch.AddDate(0, 0, 1),
					Epoch:           snap.E("1*"),
				},
			},
		},
		{
			op: "storesvc-snap-action:action",
			action: store.SnapAction{
				Action:       "install",
				InstanceName: "core",
				Channel:      "latest/beta",
			},
			revno: snap.R(11),
		},
		{
			op:   "storesvc-download",
			name: "core",
		},
		{
			op:    "validate-snap:Doing",
			name:  "core",
			revno: snap.R(11),
		},
		{
			op:  "current",
			old: "<no-current>",
		},
		{
			op:   "open-snap-file",
			path: filepath.Join(dirs.SnapBlobDir, "core_11.snap"),
			sinfo: snap.SideInfo{
				RealName: "core",
				SnapID:   "core-id",
				Channel:  "latest/beta",
				Revision: snap.R(11),
			},
		},
		{
			op:    "setup-snap",
			name:  "core",
			path:  filepath.Join(dirs.SnapBlobDir, "core_11.snap"),
			revno: snap.R(11),
		},
		{
			op:   "copy-data",
			path: filepath.Join(dirs.SnapMountDir, "core/11"),
			old:  "<no-old>",
		},
		{
			op:   "setup-snap-save-data",
			path: filepath.Join(dirs.SnapDataSaveDir, "core"),
		},
		{
			op:    "setup-profiles:Doing",
			name:  "core",
			revno: snap.R(11),
		},
		{
			op: "candidate",
			sinfo: snap.SideInfo{
				RealName: "core",
				SnapID:   "core-id",
				Channel:  "latest/beta",
				Revision: snap.R(11),
			},
		},
		{
			op:   "link-snap",
			path: filepath.Join(dirs.SnapMountDir, "core/11"),
		},
		{
			op:    "auto-connect:Doing",
			name:  "core",
			revno: snap.R(11),
		},
		{
			op: "update-aliases",
		},
		{
			op:   "transition-ubuntu-core:Doing",
			name: "ubuntu-core",
		},
		{
			op:    "auto-disconnect:Doing",
			name:  "ubuntu-core",
			revno: snap.R(1),
		},
		{
			op:   "remove-snap-aliases",
			name: "ubuntu-core",
		},
		{
			op:   "unlink-snap",
			path: filepath.Join(dirs.SnapMountDir, "ubuntu-core/1"),
		},
		{
			op:    "remove-profiles:Doing",
			name:  "ubuntu-core",
			revno: snap.R(1),
		},
		{
			op:   "remove-snap-data",
			path: filepath.Join(dirs.SnapMountDir, "ubuntu-core/1"),
		},
		{
			op:   "remove-snap-common-data",
			path: filepath.Join(dirs.SnapMountDir, "ubuntu-core/1"),
		},
		{
			op:   "remove-snap-save-data",
			path: filepath.Join(dirs.SnapDataSaveDir, "ubuntu-core"),
		},
		{
			op:   "remove-snap-data-dir",
			name: "ubuntu-core",
			path: filepath.Join(dirs.SnapDataDir, "ubuntu-core"),
		},
		{
			op:    "remove-snap-files",
			path:  filepath.Join(dirs.SnapMountDir, "ubuntu-core/1"),
			stype: "os",
		},
		{
			op:   "remove-snap-mount-units",
			name: "ubuntu-core",
		},
		{
			op:   "discard-namespace",
			name: "ubuntu-core",
		},
		{
			op:   "remove-inhibit-lock",
			name: "ubuntu-core",
		},
		{
			op:   "remove-snap-dir",
			name: "ubuntu-core",
			path: filepath.Join(dirs.SnapMountDir, "ubuntu-core"),
		},
		{
			op:    "cleanup-trash",
			name:  "core",
			revno: snap.R(11),
		},
	}
	// start with an easier-to-read error if this fails:
	c.Assert(s.fakeBackend.ops.Ops(), DeepEquals, expected.Ops())
	c.Assert(s.fakeBackend.ops, DeepEquals, expected)
}

func (s *snapmgrTestSuite) TestTransitionCoreRunThroughWithCore(c *C) {
	s.state.Lock()
	defer s.state.Unlock()

	snapstate.Set(s.state, "ubuntu-core", &snapstate.SnapState{
		Active:          true,
		Sequence:        []*snap.SideInfo{{RealName: "ubuntu-core", SnapID: "ubuntu-core-snap-id", Revision: snap.R(1)}},
		Current:         snap.R(1),
		SnapType:        "os",
		TrackingChannel: "latest/stable",
	})
	snapstate.Set(s.state, "core", &snapstate.SnapState{
		Active:          true,
		Sequence:        []*snap.SideInfo{{RealName: "core", SnapID: "core-snap-id", Revision: snap.R(1)}},
		Current:         snap.R(1),
		SnapType:        "os",
		TrackingChannel: "latest/stable",
	})

	chg := s.state.NewChange("transition-ubuntu-core", "...")
	tsl, err := snapstate.TransitionCore(s.state, "ubuntu-core", "core")
	c.Assert(err, IsNil)
	for _, ts := range tsl {
		chg.AddAll(ts)
	}

	defer s.se.Stop()
	s.settle(c)

	// ensure all our tasks ran
	c.Assert(chg.Err(), IsNil)
	c.Assert(chg.IsReady(), Equals, true)
	c.Check(s.fakeStore.downloads, HasLen, 0)
	expected := fakeOps{
		{
			op:   "transition-ubuntu-core:Doing",
			name: "ubuntu-core",
		},
		{
			op:    "auto-disconnect:Doing",
			name:  "ubuntu-core",
			revno: snap.R(1),
		},
		{
			op:   "remove-snap-aliases",
			name: "ubuntu-core",
		},
		{
			op:   "unlink-snap",
			path: filepath.Join(dirs.SnapMountDir, "ubuntu-core/1"),
		},
		{
			op:    "remove-profiles:Doing",
			name:  "ubuntu-core",
			revno: snap.R(1),
		},
		{
			op:   "remove-snap-data",
			path: filepath.Join(dirs.SnapMountDir, "ubuntu-core/1"),
		},
		{
			op:   "remove-snap-common-data",
			path: filepath.Join(dirs.SnapMountDir, "ubuntu-core/1"),
		},
		{
			op:   "remove-snap-save-data",
			path: filepath.Join(dirs.SnapDataSaveDir, "ubuntu-core"),
		},
		{
			op:   "remove-snap-data-dir",
			name: "ubuntu-core",
			path: filepath.Join(dirs.SnapDataDir, "ubuntu-core"),
		},
		{
			op:    "remove-snap-files",
			path:  filepath.Join(dirs.SnapMountDir, "ubuntu-core/1"),
			stype: "os",
		},
		{
			op:   "remove-snap-mount-units",
			name: "ubuntu-core",
		},
		{
			op:   "discard-namespace",
			name: "ubuntu-core",
		},
		{
			op:   "remove-inhibit-lock",
			name: "ubuntu-core",
		},
		{
			op:   "remove-snap-dir",
			name: "ubuntu-core",
			path: filepath.Join(dirs.SnapMountDir, "ubuntu-core"),
		},
	}
	// start with an easier-to-read error if this fails:
	c.Assert(s.fakeBackend.ops.Ops(), DeepEquals, expected.Ops())
	c.Assert(s.fakeBackend.ops, DeepEquals, expected)
}

func (s *snapmgrTestSuite) TestTransitionCoreStartsAutomatically(c *C) {
	s.state.Lock()
	defer s.state.Unlock()

	snapstate.Set(s.state, "ubuntu-core", &snapstate.SnapState{
		Active:   true,
		Sequence: []*snap.SideInfo{{RealName: "ubuntu-core", SnapID: "core-snap-id", Revision: snap.R(1)}},
		Current:  snap.R(1),
		SnapType: "os",
	})

	defer s.se.Stop()
	s.settle(c)

	c.Check(s.state.Changes(), HasLen, 1)
	c.Check(s.state.Changes()[0].Kind(), Equals, "transition-ubuntu-core")
}

func (s *snapmgrTestSuite) TestTransitionCoreTooEarly(c *C) {
	s.state.Lock()
	defer s.state.Unlock()

	r := snapstatetest.MockDeviceModel(nil)
	defer r()

	snapstate.Set(s.state, "ubuntu-core", &snapstate.SnapState{
		Active:   true,
		Sequence: []*snap.SideInfo{{RealName: "ubuntu-core", SnapID: "core-snap-id", Revision: snap.R(1)}},
		Current:  snap.R(1),
		SnapType: "os",
	})

	defer s.se.Stop()
	s.settle(c)

	c.Check(s.state.Changes(), HasLen, 0)
	// not counted as a try
	var t time.Time
	err := s.state.Get("ubuntu-core-transition-last-retry-time", &t)
	c.Assert(err, testutil.ErrorIs, state.ErrNoState)
}

func (s *snapmgrTestSuite) TestTransitionCoreTimeLimitWorks(c *C) {
	s.state.Lock()
	defer s.state.Unlock()

	snapstate.Set(s.state, "ubuntu-core", &snapstate.SnapState{
		Active:   true,
		Sequence: []*snap.SideInfo{{RealName: "ubuntu-core", SnapID: "core-snap-id", Revision: snap.R(1)}},
		Current:  snap.R(1),
		SnapType: "os",
	})

	// tried 3h ago, no retry
	s.state.Set("ubuntu-core-transition-last-retry-time", time.Now().Add(-3*time.Hour))

	defer s.se.Stop()
	s.settle(c)

	c.Check(s.state.Changes(), HasLen, 0)

	// tried 7h ago, retry
	s.state.Set("ubuntu-core-transition-last-retry-time", time.Now().Add(-7*time.Hour))

	defer s.se.Stop()
	s.settle(c)

	c.Check(s.state.Changes(), HasLen, 1)

	var t time.Time
	s.state.Get("ubuntu-core-transition-last-retry-time", &t)
	c.Assert(time.Since(t) < 2*time.Minute, Equals, true)
}

func (s *snapmgrTestSuite) TestTransitionCoreNoOtherChanges(c *C) {
	s.state.Lock()
	defer s.state.Unlock()

	snapstate.Set(s.state, "ubuntu-core", &snapstate.SnapState{
		Active:   true,
		Sequence: []*snap.SideInfo{{RealName: "ubuntu-core", SnapID: "core-snap-id", Revision: snap.R(1)}},
		Current:  snap.R(1),
		SnapType: "os",
	})
	chg := s.state.NewChange("unrelated-change", "unfinished change blocks core transition")
	chg.SetStatus(state.DoStatus)

	defer s.se.Stop()
	s.settle(c)

	c.Check(s.state.Changes(), HasLen, 1)
	c.Check(s.state.Changes()[0].Kind(), Equals, "unrelated-change")
}

func (s *snapmgrTestSuite) TestTransitionCoreBlocksOtherChanges(c *C) {
	s.state.Lock()
	defer s.state.Unlock()

	// if we have a ubuntu-core -> core transition
	chg := s.state.NewChange("transition-ubuntu-core", "...")
	chg.SetStatus(state.DoStatus)

	// other tasks block until the transition is done
	opts := &snapstate.RevisionOptions{Channel: "stable"}
	_, err := snapstate.Install(context.Background(), s.state, "some-snap", opts, s.user.ID, snapstate.Flags{})
	c.Check(err, FitsTypeOf, &snapstate.ChangeConflictError{})
	c.Check(err, ErrorMatches, "ubuntu-core to core transition in progress, no other changes allowed until this is done")

	// and when the transition is done, other tasks run
	chg.SetStatus(state.DoneStatus)
	ts, err := snapstate.Install(context.Background(), s.state, "some-snap", opts, s.user.ID, snapstate.Flags{})
	c.Check(err, IsNil)
	c.Check(ts, NotNil)
}

func (s *snapmgrTestSuite) TestTransitionSnapdSnapDoesNotRunWithoutSnaps(c *C) {
	s.state.Lock()
	defer s.state.Unlock()

	tr := config.NewTransaction(s.state)
	tr.Set("core", "experimental.snapd-snap", true)
	tr.Commit()

	// no snaps installed on this system (e.g. fresh classic)
	snapstate.Set(s.state, "core", nil)

	defer s.se.Stop()
	s.settle(c)

	c.Check(s.state.Changes(), HasLen, 0)
}

func (s *snapmgrTestSuite) TestTransitionSnapdSnapDoesRunWithAnySnap(c *C) {
	s.state.Lock()
	defer s.state.Unlock()

	tr := config.NewTransaction(s.state)
	tr.Set("core", "experimental.snapd-snap", true)
	tr.Commit()

	// some snap installed on this system but no core
	snapstate.Set(s.state, "core", nil)
	snapstate.Set(s.state, "foo", &snapstate.SnapState{
		Active:   true,
		Sequence: []*snap.SideInfo{{RealName: "foo", SnapID: "foo-id", Revision: snap.R(1), Channel: "beta"}},
		Current:  snap.R(1),
	})

	defer s.se.Stop()
	s.settle(c)

	c.Check(s.state.Changes(), HasLen, 1)
}

func (s *snapmgrTestSuite) TestTransitionSnapdSnapDoesNotRunWhenNotEnabled(c *C) {
	s.state.Lock()
	defer s.state.Unlock()

	snapstate.Set(s.state, "core", &snapstate.SnapState{
		Active:   true,
		Sequence: []*snap.SideInfo{{RealName: "core", SnapID: "core-snap-id", Revision: snap.R(1), Channel: "beta"}},
		Current:  snap.R(1),
		SnapType: "os",
	})

	defer s.se.Stop()
	s.settle(c)

	c.Check(s.state.Changes(), HasLen, 0)
}

func (s *snapmgrTestSuite) TestTransitionSnapdSnapStartsAutomaticallyWhenEnabled(c *C) {
	s.state.Lock()
	defer s.state.Unlock()

	snapstate.Set(s.state, "core", &snapstate.SnapState{
		Active:   true,
		Sequence: []*snap.SideInfo{{RealName: "core", SnapID: "core-snap-id", Revision: snap.R(1), Channel: "beta"}},
		Current:  snap.R(1),
		SnapType: "os",
	})
	tr := config.NewTransaction(s.state)
	tr.Set("core", "experimental.snapd-snap", true)
	tr.Commit()

	defer s.se.Stop()
	s.settle(c)

	c.Check(s.state.Changes(), HasLen, 1)
	chg := s.state.Changes()[0]
	c.Check(chg.Kind(), Equals, "transition-to-snapd-snap")
	c.Assert(chg.Err(), IsNil)
	c.Assert(chg.IsReady(), Equals, true)

	// snapd snap is instaleld from the default channel
	var snapst snapstate.SnapState
	snapstate.Get(s.state, "snapd", &snapst)
	c.Assert(snapst.TrackingChannel, Equals, "latest/stable")
}

func (s *snapmgrTestSuite) TestTransitionSnapdSnapWithCoreRunthrough(c *C) {
	s.state.Lock()
	defer s.state.Unlock()

	snapstate.Set(s.state, "core", &snapstate.SnapState{
		Active:   true,
		Sequence: []*snap.SideInfo{{RealName: "core", SnapID: "core-snap-id", Revision: snap.R(1), Channel: "edge"}},
		Current:  snap.R(1),
		SnapType: "os",
		// TrackingChannel
		TrackingChannel: "latest/beta",
	})
	tr := config.NewTransaction(s.state)
	tr.Set("core", "experimental.snapd-snap", true)
	tr.Commit()

	defer s.se.Stop()
	s.settle(c)

	c.Assert(s.state.Changes(), HasLen, 1)
	chg := s.state.Changes()[0]
	c.Assert(chg.Kind(), Equals, "transition-to-snapd-snap")
	c.Assert(chg.Err(), IsNil)
	c.Assert(chg.IsReady(), Equals, true)
	c.Check(s.fakeStore.downloads, HasLen, 1)
	ts := state.NewTaskSet(chg.Tasks()...)
	// task set was reconstituted from change tasks, so edges information is
	// lost
	verifyInstallTasks(c, snap.TypeSnapd, noConfigure|noLastBeforeModificationsEdge, 0, ts)

	// ensure preferences from the core snap got transferred over
	var snapst snapstate.SnapState
	snapstate.Get(s.state, "snapd", &snapst)
	c.Assert(snapst.TrackingChannel, Equals, "latest/beta")
}

func (s *snapmgrTestSuite) TestTransitionSnapdSnapTimeLimitWorks(c *C) {
	s.state.Lock()
	defer s.state.Unlock()

	tr := config.NewTransaction(s.state)
	tr.Set("core", "experimental.snapd-snap", true)
	tr.Commit()

	// tried 3h ago, no retry
	s.state.Set("snapd-transition-last-retry-time", time.Now().Add(-3*time.Hour))

	defer s.se.Stop()
	s.settle(c)

	c.Check(s.state.Changes(), HasLen, 0)

	// tried 7h ago, retry
	s.state.Set("snapd-transition-last-retry-time", time.Now().Add(-7*time.Hour))

	defer s.se.Stop()
	s.settle(c)

	c.Check(s.state.Changes(), HasLen, 1)

	var t time.Time
	s.state.Get("snapd-transition-last-retry-time", &t)
	c.Assert(time.Since(t) < 2*time.Minute, Equals, true)
}

type unhappyStore struct {
	*fakeStore
}

func (s unhappyStore) SnapAction(ctx context.Context, currentSnaps []*store.CurrentSnap, actions []*store.SnapAction, assertQuery store.AssertionQuery, user *auth.UserState, opts *store.RefreshOptions) ([]store.SnapActionResult, []store.AssertionResult, error) {
	if assertQuery != nil {
		panic("no assertion query support")
	}

	return nil, nil, fmt.Errorf("a grumpy store")
}

func (s *snapmgrTestSuite) TestTransitionSnapdSnapError(c *C) {
	s.state.Lock()
	defer s.state.Unlock()

	snapstate.ReplaceStore(s.state, unhappyStore{fakeStore: s.fakeStore})

	tr := config.NewTransaction(s.state)
	tr.Set("core", "experimental.snapd-snap", true)
	tr.Commit()

	s.state.Unlock()
	defer s.se.Stop()
	err := s.o.Settle(5 * time.Second)
	c.Assert(err, ErrorMatches, `state ensure errors: \[a grumpy store\]`)

	s.state.Lock()
	c.Check(s.state.Changes(), HasLen, 0)

	// all the attempts were recorded
	var t time.Time
	s.state.Get("snapd-transition-last-retry-time", &t)
	c.Assert(time.Since(t) < 2*time.Minute, Equals, true)

	var cnt int
	s.state.Get("snapd-transition-retry", &cnt)
	c.Assert(cnt, Equals, 1)

	// the transition is not tried again (because of retry time)
	s.state.Unlock()
	err = s.o.Settle(5 * time.Second)
	c.Assert(err, IsNil)
	s.state.Lock()

	s.state.Get("snapd-transition-retry", &cnt)
	c.Assert(cnt, Equals, 1)
}

func (s *snapmgrTestSuite) TestTransitionSnapdSnapBlocksOtherChanges(c *C) {
	s.state.Lock()
	defer s.state.Unlock()

	// if we have a snapd transition
	chg := s.state.NewChange("transition-to-snapd-snap", "...")
	chg.SetStatus(state.DoStatus)

	// other tasks block until the transition is done
	_, err := snapstate.Install(context.Background(), s.state, "some-snap", &snapstate.RevisionOptions{Channel: "stable"}, s.user.ID, snapstate.Flags{})
	c.Check(err, FitsTypeOf, &snapstate.ChangeConflictError{})
	c.Check(err, ErrorMatches, "transition to snapd snap in progress, no other changes allowed until this is done")

	// and when the transition is done, other tasks run
	chg.SetStatus(state.DoneStatus)
	ts, err := snapstate.Install(context.Background(), s.state, "some-snap", &snapstate.RevisionOptions{Channel: "stable"}, s.user.ID, snapstate.Flags{})
	c.Check(err, IsNil)
	c.Check(ts, NotNil)
}

func (s *snapmgrTestSuite) TestForceDevModeCleanupRunsForUbuntuCore(c *C) {
	s.checkForceDevModeCleanupRuns(c, "ubuntu-core", true)
}

func (s *snapmgrTestSuite) TestForceDevModeCleanupRunsForCore(c *C) {
	s.checkForceDevModeCleanupRuns(c, "core", true)
}

func (s *snapmgrTestSuite) TestForceDevModeCleanupSkipsRando(c *C) {
	s.checkForceDevModeCleanupRuns(c, "rando", false)
}

func (s *snapmgrTestSuite) checkForceDevModeCleanupRuns(c *C, name string, shouldBeReset bool) {
	r := sandbox.MockForceDevMode(true)
	defer r()
	c.Assert(sandbox.ForceDevMode(), Equals, true)

	s.state.Lock()
	defer s.state.Unlock()

	snapstate.Set(s.state, name, &snapstate.SnapState{
		Active: true,
		Sequence: []*snap.SideInfo{{
			RealName: name,
			SnapID:   "id-id-id",
			Revision: snap.R(1)}},
		Current:  snap.R(1),
		SnapType: "os",
		Flags:    snapstate.Flags{DevMode: true},
	})

	var snapst1 snapstate.SnapState
	// validity check
	snapstate.Get(s.state, name, &snapst1)
	c.Assert(snapst1.DevMode, Equals, true)

	defer s.se.Stop()
	s.settle(c)

	var snapst2 snapstate.SnapState
	snapstate.Get(s.state, name, &snapst2)

	c.Check(snapst2.DevMode, Equals, !shouldBeReset)

	var n int
	s.state.Get("fix-forced-devmode", &n)
	c.Check(n, Equals, 1)
}

func (s *snapmgrTestSuite) TestForceDevModeCleanupRunsNoSnaps(c *C) {
	r := sandbox.MockForceDevMode(true)
	defer r()
	c.Assert(sandbox.ForceDevMode(), Equals, true)

	s.state.Lock()
	defer s.state.Unlock()

	defer s.se.Stop()
	s.settle(c)

	var n int
	s.state.Get("fix-forced-devmode", &n)
	c.Check(n, Equals, 1)
}

func (s *snapmgrTestSuite) TestForceDevModeCleanupSkipsNonForcedOS(c *C) {
	r := sandbox.MockForceDevMode(false)
	defer r()
	c.Assert(sandbox.ForceDevMode(), Equals, false)

	s.state.Lock()
	defer s.state.Unlock()

	snapstate.Set(s.state, "core", &snapstate.SnapState{
		Active: true,
		Sequence: []*snap.SideInfo{{
			RealName: "core",
			SnapID:   "id-id-id",
			Revision: snap.R(1)}},
		Current:  snap.R(1),
		SnapType: "os",
		Flags:    snapstate.Flags{DevMode: true},
	})

	var snapst1 snapstate.SnapState
	// validity check
	snapstate.Get(s.state, "core", &snapst1)
	c.Assert(snapst1.DevMode, Equals, true)

	defer s.se.Stop()
	s.settle(c)

	var snapst2 snapstate.SnapState
	snapstate.Get(s.state, "core", &snapst2)

	// no change
	c.Check(snapst2.DevMode, Equals, true)

	// not really run at all in fact
	var n int
	s.state.Get("fix-forced-devmode", &n)
	c.Check(n, Equals, 0)
}

func (s *snapmgrTestSuite) TestEnsureAliasesV2(c *C) {
	s.state.Lock()
	defer s.state.Unlock()

	snapstate.AutoAliases = func(st *state.State, info *snap.Info) (map[string]string, error) {
		switch info.InstanceName() {
		case "alias-snap":
			return map[string]string{
				"alias1": "cmd1",
				"alias2": "cmd2",
			}, nil
		}
		return nil, nil
	}

	snapstate.Set(s.state, "core", nil)
	snapstate.Set(s.state, "alias-snap", &snapstate.SnapState{
		Sequence: []*snap.SideInfo{
			{RealName: "alias-snap", Revision: snap.R(11)},
		},
		Current: snap.R(11),
		Active:  true,
	})

	s.state.Set("aliases", map[string]map[string]string{
		"alias-snap": {
			"alias1": "auto",
		},
	})

	s.state.Unlock()
	err := s.snapmgr.Ensure()
	s.state.Lock()
	c.Assert(err, IsNil)

	var gone interface{}
	err = s.state.Get("aliases", &gone)
	c.Assert(err, testutil.ErrorIs, state.ErrNoState)

	var snapst snapstate.SnapState
	err = snapstate.Get(s.state, "alias-snap", &snapst)
	c.Assert(err, IsNil)

	c.Check(snapst.AutoAliasesDisabled, Equals, false)
	c.Check(snapst.AliasesPending, Equals, false)
	c.Check(snapst.Aliases, DeepEquals, map[string]*snapstate.AliasTarget{
		"alias1": {Auto: "cmd1"},
		"alias2": {Auto: "cmd2"},
	})

	expected := fakeOps{
		{
			op:   "remove-snap-aliases",
			name: "alias-snap",
		},
		{
			op: "update-aliases",
			aliases: []*backend.Alias{
				{Name: "alias1", Target: "alias-snap.cmd1"},
				{Name: "alias2", Target: "alias-snap.cmd2"},
			},
		},
	}
	// start with an easier-to-read error if this fails:
	c.Assert(s.fakeBackend.ops.Ops(), DeepEquals, expected.Ops())
	c.Assert(s.fakeBackend.ops, DeepEquals, expected)
}

func (s *snapmgrTestSuite) TestEnsureAliasesV2SnapDisabled(c *C) {
	s.state.Lock()
	defer s.state.Unlock()

	snapstate.AutoAliases = func(st *state.State, info *snap.Info) (map[string]string, error) {
		switch info.InstanceName() {
		case "alias-snap":
			return map[string]string{
				"alias1": "cmd1",
				"alias2": "cmd2",
			}, nil
		}
		return nil, nil
	}

	snapstate.Set(s.state, "core", nil)
	snapstate.Set(s.state, "alias-snap", &snapstate.SnapState{
		Sequence: []*snap.SideInfo{
			{RealName: "alias-snap", Revision: snap.R(11)},
		},
		Current: snap.R(11),
		Active:  false,
	})

	s.state.Set("aliases", map[string]map[string]string{
		"alias-snap": {
			"alias1": "auto",
		},
	})

	s.state.Unlock()
	err := s.snapmgr.Ensure()
	s.state.Lock()
	c.Assert(err, IsNil)

	var gone interface{}
	err = s.state.Get("aliases", &gone)
	c.Assert(err, testutil.ErrorIs, state.ErrNoState)

	var snapst snapstate.SnapState
	err = snapstate.Get(s.state, "alias-snap", &snapst)
	c.Assert(err, IsNil)

	c.Check(snapst.AutoAliasesDisabled, Equals, false)
	c.Check(snapst.AliasesPending, Equals, true)
	c.Check(snapst.Aliases, DeepEquals, map[string]*snapstate.AliasTarget{
		"alias1": {Auto: "cmd1"},
		"alias2": {Auto: "cmd2"},
	})

	expected := fakeOps{
		{
			op:   "remove-snap-aliases",
			name: "alias-snap",
		},
	}
	// start with an easier-to-read error if this fails:
	c.Assert(s.fakeBackend.ops.Ops(), DeepEquals, expected.Ops())
	c.Assert(s.fakeBackend.ops, DeepEquals, expected)
}

func (s *snapmgrTestSuite) TestEnsureAliasesV2MarkAliasTasksInError(c *C) {
	s.state.Lock()
	defer s.state.Unlock()

	s.state.Set("aliases", map[string]map[string]string{
		"alias-snap": {
			"alias1": "auto",
		},
	})

	// pending old alias task
	t := s.state.NewTask("alias", "...")
	t.Set("aliases", map[string]string{})
	chg := s.state.NewChange("alias chg", "...")
	chg.AddTask(t)

	s.state.Unlock()
	err := s.snapmgr.Ensure()
	s.state.Lock()
	c.Assert(err, IsNil)

	c.Check(chg.Status(), Equals, state.ErrorStatus)
	c.Check(chg.IsReady(), Equals, true)
	c.Check(t.Status(), Equals, state.ErrorStatus)
}

func (s *snapmgrTestSuite) TestConflictMany(c *C) {
	s.state.Lock()
	defer s.state.Unlock()

	for _, instanceName := range []string{"a-snap", "b-snap"} {
		snapstate.Set(s.state, instanceName, &snapstate.SnapState{
			Sequence: []*snap.SideInfo{
				{RealName: instanceName, Revision: snap.R(11)},
			},
			Current: snap.R(11),
			Active:  false,
		})

		ts, err := snapstate.Enable(s.state, instanceName)
		c.Assert(err, IsNil)
		// need a change to make the tasks visible
		s.state.NewChange("enable", "...").AddAll(ts)
	}

	// things that should be ok:
	for _, m := range [][]string{
		{}, //nothing
		{"c-snap"},
		{"c-snap", "d-snap", "e-snap", "f-snap"},
	} {
		c.Check(snapstate.CheckChangeConflictMany(s.state, m, ""), IsNil)
	}

	// things that should not be ok:
	for _, m := range [][]string{
		{"a-snap"},
		{"a-snap", "b-snap"},
		{"a-snap", "c-snap"},
		{"b-snap", "c-snap"},
	} {
		err := snapstate.CheckChangeConflictMany(s.state, m, "")
		c.Check(err, FitsTypeOf, &snapstate.ChangeConflictError{})
		c.Check(err, ErrorMatches, `snap "[^"]*" has "enable" change in progress`)
	}
}

func (s *snapmgrTestSuite) TestConflictChangeId(c *C) {
	s.state.Lock()
	defer s.state.Unlock()

	snaps := []string{"a", "b", "c"}
	changes := make([]*state.Change, len(snaps))

	for i, name := range snaps {
		snapstate.Set(s.state, name, &snapstate.SnapState{
			Sequence: []*snap.SideInfo{
				{RealName: name, Revision: snap.R(11)},
			},
			Current: snap.R(11),
		})

		ts, err := snapstate.Enable(s.state, name)
		c.Assert(err, IsNil)

		changes[i] = s.state.NewChange("enable", "...")
		changes[i].AddAll(ts)
	}

	for i, name := range snaps {
		err := snapstate.CheckChangeConflictMany(s.state, []string{name}, "")
		c.Assert(err, FitsTypeOf, &snapstate.ChangeConflictError{})

		conflictErr := err.(*snapstate.ChangeConflictError)
		c.Assert(conflictErr.ChangeID, Equals, changes[i].ID())
	}
}

func (s *snapmgrTestSuite) TestConflictRemodeling(c *C) {
	s.state.Lock()
	defer s.state.Unlock()

	chg := s.state.NewChange("remodel", "...")
	chg.SetStatus(state.DoingStatus)

	err := snapstate.CheckChangeConflictMany(s.state, []string{"a-snap"}, "")
	c.Check(err, FitsTypeOf, &snapstate.ChangeConflictError{})
	c.Check(err, ErrorMatches, `remodeling in progress, no other changes allowed until this is done`)

	// a remodel conflicts with another remodel
	err = snapstate.CheckChangeConflictRunExclusively(s.state, "remodel")
	c.Check(err, ErrorMatches, `remodeling in progress, no other changes allowed until this is done`)

	// we have a remodel change in state, a remodel change triggers are conflict
	err = snapstate.CheckChangeConflictRunExclusively(s.state, "create-recovery-system")
	c.Check(err, ErrorMatches, `remodeling in progress, no other changes allowed until this is done`)
}

func (s *snapmgrTestSuite) TestConflictCreateRecovery(c *C) {
	s.state.Lock()
	defer s.state.Unlock()

	chg := s.state.NewChange("create-recovery-system", "...")
	c.Check(chg.IsReady(), Equals, false)
	chg.SetStatus(state.DoingStatus)

	err := snapstate.CheckChangeConflictMany(s.state, []string{"a-snap"}, "")
	c.Check(err, FitsTypeOf, &snapstate.ChangeConflictError{})
	c.Check(err, ErrorMatches, `creating recovery system in progress, no other changes allowed until this is done`)

	// remodeling conflicts with a change that creates a recovery system
	err = snapstate.CheckChangeConflictRunExclusively(s.state, "remodel")
	c.Check(err, ErrorMatches, `creating recovery system in progress, no other changes allowed until this is done`)

	// so does another another create recovery system change
	err = snapstate.CheckChangeConflictRunExclusively(s.state, "create-recovery-system")
	c.Check(err, ErrorMatches, `creating recovery system in progress, no other changes allowed until this is done`)
}

func (s *snapmgrTestSuite) TestConflictExclusive(c *C) {
	s.state.Lock()
	defer s.state.Unlock()

	chg := s.state.NewChange("install-snap-a", "...")
	chg.SetStatus(state.DoingStatus)

	// a remodel conflicts with any other change
	err := snapstate.CheckChangeConflictRunExclusively(s.state, "remodel")
	c.Check(err, ErrorMatches, `other changes in progress \(conflicting change "install-snap-a"\), change "remodel" not allowed until they are done`)
	c.Assert(err, FitsTypeOf, &snapstate.ChangeConflictError{})
	conflictErr := err.(*snapstate.ChangeConflictError)
	c.Assert(conflictErr.ChangeID, Equals, chg.ID())

	// and so does the  remodel conflicts with any other change
	err = snapstate.CheckChangeConflictRunExclusively(s.state, "create-recovery-system")
	c.Check(err, ErrorMatches, `other changes in progress \(conflicting change "install-snap-a"\), change "create-recovery-system" not allowed until they are done`)
	c.Assert(err, FitsTypeOf, &snapstate.ChangeConflictError{})
	conflictErr = err.(*snapstate.ChangeConflictError)
	c.Assert(conflictErr.ChangeID, Equals, chg.ID())
}

type contentStore struct {
	*fakeStore
	state *state.State
}

func (s contentStore) SnapAction(ctx context.Context, currentSnaps []*store.CurrentSnap, actions []*store.SnapAction, assertQuery store.AssertionQuery, user *auth.UserState, opts *store.RefreshOptions) ([]store.SnapActionResult, []store.AssertionResult, error) {
	sars, _, err := s.fakeStore.SnapAction(ctx, currentSnaps, actions, assertQuery, user, opts)
	if err != nil {
		return nil, nil, err
	}
	if len(sars) < 1 || len(sars) > 2 {
		panic("expected to be queried for install of 1 or 2 snaps at a time")
	}

	var res []store.SnapActionResult
	for _, s := range sars {
		info := s.Info
		switch info.InstanceName() {
		case "snap-content-plug":
			info.Plugs = map[string]*snap.PlugInfo{
				"some-plug": {
					Snap:      info,
					Name:      "shared-content",
					Interface: "content",
					Attrs: map[string]interface{}{
						"default-provider": "snap-content-slot",
						"content":          "shared-content",
					},
				},
			}
		case "snap-content-plug-compat":
			info.Plugs = map[string]*snap.PlugInfo{
				"some-plug": {
					Snap:      info,
					Name:      "shared-content",
					Interface: "content",
					Attrs: map[string]interface{}{
						"default-provider": "snap-content-slot:some-slot",
						"content":          "shared-content",
					},
				},
			}
		case "snap-content-slot":
			info.Slots = map[string]*snap.SlotInfo{
				"some-slot": {
					Snap:      info,
					Name:      "shared-content",
					Interface: "content",
					Attrs: map[string]interface{}{
						"content": "shared-content",
					},
				},
			}
		case "snap-content-circular1":
			info.Plugs = map[string]*snap.PlugInfo{
				"circular-plug1": {
					Snap:      info,
					Name:      "circular-plug1",
					Interface: "content",
					Attrs: map[string]interface{}{
						"default-provider": "snap-content-circular2",
						"content":          "circular2",
					},
				},
			}
			info.Slots = map[string]*snap.SlotInfo{
				"circular-slot1": {
					Snap:      info,
					Name:      "circular-slot1",
					Interface: "content",
					Attrs: map[string]interface{}{
						"content": "circular1",
					},
				},
			}
		case "snap-content-circular2":
			info.Plugs = map[string]*snap.PlugInfo{
				"circular-plug2": {
					Snap:      info,
					Name:      "circular-plug2",
					Interface: "content",
					Attrs: map[string]interface{}{
						"default-provider": "snap-content-circular1",
						"content":          "circular2",
					},
				},
			}
			info.Slots = map[string]*snap.SlotInfo{
				"circular-slot2": {
					Snap:      info,
					Name:      "circular-slot2",
					Interface: "content",
					Attrs: map[string]interface{}{
						"content": "circular1",
					},
				},
			}
		}
		res = append(res, store.SnapActionResult{Info: info})
	}
	return res, nil, err
}

func (s *snapmgrTestSuite) TestSnapManagerLegacyRefreshSchedule(c *C) {
	s.state.Lock()
	defer s.state.Unlock()

	for _, t := range []struct {
		in     string
		out    string
		legacy bool
	}{
		{"", snapstate.DefaultRefreshSchedule, false},
		{"invalid schedule", snapstate.DefaultRefreshSchedule, false},
		{"8:00-12:00", "8:00-12:00", true},
		// using the legacy configuration option with a new-style
		// refresh.timer string is rejected (i.e. the legacy parser is
		// used for the parsing)
		{"0:00~24:00/24", snapstate.DefaultRefreshSchedule, false},
	} {
		if t.in != "" {
			tr := config.NewTransaction(s.state)
			tr.Set("core", "refresh.timer", "")
			tr.Set("core", "refresh.schedule", t.in)
			tr.Commit()
		}
		scheduleStr, legacy, err := s.snapmgr.RefreshSchedule()
		c.Check(err, IsNil)
		c.Check(scheduleStr, Equals, t.out)
		c.Check(legacy, Equals, t.legacy)
	}
}

func (s *snapmgrTestSuite) TestSnapManagerRefreshSchedule(c *C) {
	s.state.Lock()
	defer s.state.Unlock()

	for _, t := range []struct {
		in  string
		out string
	}{
		{"", snapstate.DefaultRefreshSchedule},
		{"invalid schedule", snapstate.DefaultRefreshSchedule},
		{"8:00-12:00", "8:00-12:00"},
		// this is only valid under the new schedule parser
		{"9:00~15:00/2,,mon,20:00", "9:00~15:00/2,,mon,20:00"},
	} {
		if t.in != "" {
			tr := config.NewTransaction(s.state)
			tr.Set("core", "refresh.timer", t.in)
			tr.Commit()
		}
		scheduleStr, legacy, err := s.snapmgr.RefreshSchedule()
		c.Check(err, IsNil)
		c.Check(scheduleStr, Equals, t.out)
		c.Check(legacy, Equals, false)
	}
}

func (s *snapmgrTestSuite) TestParallelInstallValidateFeatureFlag(c *C) {
	s.state.Lock()
	defer s.state.Unlock()

	info := &snap.Info{
		InstanceKey: "foo",
	}

	err := snapstate.ValidateFeatureFlags(s.state, info)
	c.Assert(err, ErrorMatches, `experimental feature disabled - test it by setting 'experimental.parallel-instances' to true`)

	// various forms of disabling
	tr := config.NewTransaction(s.state)
	tr.Set("core", "experimental.parallel-instances", false)
	tr.Commit()

	err = snapstate.ValidateFeatureFlags(s.state, info)
	c.Assert(err, ErrorMatches, `experimental feature disabled - test it by setting 'experimental.parallel-instances' to true`)

	tr = config.NewTransaction(s.state)
	tr.Set("core", "experimental.parallel-instances", "")
	tr.Commit()

	err = snapstate.ValidateFeatureFlags(s.state, info)
	c.Assert(err, ErrorMatches, `experimental feature disabled - test it by setting 'experimental.parallel-instances' to true`)

	tr = config.NewTransaction(s.state)
	tr.Set("core", "experimental.parallel-instances", nil)
	tr.Commit()

	err = snapstate.ValidateFeatureFlags(s.state, info)
	c.Assert(err, ErrorMatches, `experimental feature disabled - test it by setting 'experimental.parallel-instances' to true`)

	tr = config.NewTransaction(s.state)
	tr.Set("core", "experimental.parallel-instances", "veryfalse")
	tr.Commit()

	err = snapstate.ValidateFeatureFlags(s.state, info)
	c.Assert(err, ErrorMatches, `parallel-instances can only be set to 'true' or 'false', got "veryfalse"`)

	// enable parallel instances
	tr = config.NewTransaction(s.state)
	tr.Set("core", "experimental.parallel-instances", true)
	tr.Commit()

	err = snapstate.ValidateFeatureFlags(s.state, info)
	c.Assert(err, IsNil)
}

func (s *snapmgrTestSuite) TestInjectTasks(c *C) {
	s.state.Lock()
	defer s.state.Unlock()

	lane := s.state.NewLane()

	// setup main task and two tasks waiting for it; all part of same change
	chg := s.state.NewChange("change", "")
	t0 := s.state.NewTask("task1", "")
	chg.AddTask(t0)
	t0.JoinLane(lane)
	t01 := s.state.NewTask("task1-1", "")
	t01.WaitFor(t0)
	chg.AddTask(t01)
	t02 := s.state.NewTask("task1-2", "")
	t02.WaitFor(t0)
	chg.AddTask(t02)

	// setup extra tasks
	t1 := s.state.NewTask("task2", "")
	t2 := s.state.NewTask("task3", "")
	ts := state.NewTaskSet(t1, t2)

	snapstate.InjectTasks(t0, ts)

	// verify that extra tasks are now part of same change
	c.Assert(t1.Change().ID(), Equals, t0.Change().ID())
	c.Assert(t2.Change().ID(), Equals, t0.Change().ID())
	c.Assert(t1.Change().ID(), Equals, chg.ID())

	c.Assert(t1.Lanes(), DeepEquals, []int{lane})

	// verify that halt tasks of the main task now wait for extra tasks
	c.Assert(t1.HaltTasks(), HasLen, 2)
	c.Assert(t2.HaltTasks(), HasLen, 2)
	c.Assert(t1.HaltTasks(), DeepEquals, t2.HaltTasks())

	ids := []string{t1.HaltTasks()[0].Kind(), t2.HaltTasks()[1].Kind()}
	sort.Strings(ids)
	c.Assert(ids, DeepEquals, []string{"task1-1", "task1-2"})

	// verify that extra tasks wait for the main task
	c.Assert(t1.WaitTasks(), HasLen, 1)
	c.Assert(t1.WaitTasks()[0].Kind(), Equals, "task1")
	c.Assert(t2.WaitTasks(), HasLen, 1)
	c.Assert(t2.WaitTasks()[0].Kind(), Equals, "task1")
}

func (s *snapmgrTestSuite) TestInjectTasksWithNullChange(c *C) {
	s.state.Lock()
	defer s.state.Unlock()

	// setup main task
	t0 := s.state.NewTask("task1", "")
	t01 := s.state.NewTask("task1-1", "")
	t01.WaitFor(t0)

	// setup extra task
	t1 := s.state.NewTask("task2", "")
	ts := state.NewTaskSet(t1)

	snapstate.InjectTasks(t0, ts)

	c.Assert(t1.Lanes(), DeepEquals, []int{0})

	// verify that halt tasks of the main task now wait for extra tasks
	c.Assert(t1.HaltTasks(), HasLen, 1)
	c.Assert(t1.HaltTasks()[0].Kind(), Equals, "task1-1")
}

func hasConfigureTask(ts *state.TaskSet) bool {
	for _, tk := range taskKinds(ts.Tasks()) {
		if tk == "run-hook[configure]" {
			return true
		}
	}
	return false
}

func (s *snapmgrTestSuite) TestNoConfigureForBasesTask(c *C) {
	s.state.Lock()
	defer s.state.Unlock()

	// normal snaps get a configure task
	opts := &snapstate.RevisionOptions{Channel: "some-channel"}
	ts, err := snapstate.Install(context.Background(), s.state, "some-snap", opts, s.user.ID, snapstate.Flags{})
	c.Assert(err, IsNil)
	c.Check(hasConfigureTask(ts), Equals, true)

	// but bases do not for install
	ts, err = snapstate.Install(context.Background(), s.state, "some-base", opts, s.user.ID, snapstate.Flags{})
	c.Assert(err, IsNil)
	c.Check(hasConfigureTask(ts), Equals, false)

	// or for refresh
	snapstate.Set(s.state, "some-base", &snapstate.SnapState{
		Active:          true,
		TrackingChannel: "latest/edge",
		Sequence:        []*snap.SideInfo{{RealName: "some-base", SnapID: "some-base-id", Revision: snap.R(1)}},
		Current:         snap.R(1),
		SnapType:        "base",
	})
	ts, err = snapstate.Update(s.state, "some-base", nil, s.user.ID, snapstate.Flags{})
	c.Assert(err, IsNil)
	c.Check(hasConfigureTask(ts), Equals, false)
}

func (s *snapmgrTestSuite) TestSnapdSnapOnCoreWithoutBase(c *C) {
	s.state.Lock()
	defer s.state.Unlock()
	r := release.MockOnClassic(false)
	defer r()

	// it is now possible to install snapd snap on a system with core
	_, err := snapstate.Install(context.Background(), s.state, "snapd", &snapstate.RevisionOptions{Channel: "some-channel"}, s.user.ID, snapstate.Flags{})
	c.Assert(err, IsNil)
}

func (s *snapmgrTestSuite) TestSnapdSnapOnSystemsWithoutBaseOnUbuntuCore(c *C) {
	s.state.Lock()
	defer s.state.Unlock()
	r := release.MockOnClassic(false)
	defer r()

	// it is not possible to opt-into the snapd snap on core yet
	tr := config.NewTransaction(s.state)
	tr.Set("core", "experimental.snapd-snap", true)
	tr.Commit()

	// it is now possible to install snapd snap on a system with core, experimental option has no effect
	_, err := snapstate.Install(context.Background(), s.state, "snapd", nil, s.user.ID, snapstate.Flags{})
	c.Assert(err, IsNil)
}

func (s *snapmgrTestSuite) TestNoSnapdSnapOnSystemsWithoutBaseButOption(c *C) {
	s.state.Lock()
	defer s.state.Unlock()

	tr := config.NewTransaction(s.state)
	tr.Set("core", "experimental.snapd-snap", true)
	tr.Commit()

	_, err := snapstate.Install(context.Background(), s.state, "snapd", nil, s.user.ID, snapstate.Flags{})
	c.Assert(err, IsNil)
}

func (s *snapmgrTestSuite) TestNoConfigureForSnapdSnap(c *C) {
	s.state.Lock()
	defer s.state.Unlock()

	// snapd cannot be installed unless the model uses a base snap
	r := snapstatetest.MockDeviceModel(ModelWithBase("core18"))
	defer r()

	// but snapd do not for install
	ts, err := snapstate.Install(context.Background(), s.state, "snapd", nil, s.user.ID, snapstate.Flags{})
	c.Assert(err, IsNil)
	c.Check(hasConfigureTask(ts), Equals, false)

	// or for refresh
	snapstate.Set(s.state, "snapd", &snapstate.SnapState{
		Active:          true,
		TrackingChannel: "latest/edge",
		Sequence:        []*snap.SideInfo{{RealName: "snapd", SnapID: "snapd-snap-id", Revision: snap.R(1)}},
		Current:         snap.R(1),
		SnapType:        "app",
	})
	ts, err = snapstate.Update(s.state, "snapd", nil, s.user.ID, snapstate.Flags{})
	c.Assert(err, IsNil)
	c.Check(hasConfigureTask(ts), Equals, false)

}

func (s *snapmgrTestSuite) TestCanLoadOldSnapSetupWithoutType(c *C) {
	// ensure we don't crash when loading a SnapSetup json without
	// a type set
	oldSnapSetup := []byte(`{
 "snap-path":"/some/path",
 "side-info": {
    "channel": "edge",
    "name": "some-snap",
    "revision": "1",
    "snap-id": "some-snap-id"
 }
}`)
	var snapsup snapstate.SnapSetup
	err := json.Unmarshal(oldSnapSetup, &snapsup)
	c.Assert(err, IsNil)
	c.Check(snapsup.SnapPath, Equals, "/some/path")
	c.Check(snapsup.SideInfo, DeepEquals, &snap.SideInfo{
		Channel:  "edge",
		RealName: "some-snap",
		Revision: snap.R(1),
		SnapID:   "some-snap-id",
	})
	c.Check(snapsup.Type, Equals, snap.Type(""))
}

func (s *snapmgrTestSuite) TestHasOtherInstances(c *C) {
	s.state.Lock()
	defer s.state.Unlock()

	snapstate.Set(s.state, "some-snap", &snapstate.SnapState{
		Active: true,
		Sequence: []*snap.SideInfo{
			{RealName: "some-snap", SnapID: "some-snap-id", Revision: snap.R(1)},
		},
		Current:  snap.R(1),
		SnapType: "app",
	})
	snapstate.Set(s.state, "some-snap_instance", &snapstate.SnapState{
		Active: true,
		Sequence: []*snap.SideInfo{
			{RealName: "some-snap", SnapID: "some-snap-id", Revision: snap.R(3)},
		},
		Current:     snap.R(3),
		SnapType:    "app",
		InstanceKey: "instance",
	})
	snapstate.Set(s.state, "some-other-snap", &snapstate.SnapState{
		Active: true,
		Sequence: []*snap.SideInfo{
			{RealName: "some-other-snap", SnapID: "some-other-snap-id", Revision: snap.R(1)},
		},
		Current:  snap.R(1),
		SnapType: "app",
	})

	other, err := snapstate.HasOtherInstances(s.state, "some-snap")
	c.Assert(err, IsNil)
	c.Assert(other, Equals, true)
	other, err = snapstate.HasOtherInstances(s.state, "some-snap_instance")
	c.Assert(err, IsNil)
	c.Assert(other, Equals, true)
	other, err = snapstate.HasOtherInstances(s.state, "some-other-snap")
	c.Assert(err, IsNil)
	c.Assert(other, Equals, false)
	// other snaps like only looks at the name of the refence snap
	other, err = snapstate.HasOtherInstances(s.state, "some-other-snap_instance")
	c.Assert(err, IsNil)
	c.Assert(other, Equals, true)

	// remove the snap without instance key
	snapstate.Set(s.state, "some-snap", nil)
	// some-snap_instance is like some-snap
	other, err = snapstate.HasOtherInstances(s.state, "some-snap")
	c.Assert(err, IsNil)
	c.Assert(other, Equals, true)
	other, err = snapstate.HasOtherInstances(s.state, "some-snap_instance")
	c.Assert(err, IsNil)
	c.Assert(other, Equals, false)

	// add another snap with instance key
	snapstate.Set(s.state, "some-snap_other", &snapstate.SnapState{
		Active: true,
		Sequence: []*snap.SideInfo{
			{RealName: "some-snap", SnapID: "some-snap-id", Revision: snap.R(3)},
		},
		Current:     snap.R(3),
		SnapType:    "app",
		InstanceKey: "other",
	})
	other, err = snapstate.HasOtherInstances(s.state, "some-snap")
	c.Assert(err, IsNil)
	c.Assert(other, Equals, true)
	other, err = snapstate.HasOtherInstances(s.state, "some-snap_instance")
	c.Assert(err, IsNil)
	c.Assert(other, Equals, true)
}

func (s *snapmgrTestSuite) TestRequestSalt(c *C) {
	si := snap.SideInfo{
		RealName: "other-snap",
		Revision: snap.R(7),
		SnapID:   "other-snap-id",
	}
	s.state.Lock()
	defer s.state.Unlock()

	snapstate.Set(s.state, "other-snap", &snapstate.SnapState{
		Active:   true,
		Sequence: []*snap.SideInfo{&si},
		Current:  si.Revision,
		SnapType: "app",
	})
	snapstate.Set(s.state, "other-snap_instance", &snapstate.SnapState{
		Active:      true,
		Sequence:    []*snap.SideInfo{&si},
		Current:     si.Revision,
		SnapType:    "app",
		InstanceKey: "instance",
	})

	// clear request-salt to have it generated
	s.state.Set("refresh-privacy-key", nil)

	_, err := snapstate.Install(context.Background(), s.state, "some-snap", nil, s.user.ID, snapstate.Flags{})
	c.Assert(err, ErrorMatches, "internal error: request salt is unset")

	s.state.Set("refresh-privacy-key", "privacy-key")

	chg := s.state.NewChange("install", "install a snap")
	ts, err := snapstate.Install(context.Background(), s.state, "some-snap", nil, s.user.ID, snapstate.Flags{})
	c.Assert(err, IsNil)
	chg.AddAll(ts)

	defer s.se.Stop()
	s.settle(c)

	c.Assert(len(s.fakeBackend.ops) >= 1, Equals, true)
	storeAction := s.fakeBackend.ops[0]
	c.Assert(storeAction.op, Equals, "storesvc-snap-action")
	c.Assert(storeAction.curSnaps, HasLen, 2)
	c.Assert(s.fakeStore.seenPrivacyKeys["privacy-key"], Equals, true)
}

type canDisableSuite struct{}

var _ = Suite(&canDisableSuite{})

func (s *canDisableSuite) TestCanDisable(c *C) {
	for _, tt := range []struct {
		typ        snap.Type
		canDisable bool
	}{
		{snap.TypeApp, true},
		{snap.TypeGadget, false},
		{snap.TypeKernel, false},
		{snap.TypeOS, false},
	} {
		info := &snap.Info{SnapType: tt.typ}
		c.Check(snapstate.CanDisable(info), Equals, tt.canDisable)
	}
}

func (s *snapmgrTestSuite) TestGadgetConnections(c *C) {
	r := release.MockOnClassic(false)
	defer r()

	// using MockSnap, we want to read the bits on disk
	snapstate.MockSnapReadInfo(snap.ReadInfo)

	deviceCtxNoGadget := deviceWithoutGadgetContext()
	deviceCtx := deviceWithGadgetContext("the-gadget")

	s.state.Lock()
	defer s.state.Unlock()

	_, err := snapstate.GadgetConnections(s.state, deviceCtxNoGadget)
	c.Assert(err, testutil.ErrorIs, state.ErrNoState)

	_, err = snapstate.GadgetConnections(s.state, deviceCtx)
	c.Assert(err, testutil.ErrorIs, state.ErrNoState)

	s.prepareGadget(c, `
connections:
  - plug: snap1idididididididididididididi:plug
    slot: snap2idididididididididididididi:slot
`)

	conns, err := snapstate.GadgetConnections(s.state, deviceCtx)
	c.Assert(err, IsNil)
	c.Check(conns, DeepEquals, []gadget.Connection{
		{Plug: gadget.ConnectionPlug{SnapID: "snap1idididididididididididididi", Plug: "plug"}, Slot: gadget.ConnectionSlot{SnapID: "snap2idididididididididididididi", Slot: "slot"}}})
}

func (s *snapmgrTestSuite) TestGadgetConnectionsUC20(c *C) {
	r := release.MockOnClassic(false)
	defer r()

	// using MockSnap, we want to read the bits on disk
	snapstate.MockSnapReadInfo(snap.ReadInfo)

	// use a UC20 model context
	deviceCtx := deviceWithGadgetContext20("the-gadget")

	s.state.Lock()
	defer s.state.Unlock()

	// provide a uc20 gadget structure
	s.prepareGadget(c, `
        bootloader: grub
        structure:
        - name: ubuntu-seed
          role: system-seed
          filesystem: vfat
          type: EF,C12A7328-F81F-11D2-BA4B-00A0C93EC93B
          size: 1200M
        - name: ubuntu-boot
          role: system-boot
          filesystem: ext4
          type: 83,0FC63DAF-8483-4772-8E79-3D69D8477DE4
          # whats the appropriate size?
          size: 750M
        - name: ubuntu-data
          role: system-data
          filesystem: ext4
          type: 83,0FC63DAF-8483-4772-8E79-3D69D8477DE4
          size: 1G
connections:
  - plug: snap1idididididididididididididi:plug
    slot: snap2idididididididididididididi:slot
`)

	conns, err := snapstate.GadgetConnections(s.state, deviceCtx)
	c.Assert(err, IsNil)
	c.Check(conns, DeepEquals, []gadget.Connection{
		{Plug: gadget.ConnectionPlug{SnapID: "snap1idididididididididididididi", Plug: "plug"}, Slot: gadget.ConnectionSlot{SnapID: "snap2idididididididididididididi", Slot: "slot"}}})
}

func (s *snapmgrTestSuite) TestSnapManagerCanStandby(c *C) {
	s.state.Lock()
	defer s.state.Unlock()

	// no snaps -> can standby
	s.state.Set("snaps", nil)
	c.Assert(s.snapmgr.CanStandby(), Equals, true)

	// snaps installed -> can *not* standby
	snapstate.Set(s.state, "core", &snapstate.SnapState{
		Active: true,
		Sequence: []*snap.SideInfo{
			{RealName: "core", Revision: snap.R(1)},
		},
		Current:  snap.R(1),
		SnapType: "os",
	})
	c.Assert(s.snapmgr.CanStandby(), Equals, false)
}

func (s *snapmgrTestSuite) TestResolveChannelPinnedTrack(c *C) {
	type test struct {
		snap        string
		cur         string
		new         string
		exp         string
		kernelTrack string
		gadgetTrack string
		err         string
	}

	for i, tc := range []test{
		// neither kernel nor gadget
		{snap: "some-snap"},
		{snap: "some-snap", new: "stable", exp: "stable"},
		{snap: "some-snap", new: "foo/stable", exp: "foo/stable"},
		{snap: "some-snap", new: "stable/with-branch", exp: "stable/with-branch"},
		{snap: "some-snap", new: "supertrack/stable", exp: "supertrack/stable"},
		{snap: "some-snap", new: "supertrack/stable/with-branch", exp: "supertrack/stable/with-branch"},
		// kernel or gadget snap set, but unrelated snap
		{snap: "some-snap", new: "stable", exp: "stable", kernelTrack: "18"},
		{snap: "some-snap", new: "foo/stable", exp: "foo/stable", kernelTrack: "18"},
		{snap: "some-snap", new: "foo/stable", exp: "foo/stable", gadgetTrack: "18"},
		// no pinned track
		{snap: "kernel", new: "latest/stable", exp: "latest/stable"},
		{snap: "kernel", new: "stable", exp: "stable"},
		{snap: "brand-gadget", new: "stable", exp: "stable"},
		// not a risk only request
		{snap: "kernel", new: "", kernelTrack: "18"},
		{snap: "brand-gadget", new: "", gadgetTrack: "18"},
		{snap: "kernel", new: "latest/stable", kernelTrack: "18", err: "cannot switch from kernel track.*"},
		{snap: "kernel", new: "latest/stable/hotfix-123", kernelTrack: "18", err: "cannot switch from kernel track.*"},
		{snap: "kernel", new: "foo/stable", kernelTrack: "18", err: "cannot switch from kernel track.*"},
		{snap: "brand-gadget", new: "foo/stable", exp: "18/stable", gadgetTrack: "18", err: "cannot switch from gadget track.*"},
		{snap: "kernel", new: "18/stable", exp: "18/stable", kernelTrack: "18"},
		{snap: "kernel", new: "18/stable", exp: "18/stable"},
		{snap: "brand-gadget", new: "18/stable", exp: "18/stable", gadgetTrack: "18"},
		{snap: "brand-gadget", new: "18/stable", exp: "18/stable"},
		// risk/branch within a track
		{snap: "kernel", new: "stable/hotfix-123", exp: "18/stable/hotfix-123", kernelTrack: "18"},
		{snap: "kernel", new: "18/stable/hotfix-123", exp: "18/stable/hotfix-123", kernelTrack: "18"},
		// risk only defaults to pinned gadget track
		{snap: "brand-gadget", new: "stable", exp: "17/stable", gadgetTrack: "17"},
		{snap: "brand-gadget", new: "edge", exp: "17/edge", gadgetTrack: "17"},
		// risk only defaults to pinned kernel track
		{snap: "kernel", new: "stable", exp: "17/stable", kernelTrack: "17"},
		{snap: "kernel", new: "edge", exp: "17/edge", kernelTrack: "17"},
		// risk only defaults to current track
		{snap: "some-snap", new: "stable", cur: "stable", exp: "stable"},
		{snap: "some-snap", new: "stable", cur: "latest/stable", exp: "latest/stable"},
		{snap: "some-snap", new: "stable", cur: "sometrack/edge", exp: "sometrack/stable"},
	} {
		if tc.kernelTrack != "" && tc.gadgetTrack != "" {
			c.Fatalf("%d: setting both kernel and gadget tracks is not supported by the test", i)
		}
		var model *asserts.Model
		switch {
		case tc.kernelTrack != "":
			model = ModelWithKernelTrack(tc.kernelTrack)
		case tc.gadgetTrack != "":
			model = ModelWithGadgetTrack(tc.gadgetTrack)
		default:
			model = DefaultModel()
		}
		deviceCtx := &snapstatetest.TrivialDeviceContext{DeviceModel: model}
		s.state.Lock()
		ch, err := snapstate.ResolveChannel(tc.snap, tc.cur, tc.new, deviceCtx)
		s.state.Unlock()
		comment := Commentf("tc %d: %#v", i, tc)
		if tc.err != "" {
			c.Check(err, ErrorMatches, tc.err, comment)
		} else {
			c.Check(err, IsNil, comment)
			c.Check(ch, Equals, tc.exp, comment)
		}
	}
}

func (s *snapmgrTestSuite) TestGadgetUpdateTaskAddedOnInstall(c *C) {
	restore := release.MockOnClassic(false)
	defer restore()

	s.state.Lock()
	defer s.state.Unlock()

	// task added on install
	ts, err := snapstate.Install(context.Background(), s.state, "brand-gadget", nil, 0, snapstate.Flags{})
	c.Assert(err, IsNil)

	c.Assert(s.state.TaskCount(), Equals, len(ts.Tasks()))
	verifyInstallTasks(c, snap.TypeGadget, 0, 0, ts)
}

func (s *snapmgrTestSuite) TestGadgetUpdateTaskAddedOnRefresh(c *C) {
	restore := release.MockOnClassic(false)
	defer restore()

	s.state.Lock()
	defer s.state.Unlock()

	snapstate.Set(s.state, "brand-gadget", &snapstate.SnapState{
		Active: true,
		Sequence: []*snap.SideInfo{
			{RealName: "brand-gadget", SnapID: "brand-gadget-id", Revision: snap.R(1)},
		},
		Current:  snap.R(1),
		SnapType: "gadget",
	})

	// and on update
	ts, err := snapstate.Update(s.state, "brand-gadget", &snapstate.RevisionOptions{}, 0, snapstate.Flags{})
	c.Assert(err, IsNil)

	c.Assert(s.state.TaskCount(), Equals, len(ts.Tasks()))
	verifyUpdateTasks(c, snap.TypeGadget, doesReRefresh, 0, ts)

}

func (s *snapmgrTestSuite) TestGadgetUpdateTaskAddedOnKernelRefresh(c *C) {
	restore := release.MockOnClassic(false)
	defer restore()

	s.state.Lock()
	defer s.state.Unlock()

	snapstate.Set(s.state, "brand-kernel", &snapstate.SnapState{
		Active: true,
		Sequence: []*snap.SideInfo{
			{RealName: "brand-kernel", SnapID: "brand-kernel-id", Revision: snap.R(1)},
		},
		Current:  snap.R(1),
		SnapType: "kernel",
	})

	// and on update
	ts, err := snapstate.Update(s.state, "brand-kernel", &snapstate.RevisionOptions{}, 0, snapstate.Flags{})
	c.Assert(err, IsNil)

	c.Assert(s.state.TaskCount(), Equals, len(ts.Tasks()))
	verifyUpdateTasks(c, snap.TypeKernel, doesReRefresh, 0, ts)

}

func (s *snapmgrTestSuite) TestForSnapSetupResetsFlags(c *C) {
	flags := snapstate.Flags{
		DevMode:          true,
		JailMode:         true,
		Classic:          true,
		TryMode:          true,
		Revert:           true,
		RemoveSnapPath:   true,
		IgnoreValidation: true,
		Required:         true,
		SkipConfigure:    true,
		Unaliased:        true,
		Amend:            true,
		IsAutoRefresh:    true,
		NoReRefresh:      true,
		RequireTypeBase:  true,
	}
	flags = flags.ForSnapSetup()

	// certain flags get reset, others are not touched
	c.Check(flags, DeepEquals, snapstate.Flags{
		DevMode:          true,
		JailMode:         true,
		Classic:          true,
		TryMode:          true,
		Revert:           true,
		RemoveSnapPath:   true,
		IgnoreValidation: true,
		Required:         true,
		SkipConfigure:    false,
		Unaliased:        true,
		Amend:            true,
		IsAutoRefresh:    true,
		NoReRefresh:      false,
		RequireTypeBase:  false,
	})
}

const servicesSnap = `name: hello-snap
version: 1
apps:
 hello:
   command: bin/hello
 svc1:
  command: bin/hello
  daemon: forking
  before: [svc2]
 svc2:
  command: bin/hello
  daemon: forking
  after: [svc1]
`

func (s *snapmgrTestSuite) runStartSnapServicesWithDisabledServices(c *C, disabled ...string) {
	s.state.Lock()
	defer s.state.Unlock()

	si := &snap.SideInfo{RealName: "hello-snap", SnapID: "hello-snap-id", Revision: snap.R(1)}
	snaptest.MockSnap(c, servicesSnap, si)

	snapstate.Set(s.state, "hello-snap", &snapstate.SnapState{
		Active:                     true,
		Sequence:                   []*snap.SideInfo{si},
		Current:                    si.Revision,
		SnapType:                   "app",
		LastActiveDisabledServices: disabled,
	})

	// using MockSnap, we want to read the bits on disk
	snapstate.MockSnapReadInfo(snap.ReadInfo)

	chg := s.state.NewChange("services..", "")
	t := s.state.NewTask("start-snap-services", "")
	sup := &snapstate.SnapSetup{SideInfo: si}
	t.Set("snap-setup", sup)
	chg.AddTask(t)

	defer s.se.Stop()
	s.settle(c)

	c.Check(chg.Status(), Equals, state.DoneStatus)

	expected := fakeOps{
		{
			op:       "start-snap-services",
			path:     filepath.Join(dirs.SnapMountDir, "hello-snap/1"),
			services: []string{"svc1", "svc2"},
		},
	}
	c.Check(s.fakeBackend.ops, DeepEquals, expected)
}

func (s *snapmgrTestSuite) TestStartSnapServicesWithDisabledServicesNowApp(c *C) {
	// mock the logger
	buf, loggerRestore := logger.MockLogger()
	defer loggerRestore()

	s.runStartSnapServicesWithDisabledServices(c, "hello")

	// check the log for the notice
	c.Assert(buf.String(), Matches, `.*previously disabled service hello is now an app and not a service\n.*`)
}

func (s *snapmgrTestSuite) TestStartSnapServicesWithDisabledServicesMissing(c *C) {
	// mock the logger
	buf, loggerRestore := logger.MockLogger()
	defer loggerRestore()

	s.runStartSnapServicesWithDisabledServices(c, "old-disabled-svc")

	// check the log for the notice
	c.Assert(buf.String(), Matches, `.*previously disabled service old-disabled-svc no longer exists\n.*`)
}

func (s *snapmgrTestSuite) TestStartSnapServicesUndo(c *C) {
	s.state.Lock()
	defer s.state.Unlock()

	si := &snap.SideInfo{RealName: "hello-snap", SnapID: "hello-snap-id", Revision: snap.R(1)}
	snaptest.MockSnap(c, servicesSnap, si)

	snapstate.Set(s.state, "hello-snap", &snapstate.SnapState{
		Active:                     true,
		Sequence:                   []*snap.SideInfo{si},
		Current:                    si.Revision,
		SnapType:                   "app",
		LastActiveDisabledServices: []string{"old-svc"},
	})

	// using MockSnap, we want to read the bits on disk
	snapstate.MockSnapReadInfo(snap.ReadInfo)

	chg := s.state.NewChange("services..", "")
	t := s.state.NewTask("start-snap-services", "")
	sup := &snapstate.SnapSetup{SideInfo: si}
	t.Set("snap-setup", sup)
	chg.AddTask(t)
	terr := s.state.NewTask("error-trigger", "provoking total undo")
	terr.WaitFor(t)
	terr.JoinLane(t.Lanes()[0])
	chg.AddTask(terr)

	defer s.se.Stop()
	s.settle(c)

	c.Check(chg.Status(), Equals, state.ErrorStatus)
	c.Check(t.Status(), Equals, state.UndoneStatus)

	expected := fakeOps{
		{
			op:       "start-snap-services",
			path:     filepath.Join(dirs.SnapMountDir, "hello-snap/1"),
			services: []string{"svc1", "svc2"},
		},
		{
			op:   "stop-snap-services:",
			path: filepath.Join(dirs.SnapMountDir, "hello-snap/1"),
		},
	}
	c.Check(s.fakeBackend.ops, DeepEquals, expected)

	var oldDisabledSvcs []string
	c.Check(t.Get("old-last-active-disabled-services", &oldDisabledSvcs), IsNil)
	c.Check(oldDisabledSvcs, DeepEquals, []string{"old-svc"})
}

func (s *snapmgrTestSuite) TestStopSnapServicesUndo(c *C) {
	s.state.Lock()
	defer s.state.Unlock()

	prevCurrentlyDisabled := s.fakeBackend.servicesCurrentlyDisabled
	s.fakeBackend.servicesCurrentlyDisabled = []string{"svc1"}

	// reset the services to what they were before after the test is done
	defer func() {
		s.fakeBackend.servicesCurrentlyDisabled = prevCurrentlyDisabled
	}()

	si := &snap.SideInfo{RealName: "hello-snap", SnapID: "hello-snap-id", Revision: snap.R(1)}
	snaptest.MockSnap(c, servicesSnap, si)

	snapstate.Set(s.state, "hello-snap", &snapstate.SnapState{
		Active:                     true,
		Sequence:                   []*snap.SideInfo{si},
		Current:                    si.Revision,
		SnapType:                   "app",
		LastActiveDisabledServices: []string{"old-svc"},
	})

	// using MockSnap, we want to read the bits on disk
	snapstate.MockSnapReadInfo(snap.ReadInfo)

	chg := s.state.NewChange("services..", "")
	t := s.state.NewTask("stop-snap-services", "")
	sup := &snapstate.SnapSetup{SideInfo: si}
	t.Set("snap-setup", sup)
	chg.AddTask(t)
	terr := s.state.NewTask("error-trigger", "provoking total undo")
	terr.WaitFor(t)
	terr.JoinLane(t.Lanes()[0])
	chg.AddTask(terr)

	defer s.se.Stop()
	s.settle(c)

	c.Check(chg.Status(), Equals, state.ErrorStatus)
	c.Check(t.Status(), Equals, state.UndoneStatus)

	expected := fakeOps{
		{
			op:   "stop-snap-services:",
			path: filepath.Join(dirs.SnapMountDir, "hello-snap/1"),
		},
		{
			op:               "current-snap-service-states",
			disabledServices: []string{"svc1"},
		},
		{
			op:               "start-snap-services",
			services:         []string{"svc1", "svc2"},
			disabledServices: []string{"svc1"},
			path:             filepath.Join(dirs.SnapMountDir, "hello-snap/1"),
		},
	}
	c.Check(s.fakeBackend.ops, DeepEquals, expected)

	var oldDisabledSvcs []string
	c.Check(t.Get("old-last-active-disabled-services", &oldDisabledSvcs), IsNil)
	c.Check(oldDisabledSvcs, DeepEquals, []string{"old-svc"})

	var disabled []string
	c.Check(t.Get("disabled-services", &disabled), IsNil)
	c.Check(disabled, DeepEquals, []string{"svc1"})
}

func (s *snapmgrTestSuite) TestStopSnapServicesErrInUndo(c *C) {
	s.state.Lock()
	defer s.state.Unlock()

	si := &snap.SideInfo{RealName: "hello-snap", SnapID: "hello-snap-id", Revision: snap.R(1)}
	snaptest.MockSnap(c, servicesSnap, si)

	snapstate.Set(s.state, "hello-snap", &snapstate.SnapState{
		Active:   true,
		Sequence: []*snap.SideInfo{si},
		Current:  si.Revision,
		SnapType: "app",
	})

	// using MockSnap, we want to read the bits on disk
	snapstate.MockSnapReadInfo(snap.ReadInfo)

	chg := s.state.NewChange("services..", "")
	t := s.state.NewTask("stop-snap-services", "")
	sup := &snapstate.SnapSetup{SideInfo: si}
	t.Set("snap-setup", sup)
	chg.AddTask(t)
	terr := s.state.NewTask("error-trigger", "provoking total undo")
	terr.WaitFor(t)
	terr.JoinLane(t.Lanes()[0])
	chg.AddTask(terr)

	s.fakeBackend.maybeInjectErr = func(op *fakeOp) error {
		if op.op == "start-snap-services" {
			return fmt.Errorf("start-snap-services mock error")
		}
		return nil
	}

	defer s.se.Stop()
	s.settle(c)

	c.Assert(chg.IsReady(), Equals, true)
	c.Assert(chg.Err(), ErrorMatches, `(?s)cannot perform the following tasks:.*- +\(start-snap-services mock error\).*`)
	c.Check(chg.Status(), Equals, state.ErrorStatus)
	c.Check(t.Status(), Equals, state.ErrorStatus)

	expected := fakeOps{
		{
			op:   "stop-snap-services:",
			path: filepath.Join(dirs.SnapMountDir, "hello-snap/1"),
		},
		{
			op: "current-snap-service-states",
		},
		{
			// failed after this op
			op:       "start-snap-services",
			services: []string{"svc1", "svc2"},
			path:     filepath.Join(dirs.SnapMountDir, "hello-snap/1"),
		},
	}
	c.Check(s.fakeBackend.ops, DeepEquals, expected)
}

func (s *snapmgrTestSuite) TestEnsureAutoRefreshesAreDelayed(c *C) {
	s.state.Lock()
	defer s.state.Unlock()

	t0 := time.Now()
	// with no changes in flight still works and we set the auto-refresh time as
	// at least one minute past the start of the test
	chgs, err := s.snapmgr.EnsureAutoRefreshesAreDelayed(time.Minute)
	c.Assert(err, IsNil)
	c.Assert(chgs, HasLen, 0)

	var holdTime time.Time
	tr := config.NewTransaction(s.state)
	err = tr.Get("core", "refresh.hold", &holdTime)
	c.Assert(err, IsNil)
	// use After() == false in case holdTime is _exactly_ one minute later than
	// t0, in which case both After() and Before() will be false
	c.Assert(t0.Add(time.Minute).After(holdTime), Equals, false)

	// now make some auto-refresh changes to make sure we get those figured out
	chg0 := s.state.NewChange("auto-refresh", "auto-refresh-the-things")
	chg0.AddTask(s.state.NewTask("nop", "do nothing"))

	// make it in doing state
	chg0.SetStatus(state.DoingStatus)

	// this one will be picked up too
	chg1 := s.state.NewChange("auto-refresh", "auto-refresh-the-things")
	chg1.AddTask(s.state.NewTask("nop", "do nothing"))
	chg1.SetStatus(state.DoStatus)

	// this one won't, it's Done
	chg2 := s.state.NewChange("auto-refresh", "auto-refresh-the-things")
	chg2.AddTask(s.state.NewTask("nop", "do nothing"))
	chg2.SetStatus(state.DoneStatus)

	// nor this one, it's Undone
	chg3 := s.state.NewChange("auto-refresh", "auto-refresh-the-things")
	chg3.AddTask(s.state.NewTask("nop", "do nothing"))
	chg3.SetStatus(state.UndoneStatus)

	// now we get our change ID returned when calling EnsureAutoRefreshesAreDelayed
	chgs, err = s.snapmgr.EnsureAutoRefreshesAreDelayed(time.Minute)
	c.Assert(err, IsNil)
	// more helpful error message if we first compare the change ID's
	expids := []string{chg0.ID(), chg1.ID()}
	sort.Strings(expids)
	c.Assert(chgs, HasLen, len(expids))
	gotids := []string{chgs[0].ID(), chgs[1].ID()}
	sort.Strings(gotids)
	c.Assert(expids, DeepEquals, gotids)

	sort.SliceStable(chgs, func(i, j int) bool {
		return chgs[i].ID() < chgs[j].ID()
	})

	c.Assert(chgs, DeepEquals, []*state.Change{chg0, chg1})
}

func (s *snapmgrTestSuite) TestInstallModeDisableFreshInstall(c *C) {
	s.state.Lock()
	defer s.state.Unlock()

	oldServicesSnapYaml := servicesSnapYaml
	servicesSnapYaml += `
  svcInstallModeDisable:
    daemon: simple
    install-mode: disable
`
	defer func() { servicesSnapYaml = oldServicesSnapYaml }()

	installChg := s.state.NewChange("install", "...")
	installTs, err := snapstate.Install(context.Background(), s.state, "services-snap", nil, 0, snapstate.Flags{})
	c.Assert(err, IsNil)
	installChg.AddAll(installTs)

	defer s.se.Stop()
	s.settle(c)

	c.Assert(installChg.Err(), IsNil)
	c.Assert(installChg.IsReady(), Equals, true)

	op := s.fakeBackend.ops.First("start-snap-services")
	c.Assert(op, Not(IsNil))
	c.Check(op.disabledServices, DeepEquals, []string{"svcInstallModeDisable"})
}

func (s *snapmgrTestSuite) TestInstallModeDisableUpdateServiceNotDisabled(c *C) {
	s.state.Lock()
	defer s.state.Unlock()

	oldServicesSnapYaml := servicesSnapYaml
	servicesSnapYaml += `
  svcInstallModeDisable:
    daemon: simple
    install-mode: disable
`
	defer func() { servicesSnapYaml = oldServicesSnapYaml }()

	// pretent services-snap is installed and no service is disabled in
	// this install (i.e. svcInstallModeDisable is active)
	si := &snap.SideInfo{
		RealName: "services-snap", SnapID: "services-snap-id", Revision: snap.R(7),
	}
	snapstate.Set(s.state, "services-snap", &snapstate.SnapState{
		Sequence: []*snap.SideInfo{si},
		Current:  si.Revision,
		Active:   true,
	})
	snaptest.MockSnap(c, string(servicesSnapYaml), si)

	updateChg := s.state.NewChange("refresh", "...")
	updateTs, err := snapstate.Update(s.state, "services-snap", &snapstate.RevisionOptions{Channel: "some-channel"}, s.user.ID, snapstate.Flags{})
	c.Assert(err, IsNil)
	updateChg.AddAll(updateTs)

	defer s.se.Stop()
	s.settle(c)

	c.Assert(updateChg.Err(), IsNil)
	c.Assert(updateChg.IsReady(), Equals, true)

	op := s.fakeBackend.ops.First("start-snap-services")
	c.Assert(op, Not(IsNil))
	c.Check(op.disabledServices, HasLen, 0)
}

func (s *snapmgrTestSuite) TestInstallModeDisableFreshInstallEnabledByHook(c *C) {
	st := s.state
	st.Lock()
	defer st.Unlock()

	oldServicesSnapYaml := servicesSnapYaml
	servicesSnapYaml += `
  svcInstallModeDisable:
    daemon: simple
    install-mode: disable
`
	defer func() { servicesSnapYaml = oldServicesSnapYaml }()

	// XXX: should this become part of managers_test.go ?
	// pretent we have a hook that enables the service on install
	runner := s.o.TaskRunner()
	runner.AddHandler("run-hook", func(t *state.Task, _ *tomb.Tomb) error {
		var snapst snapstate.SnapState
		st.Lock()
		err := snapstate.Get(st, "services-snap", &snapst)
		st.Unlock()
		c.Assert(err, IsNil)
		snapst.ServicesEnabledByHooks = []string{"svcInstallModeDisable"}
		st.Lock()
		snapstate.Set(st, "services-snap", &snapst)
		st.Unlock()
		return nil
	}, nil)

	installChg := s.state.NewChange("install", "...")
	installTs, err := snapstate.Install(context.Background(), s.state, "services-snap", nil, 0, snapstate.Flags{})
	c.Assert(err, IsNil)
	installChg.AddAll(installTs)

	defer s.se.Stop()
	s.settle(c)

	c.Assert(installChg.Err(), IsNil)
	c.Assert(installChg.IsReady(), Equals, true)

	op := s.fakeBackend.ops.First("start-snap-services")
	c.Assert(op, Not(IsNil))
	c.Check(op.disabledServices, HasLen, 0)
}

func (s *snapmgrTestSuite) TestSnapdRefreshTasks(c *C) {
	s.state.Lock()
	defer s.state.Unlock()

	snapstate.Set(s.state, "snapd", &snapstate.SnapState{
		Active: true,
		Sequence: []*snap.SideInfo{
			{RealName: "snapd", SnapID: "snapd-snap-id", Revision: snap.R(1)},
		},
		Current:  snap.R(1),
		SnapType: "snapd",
	})

	chg := s.state.NewChange("snapd-refresh", "refresh snapd")
	ts, err := snapstate.Update(s.state, "snapd", nil, 0, snapstate.Flags{})
	c.Assert(err, IsNil)
	c.Assert(err, IsNil)
	chg.AddAll(ts)

	defer s.se.Stop()
	s.settle(c)

	// various backend operations, but no unlink-current-snap
	expected := fakeOps{
		{
			op: "storesvc-snap-action",
			curSnaps: []store.CurrentSnap{
				{
					InstanceName:  "snapd",
					SnapID:        "snapd-snap-id",
					Revision:      snap.R(1),
					RefreshedDate: fakeRevDateEpoch.AddDate(0, 0, 1),
					Epoch:         snap.E("1*"),
				},
			},
		},
		{
			op: "storesvc-snap-action:action",
			action: store.SnapAction{
				Action:       "refresh",
				SnapID:       "snapd-snap-id",
				InstanceName: "snapd",
				Flags:        store.SnapActionEnforceValidation,
			},
			revno: snap.R(11),
		},
		{
			op:   "storesvc-download",
			name: "snapd",
		},
		{
			op:    "validate-snap:Doing",
			name:  "snapd",
			revno: snap.R(11),
		},
		{
			op:  "current",
			old: filepath.Join(dirs.SnapMountDir, "snapd/1"),
		},
		{
			op:   "open-snap-file",
			path: filepath.Join(dirs.SnapBlobDir, "snapd_11.snap"),
			sinfo: snap.SideInfo{
				RealName: "snapd",
				SnapID:   "snapd-snap-id",
				Revision: snap.R(11),
			},
		},
		{
			op:    "setup-snap",
			name:  "snapd",
			path:  filepath.Join(dirs.SnapBlobDir, "snapd_11.snap"),
			revno: snap.R(11),
		},
		{
			op:   "remove-snap-aliases",
			name: "snapd",
		},
		{
			op:   "copy-data",
			path: filepath.Join(dirs.SnapMountDir, "snapd/11"),
			old:  filepath.Join(dirs.SnapMountDir, "snapd/1"),
		},
		{
			op:   "setup-snap-save-data",
			path: filepath.Join(dirs.SnapDataSaveDir, "snapd"),
		},
		{
			op:    "setup-profiles:Doing",
			name:  "snapd",
			revno: snap.R(11),
		},
		{
			op: "candidate",
			sinfo: snap.SideInfo{
				RealName: "snapd",
				SnapID:   "snapd-snap-id",
				Revision: snap.R(11),
			},
		},
		{
			op:   "link-snap",
			path: filepath.Join(dirs.SnapMountDir, "snapd/11"),
		},
		{
			op:    "auto-connect:Doing",
			name:  "snapd",
			revno: snap.R(11),
		},
		{
			op: "update-aliases",
		},
		{
			op:    "cleanup-trash",
			name:  "snapd",
			revno: snap.R(11),
		},
	}
	// start with an easier-to-read error if this fails:
	c.Assert(s.fakeBackend.ops.Ops(), DeepEquals, expected.Ops())
	c.Assert(s.fakeBackend.ops, DeepEquals, expected)

	// verify that the R(2) version is active now and R(7) is still there
	var snapst snapstate.SnapState
	err = snapstate.Get(s.state, "snapd", &snapst)
	c.Assert(err, IsNil)

	c.Assert(snapst.Active, Equals, true)
	c.Assert(snapst.Current, Equals, snap.R(11))
}

type installTestType struct {
	t snap.Type
}

func (t *installTestType) InstanceName() string {
	panic("not expected")
}

func (t *installTestType) Type() snap.Type {
	return t.t
}

func (t *installTestType) SnapBase() string {
	panic("not expected")
}

func (t *installTestType) DownloadSize() int64 {
	panic("not expected")
}

func (t *installTestType) Prereq(st *state.State) []string {
	panic("not expected")
}

func (s *snapmgrTestSuite) TestMinimalInstallInfoSortByType(c *C) {
	snaps := []snapstate.MinimalInstallInfo{
		&installTestType{snap.TypeApp},
		&installTestType{snap.TypeBase},
		&installTestType{snap.TypeApp},
		&installTestType{snap.TypeSnapd},
		&installTestType{snap.TypeKernel},
		&installTestType{snap.TypeGadget},
	}

	sort.Sort(snapstate.ByType(snaps))
	c.Check(snaps, DeepEquals, []snapstate.MinimalInstallInfo{
		&installTestType{snap.TypeSnapd},
		&installTestType{snap.TypeKernel},
		&installTestType{snap.TypeBase},
		&installTestType{snap.TypeGadget},
		&installTestType{snap.TypeApp},
		&installTestType{snap.TypeApp}})
}

func (s *snapmgrTestSuite) TestInstalledSnaps(c *C) {
	st := state.New(nil)
	st.Lock()
	defer st.Unlock()

	snaps, ignoreValidation, err := snapstate.InstalledSnaps(st)
	c.Assert(err, IsNil)
	c.Check(snaps, HasLen, 0)
	c.Check(ignoreValidation, HasLen, 0)

	snapstate.Set(st, "foo", &snapstate.SnapState{
		Active:   true,
		Sequence: []*snap.SideInfo{{RealName: "foo", Revision: snap.R(23), SnapID: "foo-id"}},
		Current:  snap.R(23),
	})
	snaptest.MockSnap(c, string(`name: foo
version: 1`), &snap.SideInfo{Revision: snap.R("13")})

	snapstate.Set(st, "bar", &snapstate.SnapState{
		Active:   true,
		Sequence: []*snap.SideInfo{{RealName: "bar", Revision: snap.R(5), SnapID: "bar-id"}},
		Current:  snap.R(5),
		Flags:    snapstate.Flags{IgnoreValidation: true},
	})
	snaptest.MockSnap(c, string(`name: bar
version: 1`), &snap.SideInfo{Revision: snap.R("5")})

	snaps, ignoreValidation, err = snapstate.InstalledSnaps(st)
	c.Assert(err, IsNil)
	c.Check(snaps, testutil.DeepUnsortedMatches, []*snapasserts.InstalledSnap{
		snapasserts.NewInstalledSnap("foo", "foo-id", snap.R("23")),
		snapasserts.NewInstalledSnap("bar", "bar-id", snap.R("5"))})

	c.Check(ignoreValidation, DeepEquals, map[string]bool{"bar": true})
}

func (s *snapmgrTestSuite) addSnapsForRemodel(c *C) {
	si := &snap.SideInfo{
		RealName: "some-base", Revision: snap.R(1),
	}
	snaptest.MockSnapCurrent(c, "name: some-base\nversion: 1.0\ntype: base\n", si)
	snapstate.Set(s.state, "some-base", &snapstate.SnapState{
		Active:   true,
		Sequence: []*snap.SideInfo{si},
		Current:  si.Revision,
		SnapType: "base",
	})

	si = &snap.SideInfo{
		RealName: "some-kernel", Revision: snap.R(2),
	}
	snaptest.MockSnapCurrent(c, "name: some-kernel\nversion: 1.0\ntype: kernel\n", si)
	snapstate.Set(s.state, "some-kernel", &snapstate.SnapState{
		Active:   true,
		Sequence: []*snap.SideInfo{si},
		Current:  si.Revision,
		SnapType: "kernel",
	})
	si = &snap.SideInfo{
		RealName: "some-gadget", Revision: snap.R(3),
	}
	snaptest.MockSnapCurrent(c, "name: some-gadget\nversion: 1.0\ntype: gadget\n", si)
	snapstate.Set(s.state, "some-gadget", &snapstate.SnapState{
		Active:   true,
		Sequence: []*snap.SideInfo{si},
		Current:  si.Revision,
		SnapType: "gadget",
	})
}

var nonReLinkKinds = []string{
	"copy-snap-data",
	"setup-profiles",
	"auto-connect",
	"set-auto-aliases",
	"setup-aliases",
	"run-hook[install]",
	"start-snap-services",
	"run-hook[configure]",
	"run-hook[check-health]",
}

func kindsToSet(kinds []string) map[string]bool {
	s := make(map[string]bool, len(kinds))
	for _, k := range kinds {
		s[k] = true
	}
	return s
}

func (s *snapmgrTestSuite) TestRemodelLinkNewBaseOrKernelHappy(c *C) {
	restore := release.MockOnClassic(false)
	defer restore()

	s.BaseTest.AddCleanup(snapstate.MockSnapReadInfo(snap.ReadInfo))
	s.state.Lock()
	defer s.state.Unlock()
	s.addSnapsForRemodel(c)

	ts, err := snapstate.LinkNewBaseOrKernel(s.state, "some-kernel")
	c.Assert(err, IsNil)
	tasks := ts.Tasks()
	c.Check(taskKinds(tasks), DeepEquals, expectedDoInstallTasks(snap.TypeKernel, 0, 0, []string{"prepare-snap"}, kindsToSet(nonReLinkKinds)))
	c.Assert(tasks, HasLen, 3)
	tPrepare := tasks[0]
	tUpdateGadgetAssets := tasks[1]
	tLink := tasks[2]
	c.Assert(tPrepare.Kind(), Equals, "prepare-snap")
	c.Assert(tPrepare.Summary(), Equals, `Prepare snap "some-kernel" (2) for remodel`)
	c.Assert(tPrepare.Has("snap-setup"), Equals, true)
	c.Assert(tUpdateGadgetAssets.Kind(), Equals, "update-gadget-assets")
	c.Assert(tUpdateGadgetAssets.Summary(), Equals, `Update assets from kernel "some-kernel" (2) for remodel`)
	c.Assert(tUpdateGadgetAssets.WaitTasks(), DeepEquals, []*state.Task{tPrepare})
	c.Assert(tLink.Kind(), Equals, "link-snap")
	c.Assert(tLink.Summary(), Equals, `Make snap "some-kernel" (2) available to the system during remodel`)
	c.Assert(tLink.WaitTasks(), DeepEquals, []*state.Task{tUpdateGadgetAssets})

	ts, err = snapstate.LinkNewBaseOrKernel(s.state, "some-base")
	c.Assert(err, IsNil)
	tasks = ts.Tasks()
	c.Check(taskKinds(tasks), DeepEquals, expectedDoInstallTasks(snap.TypeBase, 0, 0, []string{"prepare-snap"}, kindsToSet(nonReLinkKinds)))
	c.Assert(tasks, HasLen, 2)
	tPrepare = tasks[0]
	tLink = tasks[1]
	c.Assert(tPrepare.Kind(), Equals, "prepare-snap")
	c.Assert(tPrepare.Summary(), Equals, `Prepare snap "some-base" (1) for remodel`)
	c.Assert(tPrepare.Has("snap-setup"), Equals, true)
	c.Assert(tLink.Kind(), Equals, "link-snap")
	c.Assert(tLink.Summary(), Equals, `Make snap "some-base" (1) available to the system during remodel`)
}

func (s *snapmgrTestSuite) TestRemodelLinkNewBaseOrKernelBadType(c *C) {
	restore := release.MockOnClassic(false)
	defer restore()

	s.BaseTest.AddCleanup(snapstate.MockSnapReadInfo(snap.ReadInfo))
	s.state.Lock()
	defer s.state.Unlock()
	s.addSnapsForRemodel(c)

	si := &snap.SideInfo{RealName: "some-snap", Revision: snap.R(3)}
	snaptest.MockSnapCurrent(c, "name: snap-gadget\nversion: 1.0\n", si)
	snapstate.Set(s.state, "some-snap", &snapstate.SnapState{
		Active:   true,
		Sequence: []*snap.SideInfo{si},
		Current:  si.Revision,
		SnapType: "app",
	})
	ts, err := snapstate.LinkNewBaseOrKernel(s.state, "some-snap")
	c.Assert(err, ErrorMatches, `internal error: cannot link type app`)
	c.Assert(ts, IsNil)

	ts, err = snapstate.LinkNewBaseOrKernel(s.state, "some-gadget")
	c.Assert(err, ErrorMatches, `internal error: cannot link type gadget`)
	c.Assert(ts, IsNil)
}

func (s *snapmgrTestSuite) TestRemodelAddLinkNewBaseOrKernel(c *C) {
	restore := release.MockOnClassic(false)
	defer restore()

	s.BaseTest.AddCleanup(snapstate.MockSnapReadInfo(snap.ReadInfo))
	s.state.Lock()
	defer s.state.Unlock()

	// try a kernel snap first
	si := &snap.SideInfo{RealName: "some-kernel", Revision: snap.R(2)}
	tPrepare := s.state.NewTask("prepare-snap", "test task")
	snapsup := &snapstate.SnapSetup{
		SideInfo: si,
		Type:     "kernel",
	}
	tPrepare.Set("snap-setup", snapsup)
	testTask := s.state.NewTask("test-task", "test task")
	ts := state.NewTaskSet(tPrepare, testTask)

	tsNew, err := snapstate.AddLinkNewBaseOrKernel(s.state, ts)
	c.Assert(err, IsNil)
	c.Assert(tsNew, NotNil)
	tasks := tsNew.Tasks()
	c.Check(taskKinds(tasks), DeepEquals, expectedDoInstallTasks(snap.TypeKernel, 0, 0, []string{"prepare-snap", "test-task"}, kindsToSet(nonReLinkKinds)))
	// since this is the kernel, we have our task + test task + update-gadget-assets + link-snap
	c.Assert(tasks, HasLen, 4)
	tUpdateGadgetAssets := tasks[2]
	tLink := tasks[3]
	c.Assert(tUpdateGadgetAssets.Kind(), Equals, "update-gadget-assets")
	c.Assert(tUpdateGadgetAssets.Summary(), Equals, `Update assets from kernel "some-kernel" (2) for remodel`)
	c.Assert(tUpdateGadgetAssets.WaitTasks(), DeepEquals, []*state.Task{
		testTask,
	})
	c.Assert(tLink.Kind(), Equals, "link-snap")
	c.Assert(tLink.Summary(), Equals, `Make snap "some-kernel" (2) available to the system during remodel`)
	c.Assert(tLink.WaitTasks(), DeepEquals, []*state.Task{
		// waits for last task in the set
		tUpdateGadgetAssets,
	})
	for _, tsk := range []*state.Task{tLink, tUpdateGadgetAssets} {
		var ssID string
		c.Assert(tsk.Get("snap-setup-task", &ssID), IsNil)
		c.Assert(ssID, Equals, tPrepare.ID())
	}

	// try with base snap
	si = &snap.SideInfo{RealName: "some-base", Revision: snap.R(1)}
	tPrepare = s.state.NewTask("prepare-snap", "test task")
	tPrepare.Set("snap-setup", &snapstate.SnapSetup{
		SideInfo: si,
		Type:     "base",
	})
	ts = state.NewTaskSet(tPrepare)
	tsNew, err = snapstate.AddLinkNewBaseOrKernel(s.state, ts)
	c.Assert(err, IsNil)
	c.Assert(tsNew, NotNil)
	tasks = tsNew.Tasks()
	c.Check(taskKinds(tasks), DeepEquals, expectedDoInstallTasks(snap.TypeBase, 0, 0, []string{"prepare-snap"}, kindsToSet(nonReLinkKinds)))
	// since this is the base, we have our task + link-snap only
	c.Assert(tasks, HasLen, 2)
	tLink = tasks[1]
	c.Assert(tLink.Kind(), Equals, "link-snap")
	c.Assert(tLink.Summary(), Equals, `Make snap "some-base" (1) available to the system during remodel`)
	var ssID string
	c.Assert(tLink.Get("snap-setup-task", &ssID), IsNil)
	c.Assert(ssID, Equals, tPrepare.ID())

	// but bails when there is no task with snap setup
	ts = state.NewTaskSet()
	tsNew, err = snapstate.AddLinkNewBaseOrKernel(s.state, ts)
	c.Assert(err, ErrorMatches, `internal error: cannot identify task with snap-setup`)
	c.Assert(tsNew, IsNil)
}

func (s *snapmgrTestSuite) TestRemodelSwitchNewGadget(c *C) {
	restore := release.MockOnClassic(false)
	defer restore()

	s.BaseTest.AddCleanup(snapstate.MockSnapReadInfo(snap.ReadInfo))
	s.state.Lock()
	defer s.state.Unlock()
	s.addSnapsForRemodel(c)

	ts, err := snapstate.SwitchToNewGadget(s.state, "some-gadget")
	c.Assert(err, IsNil)
	tasks := ts.Tasks()
	c.Check(taskKinds(tasks), DeepEquals, expectedDoInstallTasks(snap.TypeGadget, 0, 0, []string{"prepare-snap"}, kindsToSet(append(nonReLinkKinds, "link-snap"))))
	c.Assert(tasks, HasLen, 3)
	tPrepare := tasks[0]
	tUpdateGadgetAssets := tasks[1]
	tUpdateGadgetCmdline := tasks[2]
	c.Assert(tPrepare.Kind(), Equals, "prepare-snap")
	c.Assert(tPrepare.Summary(), Equals, `Prepare snap "some-gadget" (3) for remodel`)
	c.Assert(tPrepare.Has("snap-setup"), Equals, true)
	c.Assert(tUpdateGadgetAssets.Kind(), Equals, "update-gadget-assets")
	c.Assert(tUpdateGadgetAssets.Summary(), Equals, `Update assets from gadget "some-gadget" (3) for remodel`)
	c.Assert(tUpdateGadgetAssets.WaitTasks(), DeepEquals, []*state.Task{tPrepare})
	c.Assert(tUpdateGadgetCmdline.Kind(), Equals, "update-gadget-cmdline")
	c.Assert(tUpdateGadgetCmdline.Summary(), Equals, `Update kernel command line from gadget "some-gadget" (3) for remodel`)
	c.Assert(tUpdateGadgetCmdline.WaitTasks(), DeepEquals, []*state.Task{tUpdateGadgetAssets})
}

func (s *snapmgrTestSuite) TestRemodelSwitchNewGadgetBadType(c *C) {
	restore := release.MockOnClassic(false)
	defer restore()

	s.BaseTest.AddCleanup(snapstate.MockSnapReadInfo(snap.ReadInfo))
	s.state.Lock()
	defer s.state.Unlock()
	s.addSnapsForRemodel(c)

	si := &snap.SideInfo{RealName: "some-snap", Revision: snap.R(3)}
	snaptest.MockSnapCurrent(c, "name: snap-gadget\nversion: 1.0\n", si)
	snapstate.Set(s.state, "some-snap", &snapstate.SnapState{
		Active:   true,
		Sequence: []*snap.SideInfo{si},
		Current:  si.Revision,
		SnapType: "app",
	})
	ts, err := snapstate.SwitchToNewGadget(s.state, "some-snap")
	c.Assert(err, ErrorMatches, `internal error: cannot link type app`)
	c.Assert(ts, IsNil)
	ts, err = snapstate.SwitchToNewGadget(s.state, "some-kernel")
	c.Assert(err, ErrorMatches, `internal error: cannot link type kernel`)
	c.Assert(ts, IsNil)
	ts, err = snapstate.SwitchToNewGadget(s.state, "some-base")
	c.Assert(err, ErrorMatches, `internal error: cannot link type base`)
	c.Assert(ts, IsNil)
}

func (s *snapmgrTestSuite) TestRemodelAddGadgetAssetTasks(c *C) {
	restore := release.MockOnClassic(false)
	defer restore()

	s.BaseTest.AddCleanup(snapstate.MockSnapReadInfo(snap.ReadInfo))
	s.state.Lock()
	defer s.state.Unlock()

	si := &snap.SideInfo{RealName: "some-gadget", Revision: snap.R(3)}
	tPrepare := s.state.NewTask("prepare-snap", "test task")
	snapsup := &snapstate.SnapSetup{
		SideInfo: si,
		Type:     "gadget",
	}
	tPrepare.Set("snap-setup", snapsup)
	testTask := s.state.NewTask("test-task", "test task")
	ts := state.NewTaskSet(tPrepare, testTask)

	tsNew, err := snapstate.AddGadgetAssetsTasks(s.state, ts)
	c.Assert(err, IsNil)
	c.Assert(tsNew, NotNil)
	tasks := tsNew.Tasks()
	c.Check(taskKinds(tasks), DeepEquals, expectedDoInstallTasks(snap.TypeGadget, 0, 0, []string{"prepare-snap", "test-task"}, kindsToSet(append(nonReLinkKinds, "link-snap"))))
	// since this is the gadget, we have our task + test task + update assets + update cmdline
	c.Assert(tasks, HasLen, 4)
	tUpdateGadgetAssets := tasks[2]
	tUpdateGadgetCmdline := tasks[3]
	c.Assert(tUpdateGadgetAssets.Kind(), Equals, "update-gadget-assets")
	c.Assert(tUpdateGadgetAssets.Summary(), Equals, `Update assets from gadget "some-gadget" (3) for remodel`)
	c.Assert(tUpdateGadgetAssets.WaitTasks(), DeepEquals, []*state.Task{
		// waits for the last task in the set
		testTask,
	})
	c.Assert(tUpdateGadgetCmdline.Kind(), Equals, "update-gadget-cmdline")
	c.Assert(tUpdateGadgetCmdline.Summary(), Equals, `Update kernel command line from gadget "some-gadget" (3) for remodel`)
	c.Assert(tUpdateGadgetCmdline.WaitTasks(), DeepEquals, []*state.Task{
		tUpdateGadgetAssets,
	})
	for _, tsk := range []*state.Task{tUpdateGadgetAssets, tUpdateGadgetCmdline} {
		var ssID string
		c.Assert(tsk.Get("snap-setup-task", &ssID), IsNil)
		c.Assert(ssID, Equals, tPrepare.ID())
	}

	// but bails when there is no task with snap setup
	ts = state.NewTaskSet()
	tsNew, err = snapstate.AddGadgetAssetsTasks(s.state, ts)
	c.Assert(err, ErrorMatches, `internal error: cannot identify task with snap-setup`)
	c.Assert(tsNew, IsNil)
}

func (s *snapmgrTestSuite) TestMigrateHome(c *C) {
	s.state.Lock()
	defer s.state.Unlock()

	tr := config.NewTransaction(s.state)
	c.Assert(tr.Set("core", "experimental.move-snap-home-dir", true), IsNil)
	tr.Commit()

	si := &snap.SideInfo{RealName: "some-snap", Revision: snap.R(3)}
	snapstate.Set(s.state, "some-snap", &snapstate.SnapState{
		Active:   true,
		Sequence: []*snap.SideInfo{si},
		Current:  si.Revision,
		SnapType: "app",
	})

	chg := s.state.NewChange("migrate-home", "...")
	tss, err := snapstate.MigrateHome(s.state, []string{"some-snap"})
	c.Assert(err, IsNil)
	for _, ts := range tss {
		chg.AddAll(ts)
	}

	defer s.se.Stop()
	s.settle(c)

	c.Assert(tss, HasLen, 1)
	c.Assert(taskNames(tss[0].Tasks()), DeepEquals, []string{
		`prepare-snap`,
		`stop-snap-services`,
		`unlink-current-snap`,
		`migrate-snap-home`,
		`link-snap`,
		`start-snap-services`,
	})

	c.Assert(chg.Err(), IsNil)
	c.Assert(chg.IsReady(), Equals, true)

	var undo backend.UndoInfo
	migrateTask := findLastTask(chg, "migrate-snap-home")
	c.Assert(migrateTask.Get("undo-exposed-home-init", &undo), IsNil)
	c.Assert(undo.Created, HasLen, 1)

	s.fakeBackend.ops.MustFindOp(c, "init-exposed-snap-home")

	// check migration is off in state and seq file
	assertMigrationState(c, s.state, "some-snap", &dirs.SnapDirOptions{MigratedToExposedHome: true})
}

func (s *snapmgrTestSuite) TestMigrateHomeUndo(c *C) {
	s.state.Lock()
	defer s.state.Unlock()

	tr := config.NewTransaction(s.state)
	c.Assert(tr.Set("core", "experimental.move-snap-home-dir", true), IsNil)
	tr.Commit()

	si := &snap.SideInfo{RealName: "some-snap", Revision: snap.R(3)}
	snapstate.Set(s.state, "some-snap", &snapstate.SnapState{
		Active:   true,
		Sequence: []*snap.SideInfo{si},
		Current:  si.Revision,
	})

	chg := s.state.NewChange("migrate-home", "...")
	tss, err := snapstate.MigrateHome(s.state, []string{"some-snap"})
	c.Assert(err, IsNil)

	c.Assert(tss, HasLen, 1)
	c.Assert(taskNames(tss[0].Tasks()), DeepEquals, []string{
		`prepare-snap`,
		`stop-snap-services`,
		`unlink-current-snap`,
		`migrate-snap-home`,
		`link-snap`,
		`start-snap-services`,
	})

	for _, ts := range tss {
		chg.AddAll(ts)
	}

	// fail the change after the link-snap task (after state is saved)
	s.o.TaskRunner().AddHandler("fail", func(*state.Task, *tomb.Tomb) error {
		return errors.New("boom")
	}, nil)

	failingTask := s.state.NewTask("fail", "expected failure")
	chg.AddTask(failingTask)
	linkTask := findLastTask(chg, "link-snap")
	failingTask.WaitFor(linkTask)
	for _, lane := range linkTask.Lanes() {
		failingTask.JoinLane(lane)
	}

	defer s.se.Stop()
	s.settle(c)

	c.Assert(chg.Err(), ErrorMatches, `(.|\s)* expected failure \(boom\)`)
	c.Assert(chg.IsReady(), Equals, true)

	s.fakeBackend.ops.MustFindOp(c, "init-exposed-snap-home")
	s.fakeBackend.ops.MustFindOp(c, "undo-init-exposed-snap-home")

	// check migration is off in state and seq file
	assertMigrationState(c, s.state, "some-snap", nil)
}

func (s *snapmgrTestSuite) TestMigrateHomeFailIfUnsetFeature(c *C) {
	s.state.Lock()
	defer s.state.Unlock()

	tss, err := snapstate.MigrateHome(s.state, []string{"some-snap"})
	c.Check(tss, IsNil)
	c.Assert(err, ErrorMatches, `cannot migrate to ~/Snap: flag "experimental.move-snap-home-dir" is not set`)
}

func (s *snapmgrTestSuite) TestMigrateHomeFailIfSnapNotInstalled(c *C) {
	s.state.Lock()
	defer s.state.Unlock()

	tr := config.NewTransaction(s.state)
	c.Assert(tr.Set("core", "experimental.move-snap-home-dir", true), IsNil)
	tr.Commit()

	si := &snap.SideInfo{RealName: "some-snap", Revision: snap.R(3)}
	snapstate.Set(s.state, "some-snap", &snapstate.SnapState{
		Active:   true,
		Sequence: []*snap.SideInfo{si},
		Current:  si.Revision,
		SnapType: "app",
	})

	tss, err := snapstate.MigrateHome(s.state, []string{"some-snap", "other-snap"})
	c.Check(tss, IsNil)
	c.Assert(err, ErrorMatches, `snap "other-snap" is not installed`)
}

func (s *snapmgrTestSuite) TestMigrateHomeFailIfAlreadyMigrated(c *C) {
	s.state.Lock()
	defer s.state.Unlock()

	tr := config.NewTransaction(s.state)
	c.Assert(tr.Set("core", "experimental.move-snap-home-dir", true), IsNil)
	tr.Commit()

	si := &snap.SideInfo{RealName: "some-snap", Revision: snap.R(3)}
	snapstate.Set(s.state, "some-snap", &snapstate.SnapState{
		Active:                true,
		Sequence:              []*snap.SideInfo{si},
		Current:               si.Revision,
		SnapType:              "app",
		MigratedToExposedHome: true,
	})

	tss, err := snapstate.MigrateHome(s.state, []string{"some-snap"})
	c.Check(tss, IsNil)
	c.Assert(err, ErrorMatches, `cannot migrate "some-snap" to ~/Snap: already migrated`)
}

func taskNames(tasks []*state.Task) []string {
	var names []string

	for _, t := range tasks {
		names = append(names, t.Kind())
	}

	return names
}

func (s *snapmgrTestSuite) TestMigrationTriggers(c *C) {
	c.Skip("TODO:Snap-folder: no automatic migration for core22 snaps to ~/Snap folder for now")

	testCases := []struct {
		oldBase  string
		newBase  string
		opts     snapstate.DirMigrationOptions
		expected snapstate.Migration
	}{
		// refreshing to core22 or later
		{
			oldBase:  "core20",
			newBase:  "core22",
			expected: snapstate.Full,
		},
		{
			oldBase:  "core20",
			newBase:  "core22",
			opts:     snapstate.DirMigrationOptions{MigratedToHidden: true},
			expected: snapstate.Home,
		},
		{
			oldBase:  "core20",
			newBase:  "core22",
			opts:     snapstate.DirMigrationOptions{MigratedToHidden: true, UseHidden: true},
			expected: snapstate.Home,
		},
		{
			oldBase:  "core20",
			newBase:  "core24",
			opts:     snapstate.DirMigrationOptions{MigratedToHidden: true, UseHidden: true},
			expected: snapstate.Home,
		},
		{
			oldBase:  "core20",
			newBase:  "core24",
			opts:     snapstate.DirMigrationOptions{MigratedToHidden: true, MigratedToExposedHome: true},
			expected: snapstate.None,
		},
		// reverting to another core22
		{
			oldBase:  "core24",
			newBase:  "core22",
			opts:     snapstate.DirMigrationOptions{MigratedToHidden: true, MigratedToExposedHome: true},
			expected: snapstate.None,
		},
		{
			oldBase:  "core20",
			newBase:  "core20",
			opts:     snapstate.DirMigrationOptions{MigratedToHidden: true},
			expected: snapstate.RevertHidden,
		},
		{
			oldBase:  "core22",
			newBase:  "core20",
			opts:     snapstate.DirMigrationOptions{MigratedToHidden: true, MigratedToExposedHome: true},
			expected: snapstate.RevertFull,
		},
		{
			oldBase:  "core22",
			newBase:  "core20",
			opts:     snapstate.DirMigrationOptions{MigratedToHidden: true, MigratedToExposedHome: true, UseHidden: true},
			expected: snapstate.DisableHome,
		},
	}

	for _, t := range testCases {
		action := snapstate.TriggeredMigration(t.oldBase, t.newBase, &t.opts)
		if action != t.expected {
			c.Errorf("expected install from %q to %q w/ %+v to result in %q but got %q", t.oldBase, t.newBase, t.opts, t.expected, action)
		}
	}
}

func (s *snapmgrTestSuite) TestExcludeFromRefreshAppAwareness(c *C) {
	c.Check(snapstate.ExcludeFromRefreshAppAwareness(snap.TypeApp), Equals, false)
	c.Check(snapstate.ExcludeFromRefreshAppAwareness(snap.TypeGadget), Equals, false)
	c.Check(snapstate.ExcludeFromRefreshAppAwareness(snap.TypeSnapd), Equals, true)
	c.Check(snapstate.ExcludeFromRefreshAppAwareness(snap.TypeOS), Equals, true)
}

func (s *snapmgrTestSuite) TestEnforceSnaps(c *C) {
	s.state.Lock()
	defer s.state.Unlock()

	info := &snap.SideInfo{
		Revision: snap.R(1),
		SnapID:   "some-other-snap-id",
		RealName: "some-other-snap",
	}
	snapstate.Set(s.state, "some-other-snap", &snapstate.SnapState{
		Sequence: []*snap.SideInfo{info},
		Current:  info.Revision,
		Active:   true,
	})

	headers := map[string]interface{}{
		"type":         "validation-set",
		"timestamp":    time.Now().Format(time.RFC3339),
		"authority-id": "foo",
		"series":       "16",
		"account-id":   "foo",
		"name":         "bar",
		"sequence":     "3",
		"snaps": []interface{}{
			map[string]interface{}{
				"name":     "some-snap",
				"id":       "mysnapdddddddddddddddddddddddddd",
				"presence": "required",
			},
			map[string]interface{}{
				"name":     "some-other-snap",
				"id":       "mysnapcccccccccccccccccccccccccc",
				"presence": "required",
				"revision": "2",
			},
		},
	}

	storeSigning := assertstest.NewStoreStack("can0nical", nil)
	a, err := storeSigning.Sign(asserts.ValidationSetType, headers, nil, "")
	c.Assert(err, IsNil)
	vs := a.(*asserts.ValidationSet)

	vsKeyToVs := map[string]*asserts.ValidationSet{"foo/bar=3": vs}
	valErr := &snapasserts.ValidationSetsValidationError{
		MissingSnaps:       map[string]map[snap.Revision][]string{"some-snap": {snap.R(1): {"foo/bar"}}},
		WrongRevisionSnaps: map[string]map[snap.Revision][]string{"some-other-snap": {snap.R(2): {"foo/bar"}}},
		Sets:               map[string]*asserts.ValidationSet{"foo/bar": vs},
	}

	var calledEnforce bool
	restore := snapstate.MockEnforceValidationSets(func(_ *state.State, usrKeysToVss map[string]*asserts.ValidationSet, snaps []*snapasserts.InstalledSnap, snapsToIgnore map[string]bool, _ int) error {
		calledEnforce = true
		c.Check(usrKeysToVss, DeepEquals, vsKeyToVs)
		c.Check(snaps, testutil.DeepUnsortedMatches, []*snapasserts.InstalledSnap{
			{SnapRef: naming.NewSnapRef("core", ""), Revision: snap.R(1)},
			{SnapRef: naming.NewSnapRef("some-other-snap", "some-other-snap-id"), Revision: snap.R(2)},
			{SnapRef: naming.NewSnapRef("some-snap", "some-snap-id"), Revision: snap.R(1)}})
		c.Check(snapsToIgnore, HasLen, 0)
		return nil
	})
	defer restore()

	tss, affected, err := snapstate.ResolveEnforcementError(context.Background(), s.state, vsKeyToVs, valErr, s.user.ID)
	c.Assert(err, IsNil)
	c.Assert(affected, DeepEquals, []string{"some-other-snap", "some-snap"})

	chg := s.state.NewChange("refresh-to-enforce", "")
	for _, ts := range tss {
		chg.AddAll(ts)
	}

	defer s.se.Stop()
	s.settle(c)
	c.Assert(chg.Err(), IsNil)

	var snapst snapstate.SnapState
	err = snapstate.Get(s.state, "some-other-snap", &snapst)
	c.Assert(err, IsNil)
	c.Check(snapst.Current, Equals, snap.R(2))

	err = snapstate.Get(s.state, "some-snap", &snapst)
	c.Assert(err, IsNil)
	c.Check(snapst.Current, Equals, snap.R(1))

	c.Assert(calledEnforce, Equals, true)
}

func (s *snapmgrTestSuite) TestEnforceSnapsTransactionalReverse(c *C) {
	// fail to enforce the validation set at the end to trigger an undo
	expectedErr := errors.New("expected")
	restore := snapstate.MockEnforceValidationSets(func(*state.State, map[string]*asserts.ValidationSet, []*snapasserts.InstalledSnap, map[string]bool, int) error {
		return expectedErr
	})
	defer restore()

	s.state.Lock()
	defer s.state.Unlock()

	info := &snap.SideInfo{
		Revision: snap.R(1),
		SnapID:   "some-other-snap-id",
		RealName: "some-other-snap",
	}
	snapstate.Set(s.state, "some-other-snap", &snapstate.SnapState{
		Sequence: []*snap.SideInfo{info},
		Current:  info.Revision,
		Active:   true,
	})

	headers := map[string]interface{}{
		"type":         "validation-set",
		"timestamp":    time.Now().Format(time.RFC3339),
		"authority-id": "foo",
		"series":       "16",
		"account-id":   "foo",
		"name":         "bar",
		"sequence":     "3",
		"snaps": []interface{}{
			map[string]interface{}{
				"name":     "some-snap",
				"id":       "mysnapdddddddddddddddddddddddddd",
				"presence": "required",
			},
			map[string]interface{}{
				"name":     "some-other-snap",
				"id":       "mysnapcccccccccccccccccccccccccc",
				"presence": "required",
				"revision": "2",
			},
		},
	}

	storeSigning := assertstest.NewStoreStack("can0nical", nil)
	a, err := storeSigning.Sign(asserts.ValidationSetType, headers, nil, "")
	c.Assert(err, IsNil)
	vs := a.(*asserts.ValidationSet)

	vsKeyToVs := map[string]*asserts.ValidationSet{"foo/bar=3": vs}
	valErr := &snapasserts.ValidationSetsValidationError{
		MissingSnaps:       map[string]map[snap.Revision][]string{"some-snap": {snap.R(1): {"foo/bar"}}},
		WrongRevisionSnaps: map[string]map[snap.Revision][]string{"some-other-snap": {snap.R(2): {"foo/bar"}}},
		Sets:               map[string]*asserts.ValidationSet{"foo/bar": vs},
	}

	tss, affected, err := snapstate.ResolveEnforcementError(context.TODO(), s.state, vsKeyToVs, valErr, s.user.ID)
	c.Assert(err, IsNil)
	c.Assert(affected, DeepEquals, []string{"some-other-snap", "some-snap"})

	chg := s.state.NewChange("refresh-to-enforce", "")
	for _, ts := range tss {
		chg.AddAll(ts)
	}

	defer s.se.Stop()
	s.settle(c)
	c.Assert(chg.Err(), ErrorMatches, fmt.Sprintf(`(.|\s)*%s\)?`, expectedErr))
	c.Assert(chg.Status(), Equals, state.ErrorStatus)

	var snapst snapstate.SnapState
	err = snapstate.Get(s.state, "some-other-snap", &snapst)
	c.Assert(err, IsNil)
	c.Check(snapst.Current, Equals, snap.R(1))

	err = snapstate.Get(s.state, "some-snap", &snapst)
	c.Assert(err, testutil.ErrorIs, state.ErrNoState)
}

func (s *snapmgrTestSuite) TestEnforceSnapsFailsWithInvalidSnaps(c *C) {
	s.state.Lock()
	defer s.state.Unlock()

	valErr := &snapasserts.ValidationSetsValidationError{
		InvalidSnaps:       map[string][]string{"snap-a": {"foo/bar"}},
		MissingSnaps:       map[string]map[snap.Revision][]string{"snap-b": {snap.R(1): []string{"foo/bar"}}},
		WrongRevisionSnaps: map[string]map[snap.Revision][]string{"snap-c": {snap.R(2): []string{"foo/bar"}}},
	}

	_, _, err := snapstate.ResolveEnforcementError(context.TODO(), s.state, nil, valErr, s.user.ID)
	c.Assert(err, ErrorMatches, "cannot auto-resolve enforcement constraints that require removing snaps: \"snap-a\"")
}<|MERGE_RESOLUTION|>--- conflicted
+++ resolved
@@ -168,15 +168,11 @@
 	})
 	s.AddCleanup(restore)
 
-<<<<<<< HEAD
 	restore = snapstate.MockEnforceValidationSets(func(*state.State, map[string]*asserts.ValidationSet, []*snapasserts.InstalledSnap, map[string]bool, int) error {
 		return nil
 	})
 	s.AddCleanup(restore)
 
-	var err error
-=======
->>>>>>> 7b37d598
 	s.snapmgr, err = snapstate.Manager(s.state, s.o.TaskRunner())
 	c.Assert(err, IsNil)
 
