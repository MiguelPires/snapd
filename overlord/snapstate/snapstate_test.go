// -*- Mode: Go; indent-tabs-mode: t -*-

/*
 * Copyright (C) 2016-2018 Canonical Ltd
 *
 * This program is free software: you can redistribute it and/or modify
 * it under the terms of the GNU General Public License version 3 as
 * published by the Free Software Foundation.
 *
 * This program is distributed in the hope that it will be useful,
 * but WITHOUT ANY WARRANTY; without even the implied warranty of
 * MERCHANTABILITY or FITNESS FOR A PARTICULAR PURPOSE.  See the
 * GNU General Public License for more details.
 *
 * You should have received a copy of the GNU General Public License
 * along with this program.  If not, see <http://www.gnu.org/licenses/>.
 *
 */

package snapstate_test

import (
	"encoding/json"
	"errors"
	"fmt"
	"io/ioutil"
	"os"
	"path/filepath"
	"sort"
	"strings"
	"testing"
	"time"

	"golang.org/x/net/context"

	. "gopkg.in/check.v1"
	"gopkg.in/tomb.v2"

	"github.com/snapcore/snapd/asserts"
	"github.com/snapcore/snapd/dirs"
	"github.com/snapcore/snapd/interfaces"
	"github.com/snapcore/snapd/logger"
	"github.com/snapcore/snapd/overlord"
	"github.com/snapcore/snapd/overlord/auth"
	"github.com/snapcore/snapd/overlord/configstate/config"
	"github.com/snapcore/snapd/overlord/hookstate"
	"github.com/snapcore/snapd/overlord/ifacestate/ifacerepo"
	"github.com/snapcore/snapd/overlord/snapstate"
	"github.com/snapcore/snapd/overlord/snapstate/backend"
	"github.com/snapcore/snapd/overlord/state"
	"github.com/snapcore/snapd/release"
	"github.com/snapcore/snapd/snap"
	"github.com/snapcore/snapd/snap/snaptest"
	"github.com/snapcore/snapd/store"
	"github.com/snapcore/snapd/testutil"
	"github.com/snapcore/snapd/timeutil"

	// So it registers Configure.
	_ "github.com/snapcore/snapd/overlord/configstate"
)

func TestSnapManager(t *testing.T) { TestingT(t) }

type snapmgrTestSuite struct {
	testutil.BaseTest
	o       *overlord.Overlord
	state   *state.State
	se      *overlord.StateEngine
	snapmgr *snapstate.SnapManager

	fakeBackend *fakeSnappyBackend
	fakeStore   *fakeStore

	user  *auth.UserState
	user2 *auth.UserState
	user3 *auth.UserState
}

func (s *snapmgrTestSuite) settle(c *C) {
	err := s.o.Settle(5 * time.Second)
	c.Assert(err, IsNil)
}

var _ = Suite(&snapmgrTestSuite{})

var fakeRevDateEpoch = time.Date(2018, 1, 0, 0, 0, 0, 0, time.UTC)

func (s *snapmgrTestSuite) SetUpTest(c *C) {
	s.BaseTest.SetUpTest(c)
	dirs.SetRootDir(c.MkDir())

	s.o = overlord.Mock()
	s.state = s.o.State()

	s.BaseTest.AddCleanup(snap.MockSanitizePlugsSlots(func(snapInfo *snap.Info) {}))

	s.fakeBackend = &fakeSnappyBackend{}
	s.fakeBackend.emptyContainer = emptyContainer(c)
	s.fakeStore = &fakeStore{
		fakeCurrentProgress: 75,
		fakeTotalProgress:   100,
		fakeBackend:         s.fakeBackend,
		state:               s.state,
	}

	oldSetupInstallHook := snapstate.SetupInstallHook
	oldSetupPreRefreshHook := snapstate.SetupPreRefreshHook
	oldSetupPostRefreshHook := snapstate.SetupPostRefreshHook
	oldSetupRemoveHook := snapstate.SetupRemoveHook
	snapstate.SetupInstallHook = hookstate.SetupInstallHook
	snapstate.SetupPreRefreshHook = hookstate.SetupPreRefreshHook
	snapstate.SetupPostRefreshHook = hookstate.SetupPostRefreshHook
	snapstate.SetupRemoveHook = hookstate.SetupRemoveHook

	var err error
	s.snapmgr, err = snapstate.Manager(s.state, s.o.TaskRunner())
	c.Assert(err, IsNil)

	AddForeignTaskHandlers(s.o.TaskRunner(), s.fakeBackend)

	snapstate.SetSnapManagerBackend(s.snapmgr, s.fakeBackend)

	s.o.AddManager(s.snapmgr)
	s.o.AddManager(s.o.TaskRunner())
	s.se = s.o.StateEngine()

	s.BaseTest.AddCleanup(snapstate.MockSnapReadInfo(s.fakeBackend.ReadInfo))
	s.BaseTest.AddCleanup(snapstate.MockOpenSnapFile(s.fakeBackend.OpenSnapFile))
	revDate := func(info *snap.Info) time.Time {
		if info.Revision.Local() {
			panic("no local revision should reach revisionDate")
		}
		// for convenience a date derived from the revision
		return fakeRevDateEpoch.AddDate(0, 0, info.Revision.N)
	}
	s.BaseTest.AddCleanup(snapstate.MockRevisionDate(revDate))

	s.BaseTest.AddCleanup(func() {
		snapstate.SetupInstallHook = oldSetupInstallHook
		snapstate.SetupPreRefreshHook = oldSetupPreRefreshHook
		snapstate.SetupPostRefreshHook = oldSetupPostRefreshHook
		snapstate.SetupRemoveHook = oldSetupRemoveHook

		dirs.SetRootDir("/")
	})

	s.state.Lock()
	snapstate.ReplaceStore(s.state, s.fakeStore)
	s.user, err = auth.NewUser(s.state, "username", "email@test.com", "macaroon", []string{"discharge"})
	c.Assert(err, IsNil)
	s.user2, err = auth.NewUser(s.state, "username2", "email2@test.com", "macaroon2", []string{"discharge2"})
	c.Assert(err, IsNil)
	// 3 has no store auth
	s.user3, err = auth.NewUser(s.state, "username3", "email2@test.com", "", nil)
	c.Assert(err, IsNil)

	s.state.Set("seeded", true)
	s.state.Set("seed-time", time.Now())
	snapstate.SetDefaultModel()

	s.state.Set("refresh-privacy-key", "privacy-key")
	snapstate.Set(s.state, "core", &snapstate.SnapState{
		Active: true,
		Sequence: []*snap.SideInfo{
			{RealName: "core", Revision: snap.R(1)},
		},
		Current:  snap.R(1),
		SnapType: "os",
	})
	s.state.Unlock()

	snapstate.AutoAliases = func(*state.State, *snap.Info) (map[string]string, error) {
		return nil, nil
	}
}

func (s *snapmgrTestSuite) TearDownTest(c *C) {
	s.BaseTest.TearDownTest(c)
	snapstate.ValidateRefreshes = nil
	snapstate.AutoAliases = nil
	snapstate.CanAutoRefresh = nil
	snapstate.Model = nil
}

type ForeignTaskTracker interface {
	ForeignTask(kind string, status state.Status, snapsup *snapstate.SnapSetup)
}

func AddForeignTaskHandlers(runner *state.TaskRunner, tracker ForeignTaskTracker) {
	// Add fake handlers for tasks handled by interfaces manager
	fakeHandler := func(task *state.Task, _ *tomb.Tomb) error {
		task.State().Lock()
		kind := task.Kind()
		status := task.Status()
		snapsup, err := snapstate.TaskSnapSetup(task)
		task.State().Unlock()
		if err != nil {
			return err
		}

		tracker.ForeignTask(kind, status, snapsup)

		return nil
	}
	runner.AddHandler("setup-profiles", fakeHandler, fakeHandler)
	runner.AddHandler("auto-connect", fakeHandler, nil)
	runner.AddHandler("auto-disconnect", fakeHandler, nil)
	runner.AddHandler("remove-profiles", fakeHandler, fakeHandler)
	runner.AddHandler("discard-conns", fakeHandler, fakeHandler)
	runner.AddHandler("validate-snap", fakeHandler, nil)
	runner.AddHandler("transition-ubuntu-core", fakeHandler, nil)

	// Add handler to test full aborting of changes
	erroringHandler := func(task *state.Task, _ *tomb.Tomb) error {
		return errors.New("error out")
	}
	runner.AddHandler("error-trigger", erroringHandler, nil)

	runner.AddHandler("run-hook", func(task *state.Task, _ *tomb.Tomb) error {
		return nil
	}, nil)
	runner.AddHandler("configure-snapd", func(t *state.Task, _ *tomb.Tomb) error {
		return nil
	}, nil)

}

func (s *snapmgrTestSuite) TestCleanSnapStateGet(c *C) {
	snapst := snapstate.SnapState{
		Sequence: []*snap.SideInfo{
			{RealName: "foo", Revision: snap.R(1)},
		},
		Current:     snap.R(1),
		SnapType:    "os",
		Channel:     "foo",
		InstanceKey: "bar",
	}

	s.state.Lock()

	defer s.state.Unlock()
	snapstate.Set(s.state, "no-instance-key", &snapstate.SnapState{
		Sequence: []*snap.SideInfo{
			{RealName: "core", Revision: snap.R(1)},
		},
		Current:  snap.R(1),
		SnapType: "app",
	})

	err := snapstate.Get(s.state, "bar", nil)
	c.Assert(err, ErrorMatches, "internal error: snapst is nil")

	err = snapstate.Get(s.state, "no-instance-key", &snapst)
	c.Assert(err, IsNil)
	c.Assert(snapst, DeepEquals, snapstate.SnapState{
		Sequence: []*snap.SideInfo{
			{RealName: "core", Revision: snap.R(1)},
		},
		Current:  snap.R(1),
		SnapType: "app",
	})
}

func (s *snapmgrTestSuite) TestStore(c *C) {
	s.state.Lock()
	defer s.state.Unlock()

	sto := &store.Store{}
	snapstate.ReplaceStore(s.state, sto)
	store1 := snapstate.Store(s.state)
	c.Check(store1, Equals, sto)

	// cached
	store2 := snapstate.Store(s.state)
	c.Check(store2, Equals, sto)
}

func (s *snapmgrTestSuite) TestUserFromUserID(c *C) {
	s.state.Lock()
	defer s.state.Unlock()

	tests := []struct {
		ids     []int
		u       *auth.UserState
		invalid bool
	}{
		{[]int{0}, nil, false},
		{[]int{2}, s.user2, false},
		{[]int{99}, nil, true},
		{[]int{1, 99}, s.user, false},
		{[]int{99, 0}, nil, false},
		{[]int{99, 2}, s.user2, false},
		{[]int{99, 100}, nil, true},
	}

	for _, t := range tests {
		u, err := snapstate.UserFromUserID(s.state, t.ids...)
		c.Check(u, DeepEquals, t.u)
		if t.invalid {
			c.Check(err, Equals, auth.ErrInvalidUser)
		} else {
			c.Check(err, IsNil)
		}
	}
}

const (
	unlinkBefore = 1 << iota
	cleanupAfter
	maybeCore
	runCoreConfigure
)

func taskKinds(tasks []*state.Task) []string {
	kinds := make([]string, len(tasks))
	for i, task := range tasks {
		k := task.Kind()
		if k == "run-hook" {
			var hooksup hookstate.HookSetup
			if err := task.Get("hook-setup", &hooksup); err != nil {
				panic(err)
			}
			k = fmt.Sprintf("%s[%s]", k, hooksup.Hook)
		}
		kinds[i] = k
	}
	return kinds
}

func verifyInstallTasks(c *C, opts, discards int, ts *state.TaskSet, st *state.State) {
	kinds := taskKinds(ts.Tasks())

	expected := []string{
		"prerequisites",
		"download-snap",
		"validate-snap",
		"mount-snap",
	}
	if opts&unlinkBefore != 0 {
		expected = append(expected,
			"stop-snap-services",
			"remove-aliases",
			"unlink-current-snap",
		)
	}
	expected = append(expected,
		"copy-snap-data",
		"setup-profiles",
		"link-snap",
	)
	expected = append(expected,
		"auto-connect",
		"set-auto-aliases",
		"setup-aliases",
		"run-hook[install]",
		"start-snap-services")
	for i := 0; i < discards; i++ {
		expected = append(expected,
			"clear-snap",
			"discard-snap",
		)
	}
	if opts&cleanupAfter != 0 {
		expected = append(expected,
			"cleanup",
		)
	}
	expected = append(expected,
		"run-hook[configure]",
	)

	c.Assert(kinds, DeepEquals, expected)
}

func verifyUpdateTasks(c *C, opts, discards int, ts *state.TaskSet, st *state.State) {
	kinds := taskKinds(ts.Tasks())

	expected := []string{
		"prerequisites",
		"download-snap",
		"validate-snap",
		"mount-snap",
	}
	expected = append(expected, "run-hook[pre-refresh]")
	if opts&unlinkBefore != 0 {
		expected = append(expected,
			"stop-snap-services",
		)
	}
	if opts&unlinkBefore != 0 {
		expected = append(expected,
			"remove-aliases",
			"unlink-current-snap",
		)
	}
	expected = append(expected,
		"copy-snap-data",
		"setup-profiles",
		"link-snap",
	)
	if opts&maybeCore != 0 {
		expected = append(expected, "setup-profiles")
	}
	expected = append(expected,
		"auto-connect",
		"set-auto-aliases",
		"setup-aliases",
		"run-hook[post-refresh]",
		"start-snap-services")

	c.Assert(ts.Tasks()[len(expected)-2].Summary(), Matches, `Run post-refresh hook of .*`)
	for i := 0; i < discards; i++ {
		expected = append(expected,
			"clear-snap",
			"discard-snap",
		)
	}
	if opts&cleanupAfter != 0 {
		expected = append(expected,
			"cleanup",
		)
	}
	expected = append(expected,
		"run-hook[configure]",
	)

	c.Assert(kinds, DeepEquals, expected)
}

func verifyRemoveTasks(c *C, ts *state.TaskSet) {
	c.Assert(taskKinds(ts.Tasks()), DeepEquals, []string{
		"stop-snap-services",
		"auto-disconnect",
		"run-hook[remove]",
		"remove-aliases",
		"unlink-snap",
		"remove-profiles",
		"clear-snap",
		"discard-snap",
	})
	verifyStopReason(c, ts, "remove")
}

func checkIsAutoRefresh(c *C, tasks []*state.Task, expected bool) {
	for _, t := range tasks {
		if t.Kind() == "download-snap" {
			var snapsup snapstate.SnapSetup
			err := t.Get("snap-setup", &snapsup)
			c.Assert(err, IsNil)
			c.Check(snapsup.IsAutoRefresh, Equals, expected)
			return
		}
	}
	c.Fatalf("cannot find download-snap task in %v", tasks)
}

func (s *snapmgrTestSuite) TestLastIndexFindsLast(c *C) {
	snapst := &snapstate.SnapState{Sequence: []*snap.SideInfo{
		{Revision: snap.R(7)},
		{Revision: snap.R(11)},
		{Revision: snap.R(11)},
	}}
	c.Check(snapst.LastIndex(snap.R(11)), Equals, 2)
}

func (s *snapmgrTestSuite) TestInstallDevModeConfinementFiltering(c *C) {
	s.state.Lock()
	defer s.state.Unlock()

	// if a snap is devmode, you can't install it without --devmode
	_, err := snapstate.Install(s.state, "some-snap", "channel-for-devmode", snap.R(0), s.user.ID, snapstate.Flags{})
	c.Assert(err, ErrorMatches, `.* requires devmode or confinement override`)

	// if a snap is devmode, you *can* install it with --devmode
	_, err = snapstate.Install(s.state, "some-snap", "channel-for-devmode", snap.R(0), s.user.ID, snapstate.Flags{DevMode: true})
	c.Assert(err, IsNil)

	// if a snap is *not* devmode, you can still install it with --devmode
	_, err = snapstate.Install(s.state, "some-snap", "channel-for-strict", snap.R(0), s.user.ID, snapstate.Flags{DevMode: true})
	c.Assert(err, IsNil)
}

func (s *snapmgrTestSuite) TestInstallClassicConfinementFiltering(c *C) {
	if !dirs.SupportsClassicConfinement() {
		c.Skip("no support for classic")
	}

	s.state.Lock()
	defer s.state.Unlock()

	// if a snap is classic, you can't install it without --classic
	_, err := snapstate.Install(s.state, "some-snap", "channel-for-classic", snap.R(0), s.user.ID, snapstate.Flags{})
	c.Assert(err, ErrorMatches, `.* requires classic confinement`)

	// if a snap is classic, you *can* install it with --classic
	_, err = snapstate.Install(s.state, "some-snap", "channel-for-classic", snap.R(0), s.user.ID, snapstate.Flags{Classic: true})
	c.Assert(err, IsNil)

	// if a snap is *not* classic, you can still install it with --classic
	_, err = snapstate.Install(s.state, "some-snap", "channel-for-strict", snap.R(0), s.user.ID, snapstate.Flags{Classic: true})
	c.Assert(err, IsNil)
}

func (s *snapmgrTestSuite) TestInstallFailsWhenClassicSnapsAreNotSupported(c *C) {
	s.state.Lock()
	defer s.state.Unlock()

	reset := release.MockReleaseInfo(&release.OS{
		ID: "fedora",
	})
	defer reset()

	// this needs doing because dirs depends on the release info
	dirs.SetRootDir(dirs.GlobalRootDir)

	_, err := snapstate.Install(s.state, "some-snap", "channel-for-classic", snap.R(0), s.user.ID, snapstate.Flags{Classic: true})
	c.Assert(err, ErrorMatches, "classic confinement requires snaps under /snap or symlink from /snap to "+dirs.SnapMountDir)
}

func (s *snapmgrTestSuite) TestInstallTasks(c *C) {
	s.state.Lock()
	defer s.state.Unlock()

	ts, err := snapstate.Install(s.state, "some-snap", "some-channel", snap.R(0), 0, snapstate.Flags{})
	c.Assert(err, IsNil)

	verifyInstallTasks(c, 0, 0, ts, s.state)
	c.Assert(s.state.TaskCount(), Equals, len(ts.Tasks()))
}

func (s *snapmgrTestSuite) TestInstallHookNotRunForInstalledSnap(c *C) {
	s.state.Lock()
	defer s.state.Unlock()

	snapstate.Set(s.state, "some-snap", &snapstate.SnapState{
		Active: true,
		Sequence: []*snap.SideInfo{
			{RealName: "some-snap", Revision: snap.R(7)},
		},
		Current:  snap.R(7),
		SnapType: "app",
	})

	mockSnap := makeTestSnap(c, `name: some-snap
version: 1.0`)
	ts, _, err := snapstate.InstallPath(s.state, &snap.SideInfo{RealName: "some-snap", SnapID: "some-snap-id", Revision: snap.R(8)}, mockSnap, "", "", snapstate.Flags{})
	c.Assert(err, IsNil)

	runHooks := tasksWithKind(ts, "run-hook")
	// hook tasks for refresh and for configure hook only; no install hook
	c.Assert(runHooks, HasLen, 3)
	c.Assert(runHooks[0].Summary(), Equals, `Run pre-refresh hook of "some-snap" snap if present`)
	c.Assert(runHooks[1].Summary(), Equals, `Run post-refresh hook of "some-snap" snap if present`)
	c.Assert(runHooks[2].Summary(), Equals, `Run configure hook of "some-snap" snap if present`)
}

type fullFlags struct{ before, change, after, setup snapstate.Flags }

func (s *snapmgrTestSuite) testRevertTasksFullFlags(flags fullFlags, c *C) {
	s.state.Lock()
	defer s.state.Unlock()

	snapstate.Set(s.state, "some-snap", &snapstate.SnapState{
		Active: true,
		Sequence: []*snap.SideInfo{
			{RealName: "some-snap", Revision: snap.R(7)},
			{RealName: "some-snap", Revision: snap.R(11)},
		},
		Flags:    flags.before,
		Current:  snap.R(11),
		SnapType: "app",
	})

	ts, err := snapstate.Revert(s.state, "some-snap", flags.change)
	c.Assert(err, IsNil)

	tasks := ts.Tasks()
	c.Assert(s.state.TaskCount(), Equals, len(tasks))
	c.Assert(taskKinds(tasks), DeepEquals, []string{
		"prerequisites",
		"prepare-snap",
		"stop-snap-services",
		"remove-aliases",
		"unlink-current-snap",
		"setup-profiles",
		"link-snap",
		"auto-connect",
		"set-auto-aliases",
		"setup-aliases",
		"start-snap-services",
		"run-hook[configure]",
	})
	// a revert is a special refresh
	verifyStopReason(c, ts, "refresh")

	snapsup, err := snapstate.TaskSnapSetup(tasks[0])
	c.Assert(err, IsNil)
	flags.setup.Revert = true
	c.Check(snapsup.Flags, Equals, flags.setup)
	c.Check(snapsup.Type, Equals, snap.TypeApp)

	chg := s.state.NewChange("revert", "revert snap")
	chg.AddAll(ts)

	s.state.Unlock()
	defer s.se.Stop()
	s.settle(c)
	s.state.Lock()

	var snapst snapstate.SnapState
	err = snapstate.Get(s.state, "some-snap", &snapst)
	c.Assert(err, IsNil)
	c.Check(snapst.Flags, Equals, flags.after)
}

func (s *snapmgrTestSuite) testRevertTasks(flags snapstate.Flags, c *C) {
	s.testRevertTasksFullFlags(fullFlags{before: flags, change: flags, after: flags, setup: flags}, c)
}

func (s *snapmgrTestSuite) TestRevertTasks(c *C) {
	s.testRevertTasks(snapstate.Flags{}, c)
}

func (s *snapmgrTestSuite) TestRevertTasksFromDevMode(c *C) {
	// the snap is installed in devmode, but the request to revert does not specify devmode
	s.testRevertTasksFullFlags(fullFlags{
		before: snapstate.Flags{DevMode: true}, // the snap is installed in devmode
		change: snapstate.Flags{},              // the request to revert does not specify devmode
		after:  snapstate.Flags{DevMode: true}, // the reverted snap is installed in devmode
		setup:  snapstate.Flags{DevMode: true}, // because setup said so
	}, c)
}

func (s *snapmgrTestSuite) TestRevertTasksFromJailMode(c *C) {
	// the snap is installed in jailmode, but the request to revert does not specify jailmode
	s.testRevertTasksFullFlags(fullFlags{
		before: snapstate.Flags{JailMode: true}, // the snap is installed in jailmode
		change: snapstate.Flags{},               // the request to revert does not specify jailmode
		after:  snapstate.Flags{JailMode: true}, // the reverted snap is installed in jailmode
		setup:  snapstate.Flags{JailMode: true}, // because setup said so
	}, c)
}

func (s *snapmgrTestSuite) TestRevertTasksFromClassic(c *C) {
	if !dirs.SupportsClassicConfinement() {
		c.Skip("no support for classic")
	}

	// the snap is installed in classic, but the request to revert does not specify classic
	s.testRevertTasksFullFlags(fullFlags{
		before: snapstate.Flags{Classic: true}, // the snap is installed in classic
		change: snapstate.Flags{},              // the request to revert does not specify classic
		after:  snapstate.Flags{Classic: true}, // the reverted snap is installed in classic
		setup:  snapstate.Flags{Classic: true}, // because setup said so
	}, c)
}

func (s *snapmgrTestSuite) TestRevertTasksDevMode(c *C) {
	s.testRevertTasks(snapstate.Flags{DevMode: true}, c)
}

func (s *snapmgrTestSuite) TestRevertTasksJailMode(c *C) {
	s.testRevertTasks(snapstate.Flags{JailMode: true}, c)
}

func (s *snapmgrTestSuite) TestRevertTasksClassic(c *C) {
	if !dirs.SupportsClassicConfinement() {
		c.Skip("no support for classic")
	}
	s.testRevertTasks(snapstate.Flags{Classic: true}, c)
}

func (s *snapmgrTestSuite) TestUpdateCreatesGCTasks(c *C) {
	s.state.Lock()
	defer s.state.Unlock()

	snapstate.Set(s.state, "some-snap", &snapstate.SnapState{
		Active: true,
		Sequence: []*snap.SideInfo{
			{RealName: "some-snap", SnapID: "some-snap-id", Revision: snap.R(1)},
			{RealName: "some-snap", SnapID: "some-snap-id", Revision: snap.R(2)},
			{RealName: "some-snap", SnapID: "some-snap-id", Revision: snap.R(3)},
			{RealName: "some-snap", SnapID: "some-snap-id", Revision: snap.R(4)},
		},
		Current:  snap.R(4),
		SnapType: "app",
	})

	ts, err := snapstate.Update(s.state, "some-snap", "", snap.R(0), 0, snapstate.Flags{})
	c.Assert(err, IsNil)

	verifyUpdateTasks(c, unlinkBefore|cleanupAfter, 2, ts, s.state)
	c.Assert(s.state.TaskCount(), Equals, len(ts.Tasks()))
}

func (s snapmgrTestSuite) TestInstallFailsOnDisabledSnap(c *C) {
	snapst := &snapstate.SnapState{
		Active:   false,
		Channel:  "channel",
		Sequence: []*snap.SideInfo{{RealName: "some-snap", SnapID: "some-snap-id", Revision: snap.R(2)}},
		Current:  snap.R(2),
		SnapType: "app",
	}
	snapsup := &snapstate.SnapSetup{SideInfo: &snap.SideInfo{RealName: "some-snap", SnapID: "some-snap-id", Revision: snap.R(1)}}
	_, err := snapstate.DoInstall(s.state, snapst, snapsup, 0)
	c.Assert(err, NotNil)
	c.Assert(err, ErrorMatches, `cannot update disabled snap "some-snap"`)
}

func (s snapmgrTestSuite) TestInstallFailsOnSystem(c *C) {
	snapsup := &snapstate.SnapSetup{SideInfo: &snap.SideInfo{RealName: "system", SnapID: "some-snap-id", Revision: snap.R(1)}}
	_, err := snapstate.DoInstall(s.state, nil, snapsup, 0)
	c.Assert(err, NotNil)
	c.Assert(err, ErrorMatches, `cannot install reserved snap name 'system'`)
}

func (s *snapmgrTestSuite) TestUpdateCreatesDiscardAfterCurrentTasks(c *C) {
	s.state.Lock()
	defer s.state.Unlock()

	snapstate.Set(s.state, "some-snap", &snapstate.SnapState{
		Active: true,
		Sequence: []*snap.SideInfo{
			{RealName: "some-snap", SnapID: "some-snap-id", Revision: snap.R(1)},
			{RealName: "some-snap", SnapID: "some-snap-id", Revision: snap.R(2)},
			{RealName: "some-snap", SnapID: "some-snap-id", Revision: snap.R(3)},
			{RealName: "some-snap", SnapID: "some-snap-id", Revision: snap.R(4)},
		},
		Current:  snap.R(1),
		SnapType: "app",
	})

	ts, err := snapstate.Update(s.state, "some-snap", "", snap.R(0), 0, snapstate.Flags{})
	c.Assert(err, IsNil)

	verifyUpdateTasks(c, unlinkBefore|cleanupAfter, 3, ts, s.state)
	c.Assert(s.state.TaskCount(), Equals, len(ts.Tasks()))
}

func (s *snapmgrTestSuite) TestUpdateManyTooEarly(c *C) {
	s.state.Lock()
	defer s.state.Unlock()

	s.state.Set("seeded", nil)

	snapstate.Set(s.state, "some-snap", &snapstate.SnapState{
		Active:   true,
		Sequence: []*snap.SideInfo{{RealName: "some-snap", SnapID: "some-snap-id", Revision: snap.R(7)}},
		Current:  snap.R(7),
		SnapType: "app",
	})

	_, _, err := snapstate.UpdateMany(context.TODO(), s.state, nil, 0, nil)
	c.Check(err, FitsTypeOf, &snapstate.ChangeConflictError{})
	c.Assert(err, ErrorMatches, `too early for operation, device not yet seeded or device model not acknowledged`)
}

func (s *snapmgrTestSuite) TestUpdateMany(c *C) {
	s.state.Lock()
	defer s.state.Unlock()

	snapstate.Set(s.state, "some-snap", &snapstate.SnapState{
		Active: true,
		Sequence: []*snap.SideInfo{
			{RealName: "some-snap", SnapID: "some-snap-id", Revision: snap.R(1)},
			{RealName: "some-snap", SnapID: "some-snap-id", Revision: snap.R(2)},
			{RealName: "some-snap", SnapID: "some-snap-id", Revision: snap.R(3)},
			{RealName: "some-snap", SnapID: "some-snap-id", Revision: snap.R(4)},
		},
		Current:  snap.R(1),
		SnapType: "app",
	})

	updates, tts, err := snapstate.UpdateMany(context.TODO(), s.state, nil, 0, nil)
	c.Assert(err, IsNil)
	c.Assert(tts, HasLen, 1)
	c.Check(updates, DeepEquals, []string{"some-snap"})

	ts := tts[0]
	verifyUpdateTasks(c, unlinkBefore|cleanupAfter, 3, ts, s.state)

	// check that the tasks are in non-default lane
	for _, t := range ts.Tasks() {
		c.Assert(t.Lanes(), DeepEquals, []int{1})
	}
	c.Assert(s.state.TaskCount(), Equals, len(ts.Tasks()))

	checkIsAutoRefresh(c, ts.Tasks(), false)
}

func (s *snapmgrTestSuite) TestParallelInstanceUpdateMany(c *C) {
	s.state.Lock()
	defer s.state.Unlock()

	tr := config.NewTransaction(s.state)
	tr.Set("core", "experimental.parallel-instances", true)
	tr.Commit()

	snapstate.Set(s.state, "some-snap", &snapstate.SnapState{
		Active: true,
		Sequence: []*snap.SideInfo{
			{RealName: "some-snap", SnapID: "some-snap-id", Revision: snap.R(1)},
			{RealName: "some-snap", SnapID: "some-snap-id", Revision: snap.R(2)},
			{RealName: "some-snap", SnapID: "some-snap-id", Revision: snap.R(3)},
			{RealName: "some-snap", SnapID: "some-snap-id", Revision: snap.R(4)},
		},
		Current:  snap.R(1),
		SnapType: "app",
	})
	snapstate.Set(s.state, "some-snap_instance", &snapstate.SnapState{
		Active: true,
		Sequence: []*snap.SideInfo{
			{RealName: "some-snap", SnapID: "some-snap-id", Revision: snap.R(1)},
			{RealName: "some-snap", SnapID: "some-snap-id", Revision: snap.R(2)},
			{RealName: "some-snap", SnapID: "some-snap-id", Revision: snap.R(3)},
		},
		Current:     snap.R(3),
		SnapType:    "app",
		InstanceKey: "instance",
	})

	updates, tts, err := snapstate.UpdateMany(context.TODO(), s.state, nil, 0, nil)
	c.Assert(err, IsNil)
	c.Assert(tts, HasLen, 2)
	// ensure stable ordering of updates list
	if updates[0] != "some-snap" {
		updates[1], updates[0] = updates[0], updates[1]
	}

	c.Check(updates, DeepEquals, []string{"some-snap", "some-snap_instance"})

	var snapsup, snapsupInstance *snapstate.SnapSetup

	// ensure stable ordering of task sets list
	snapsup, err = snapstate.TaskSnapSetup(tts[0].Tasks()[0])
	c.Assert(err, IsNil)
	if snapsup.InstanceName() != "some-snap" {
		tts[0], tts[1] = tts[1], tts[0]
		snapsup, err = snapstate.TaskSnapSetup(tts[0].Tasks()[0])
		c.Assert(err, IsNil)
	}
	snapsupInstance, err = snapstate.TaskSnapSetup(tts[1].Tasks()[0])
	c.Assert(err, IsNil)

	c.Assert(snapsup.InstanceName(), Equals, "some-snap")
	c.Assert(snapsupInstance.InstanceName(), Equals, "some-snap_instance")

	verifyUpdateTasks(c, unlinkBefore|cleanupAfter, 3, tts[0], s.state)
	verifyUpdateTasks(c, unlinkBefore|cleanupAfter, 1, tts[1], s.state)
}

func (s *snapmgrTestSuite) TestUpdateManyDevModeConfinementFiltering(c *C) {
	s.state.Lock()
	defer s.state.Unlock()

	snapstate.Set(s.state, "some-snap", &snapstate.SnapState{
		Active:   true,
		Channel:  "channel-for-devmode",
		Sequence: []*snap.SideInfo{{RealName: "some-snap", SnapID: "some-snap-id", Revision: snap.R(7)}},
		Current:  snap.R(7),
		SnapType: "app",
	})

	// updated snap is devmode, updatemany doesn't update it
	_, tts, _ := snapstate.UpdateMany(context.TODO(), s.state, []string{"some-snap"}, s.user.ID, nil)
	// FIXME: UpdateMany will not error out in this case (daemon catches this case, with a weird error)
	c.Assert(tts, HasLen, 0)
}

func (s *snapmgrTestSuite) TestUpdateManyClassicConfinementFiltering(c *C) {
	if !dirs.SupportsClassicConfinement() {
		c.Skip("no support for classic")
	}

	s.state.Lock()
	defer s.state.Unlock()

	snapstate.Set(s.state, "some-snap", &snapstate.SnapState{
		Active:   true,
		Channel:  "channel-for-classic",
		Sequence: []*snap.SideInfo{{RealName: "some-snap", SnapID: "some-snap-id", Revision: snap.R(7)}},
		Current:  snap.R(7),
		SnapType: "app",
	})

	// if a snap installed without --classic gets a classic update it isn't installed
	_, tts, _ := snapstate.UpdateMany(context.TODO(), s.state, []string{"some-snap"}, s.user.ID, nil)
	// FIXME: UpdateMany will not error out in this case (daemon catches this case, with a weird error)
	c.Assert(tts, HasLen, 0)
}

func (s *snapmgrTestSuite) TestUpdateManyClassic(c *C) {
	if !dirs.SupportsClassicConfinement() {
		c.Skip("no support for classic")
	}

	s.state.Lock()
	defer s.state.Unlock()

	snapstate.Set(s.state, "some-snap", &snapstate.SnapState{
		Active:   true,
		Channel:  "channel-for-classic",
		Sequence: []*snap.SideInfo{{RealName: "some-snap", SnapID: "some-snap-id", Revision: snap.R(7)}},
		Current:  snap.R(7),
		SnapType: "app",
		Flags:    snapstate.Flags{Classic: true},
	})

	// snap installed with classic: refresh gets classic
	_, tts, err := snapstate.UpdateMany(context.TODO(), s.state, []string{"some-snap"}, s.user.ID, nil)
	c.Assert(err, IsNil)
	c.Assert(tts, HasLen, 1)
}

func (s *snapmgrTestSuite) TestUpdateManyDevMode(c *C) {
	s.state.Lock()
	defer s.state.Unlock()

	snapstate.Set(s.state, "some-snap", &snapstate.SnapState{
		Active: true,
		Flags:  snapstate.Flags{DevMode: true},
		Sequence: []*snap.SideInfo{
			{RealName: "some-snap", SnapID: "some-snap-id", Revision: snap.R(1)},
		},
		Current:  snap.R(1),
		SnapType: "app",
	})

	updates, _, err := snapstate.UpdateMany(context.TODO(), s.state, []string{"some-snap"}, 0, nil)
	c.Assert(err, IsNil)
	c.Check(updates, HasLen, 1)
}

func (s *snapmgrTestSuite) TestUpdateAllDevMode(c *C) {
	s.state.Lock()
	defer s.state.Unlock()

	snapstate.Set(s.state, "some-snap", &snapstate.SnapState{
		Active: true,
		Flags:  snapstate.Flags{DevMode: true},
		Sequence: []*snap.SideInfo{
			{RealName: "some-snap", SnapID: "some-snap-id", Revision: snap.R(1)},
		},
		Current:  snap.R(1),
		SnapType: "app",
	})

	updates, _, err := snapstate.UpdateMany(context.TODO(), s.state, nil, 0, nil)
	c.Assert(err, IsNil)
	c.Check(updates, HasLen, 0)
}

func (s *snapmgrTestSuite) TestUpdateManyWaitForBasesUC16(c *C) {
	s.state.Lock()
	defer s.state.Unlock()

	snapstate.Set(s.state, "core", &snapstate.SnapState{
		Active: true,
		Sequence: []*snap.SideInfo{
			{RealName: "core", SnapID: "core-snap-id", Revision: snap.R(1)},
		},
		Current:  snap.R(1),
		SnapType: "os",
	})

	snapstate.Set(s.state, "some-base", &snapstate.SnapState{
		Active: true,
		Sequence: []*snap.SideInfo{
			{RealName: "some-base", SnapID: "some-base-id", Revision: snap.R(1)},
		},
		Current:  snap.R(1),
		SnapType: "base",
	})

	snapstate.Set(s.state, "some-snap", &snapstate.SnapState{
		Active: true,
		Sequence: []*snap.SideInfo{
			{RealName: "some-snap", SnapID: "some-snap-id", Revision: snap.R(1)},
		},
		Current:  snap.R(1),
		SnapType: "app",
		Channel:  "channel-for-base",
	})

	updates, tts, err := snapstate.UpdateMany(context.TODO(), s.state, []string{"some-snap", "core", "some-base"}, 0, nil)
	c.Assert(err, IsNil)
	c.Assert(tts, HasLen, 3)
	c.Check(updates, HasLen, 3)

	// to make TaskSnapSetup work
	chg := s.state.NewChange("refresh", "...")
	for _, ts := range tts {
		chg.AddAll(ts)
	}

	prereqTotal := len(tts[0].Tasks()) + len(tts[1].Tasks())
	prereqs := map[string]bool{}
	for i, task := range tts[2].Tasks() {
		waitTasks := task.WaitTasks()
		if i == 0 {
			c.Check(len(waitTasks), Equals, prereqTotal)
		} else if task.Kind() == "link-snap" {
			c.Check(len(waitTasks), Equals, prereqTotal+1)
			for _, pre := range waitTasks {
				if pre.Kind() == "link-snap" {
					snapsup, err := snapstate.TaskSnapSetup(pre)
					c.Assert(err, IsNil)
					prereqs[snapsup.InstanceName()] = true
				}
			}
		}
	}

	c.Check(prereqs, DeepEquals, map[string]bool{
		"core":      true,
		"some-base": true,
	})
}

func (s *snapmgrTestSuite) TestUpdateManyWaitForBasesUC18(c *C) {
	snapstate.SetModelWithBase("core18")

	s.state.Lock()
	defer s.state.Unlock()

	snapstate.Set(s.state, "core18", &snapstate.SnapState{
		Active: true,
		Sequence: []*snap.SideInfo{
			{RealName: "core18", SnapID: "core18-snap-id", Revision: snap.R(1)},
		},
		Current:  snap.R(1),
		SnapType: "base",
	})

	snapstate.Set(s.state, "some-base", &snapstate.SnapState{
		Active: true,
		Sequence: []*snap.SideInfo{
			{RealName: "some-base", SnapID: "some-base-id", Revision: snap.R(1)},
		},
		Current:  snap.R(1),
		SnapType: "base",
	})

	snapstate.Set(s.state, "snapd", &snapstate.SnapState{
		Active: true,
		Sequence: []*snap.SideInfo{
			{RealName: "snapd", SnapID: "snapd-id", Revision: snap.R(1)},
		},
		Current:  snap.R(1),
		SnapType: "app",
	})

	snapstate.Set(s.state, "some-snap", &snapstate.SnapState{
		Active: true,
		Sequence: []*snap.SideInfo{
			{RealName: "some-snap", SnapID: "some-snap-id", Revision: snap.R(1)},
		},
		Current:  snap.R(1),
		SnapType: "app",
		Channel:  "channel-for-base",
	})

	updates, tts, err := snapstate.UpdateMany(context.TODO(), s.state, []string{"some-snap", "core18", "some-base", "snapd"}, 0, nil)
	c.Assert(err, IsNil)
	c.Assert(tts, HasLen, 4)
	c.Check(updates, HasLen, 4)

	// to make TaskSnapSetup work
	chg := s.state.NewChange("refresh", "...")
	for _, ts := range tts {
		chg.AddAll(ts)
	}

	// Note that some-app only waits for snapd+some-base. The core18
	// base is not special to this snap and not waited for
	prereqTotal := len(tts[0].Tasks()) + len(tts[1].Tasks())
	prereqs := map[string]bool{}
	for i, task := range tts[3].Tasks() {
		waitTasks := task.WaitTasks()
		if i == 0 {
			c.Check(len(waitTasks), Equals, prereqTotal)
		} else if task.Kind() == "link-snap" {
			c.Check(len(waitTasks), Equals, prereqTotal+1)
			for _, pre := range waitTasks {
				if pre.Kind() == "link-snap" {
					snapsup, err := snapstate.TaskSnapSetup(pre)
					c.Assert(err, IsNil)
					prereqs[snapsup.InstanceName()] = true
				}
			}
		}
	}

	// Note that "core18" is not part of the prereqs for some-app
	// as it does not use this base.
	c.Check(prereqs, DeepEquals, map[string]bool{
		"some-base": true,
		"snapd":     true,
	})
}

func (s *snapmgrTestSuite) TestUpdateManyValidateRefreshes(c *C) {
	s.state.Lock()
	defer s.state.Unlock()

	snapstate.Set(s.state, "some-snap", &snapstate.SnapState{
		Active: true,
		Sequence: []*snap.SideInfo{
			{RealName: "some-snap", SnapID: "some-snap-id", Revision: snap.R(1)},
		},
		Current:  snap.R(1),
		SnapType: "app",
	})

	validateCalled := false
	validateRefreshes := func(st *state.State, refreshes []*snap.Info, ignoreValidation map[string]bool, userID int) ([]*snap.Info, error) {
		validateCalled = true
		c.Check(refreshes, HasLen, 1)
		c.Check(refreshes[0].InstanceName(), Equals, "some-snap")
		c.Check(refreshes[0].SnapID, Equals, "some-snap-id")
		c.Check(refreshes[0].Revision, Equals, snap.R(11))
		c.Check(ignoreValidation, HasLen, 0)
		return refreshes, nil
	}
	// hook it up
	snapstate.ValidateRefreshes = validateRefreshes

	updates, tts, err := snapstate.UpdateMany(context.TODO(), s.state, nil, 0, nil)
	c.Assert(err, IsNil)
	c.Assert(tts, HasLen, 1)
	c.Check(updates, DeepEquals, []string{"some-snap"})
	verifyUpdateTasks(c, unlinkBefore|cleanupAfter, 0, tts[0], s.state)

	c.Check(validateCalled, Equals, true)
}

func (s *snapmgrTestSuite) TestParallelInstanceUpdateManyValidateRefreshes(c *C) {
	s.state.Lock()
	defer s.state.Unlock()

	tr := config.NewTransaction(s.state)
	tr.Set("core", "experimental.parallel-instances", true)
	tr.Commit()

	snapstate.Set(s.state, "some-snap", &snapstate.SnapState{
		Active: true,
		Sequence: []*snap.SideInfo{
			{RealName: "some-snap", SnapID: "some-snap-id", Revision: snap.R(1)},
		},
		Current:  snap.R(1),
		SnapType: "app",
	})
	snapstate.Set(s.state, "some-snap_instance", &snapstate.SnapState{
		Active: true,
		Sequence: []*snap.SideInfo{
			{RealName: "some-snap", SnapID: "some-snap-id", Revision: snap.R(1)},
		},
		Current:     snap.R(1),
		SnapType:    "app",
		InstanceKey: "instance",
	})

	validateCalled := false
	validateRefreshes := func(st *state.State, refreshes []*snap.Info, ignoreValidation map[string]bool, userID int) ([]*snap.Info, error) {
		validateCalled = true
		c.Check(refreshes, HasLen, 2)
		instanceIdx := 0
		someIdx := 1
		if refreshes[0].InstanceName() != "some-snap_instance" {
			instanceIdx = 1
			someIdx = 0
		}
		c.Check(refreshes[someIdx].InstanceName(), Equals, "some-snap")
		c.Check(refreshes[instanceIdx].InstanceName(), Equals, "some-snap_instance")
		c.Check(refreshes[0].SnapID, Equals, "some-snap-id")
		c.Check(refreshes[0].Revision, Equals, snap.R(11))
		c.Check(refreshes[1].SnapID, Equals, "some-snap-id")
		c.Check(refreshes[1].Revision, Equals, snap.R(11))
		c.Check(ignoreValidation, HasLen, 0)
		return refreshes, nil
	}
	// hook it up
	snapstate.ValidateRefreshes = validateRefreshes

	updates, tts, err := snapstate.UpdateMany(context.TODO(), s.state, nil, 0, nil)
	c.Assert(err, IsNil)
	c.Assert(tts, HasLen, 2)
	sort.Strings(updates)
	c.Check(updates, DeepEquals, []string{"some-snap", "some-snap_instance"})
	verifyUpdateTasks(c, unlinkBefore|cleanupAfter, 0, tts[0], s.state)

	c.Check(validateCalled, Equals, true)
}

func (s *snapmgrTestSuite) TestUpdateManyValidateRefreshesUnhappy(c *C) {
	s.state.Lock()
	defer s.state.Unlock()

	snapstate.Set(s.state, "some-snap", &snapstate.SnapState{
		Active: true,
		Sequence: []*snap.SideInfo{
			{RealName: "some-snap", SnapID: "some-snap-id", Revision: snap.R(1)},
		},
		Current: snap.R(1),
	})

	validateErr := errors.New("refresh control error")
	validateRefreshes := func(st *state.State, refreshes []*snap.Info, ignoreValidation map[string]bool, userID int) ([]*snap.Info, error) {
		c.Check(refreshes, HasLen, 1)
		c.Check(refreshes[0].SnapID, Equals, "some-snap-id")
		c.Check(refreshes[0].Revision, Equals, snap.R(11))
		c.Check(ignoreValidation, HasLen, 0)
		return nil, validateErr
	}
	// hook it up
	snapstate.ValidateRefreshes = validateRefreshes

	// refresh all => no error
	updates, tts, err := snapstate.UpdateMany(context.TODO(), s.state, nil, 0, nil)
	c.Assert(err, IsNil)
	c.Check(tts, HasLen, 0)
	c.Check(updates, HasLen, 0)

	// refresh some-snap => report error
	updates, tts, err = snapstate.UpdateMany(context.TODO(), s.state, []string{"some-snap"}, 0, nil)
	c.Assert(err, Equals, validateErr)
	c.Check(tts, HasLen, 0)
	c.Check(updates, HasLen, 0)

}

func (s *snapmgrTestSuite) TestRevertCreatesNoGCTasks(c *C) {
	s.state.Lock()
	defer s.state.Unlock()

	snapstate.Set(s.state, "some-snap", &snapstate.SnapState{
		Active:   true,
		SnapType: "app",
		Sequence: []*snap.SideInfo{
			{RealName: "some-snap", Revision: snap.R(1)},
			{RealName: "some-snap", Revision: snap.R(2)},
			{RealName: "some-snap", Revision: snap.R(3)},
			{RealName: "some-snap", Revision: snap.R(4)},
		},
		Current: snap.R(2),
	})

	ts, err := snapstate.RevertToRevision(s.state, "some-snap", snap.R(4), snapstate.Flags{})
	c.Assert(err, IsNil)

	// ensure that we do not run any form of garbage-collection
	c.Assert(s.state.TaskCount(), Equals, len(ts.Tasks()))
	c.Assert(taskKinds(ts.Tasks()), DeepEquals, []string{
		"prerequisites",
		"prepare-snap",
		"stop-snap-services",
		"remove-aliases",
		"unlink-current-snap",
		"setup-profiles",
		"link-snap",
		"auto-connect",
		"set-auto-aliases",
		"setup-aliases",
		"start-snap-services",
		"run-hook[configure]",
	})
}

func (s *snapmgrTestSuite) TestEnableTasks(c *C) {
	s.state.Lock()
	defer s.state.Unlock()

	snapstate.Set(s.state, "some-snap", &snapstate.SnapState{
		Sequence: []*snap.SideInfo{
			{RealName: "some-snap", Revision: snap.R(11)},
		},
		Current: snap.R(11),
		Active:  false,
	})

	ts, err := snapstate.Enable(s.state, "some-snap")
	c.Assert(err, IsNil)

	c.Assert(s.state.TaskCount(), Equals, len(ts.Tasks()))
	c.Assert(taskKinds(ts.Tasks()), DeepEquals, []string{
		"prepare-snap",
		"setup-profiles",
		"link-snap",
		"setup-aliases",
		"start-snap-services",
	})
}

func (s *snapmgrTestSuite) TestSwitchTasks(c *C) {
	s.state.Lock()
	defer s.state.Unlock()

	snapstate.Set(s.state, "some-snap", &snapstate.SnapState{
		Sequence: []*snap.SideInfo{
			{RealName: "some-snap", Revision: snap.R(11)},
		},
		Current: snap.R(11),
		Active:  false,
	})

	ts, err := snapstate.Switch(s.state, "some-snap", "some-channel")
	c.Assert(err, IsNil)

	c.Assert(s.state.TaskCount(), Equals, len(ts.Tasks()))
	c.Assert(taskKinds(ts.Tasks()), DeepEquals, []string{"switch-snap"})
}

func (s *snapmgrTestSuite) TestSwitchConflict(c *C) {
	s.state.Lock()
	defer s.state.Unlock()

	snapstate.Set(s.state, "some-snap", &snapstate.SnapState{
		Sequence: []*snap.SideInfo{
			{RealName: "some-snap", Revision: snap.R(11)},
		},
		Current: snap.R(11),
		Active:  false,
	})

	ts, err := snapstate.Switch(s.state, "some-snap", "some-channel")
	c.Assert(err, IsNil)
	// need a change to make the tasks visible
	s.state.NewChange("switch-snap", "...").AddAll(ts)

	_, err = snapstate.Switch(s.state, "some-snap", "other-channel")
	c.Check(err, ErrorMatches, `snap "some-snap" has "switch-snap" change in progress`)
}

func (s *snapmgrTestSuite) TestSwitchUnhappy(c *C) {
	s.state.Lock()
	defer s.state.Unlock()

	_, err := snapstate.Switch(s.state, "non-existing-snap", "some-channel")
	c.Assert(err, ErrorMatches, `snap "non-existing-snap" is not installed`)
}

func (s *snapmgrTestSuite) TestSwitchKernelTrackForbidden(c *C) {
	s.state.Lock()
	defer s.state.Unlock()

	snapstate.SetModelWithKernelTrack("18")
	snapstate.Set(s.state, "kernel", &snapstate.SnapState{
		Sequence: []*snap.SideInfo{
			{RealName: "kernel", Revision: snap.R(11)},
		},
		Channel: "18/stable",
		Current: snap.R(11),
		Active:  true,
	})

	_, err := snapstate.Switch(s.state, "kernel", "new-channel")
	c.Assert(err, ErrorMatches, `cannot switch from kernel track "18" as specified for the \(device\) model to "new-channel/stable"`)
}

func (s *snapmgrTestSuite) TestSwitchKernelTrackRiskOnlyIsOK(c *C) {
	s.state.Lock()
	defer s.state.Unlock()

	snapstate.SetModelWithKernelTrack("18")
	snapstate.Set(s.state, "kernel", &snapstate.SnapState{
		Sequence: []*snap.SideInfo{
			{RealName: "kernel", Revision: snap.R(11)},
		},
		Channel: "18/stable",
		Current: snap.R(11),
		Active:  true,
	})

	_, err := snapstate.Switch(s.state, "kernel", "18/beta")
	c.Assert(err, IsNil)
}

func (s *snapmgrTestSuite) TestSwitchGadgetTrackForbidden(c *C) {
	s.state.Lock()
	defer s.state.Unlock()

	snapstate.SetModelWithGadgetTrack("18")
	snapstate.Set(s.state, "brand-gadget", &snapstate.SnapState{
		Sequence: []*snap.SideInfo{
			{RealName: "brand-gadget", Revision: snap.R(11)},
		},
		Channel: "18/stable",
		Current: snap.R(11),
		Active:  true,
	})

	_, err := snapstate.Switch(s.state, "brand-gadget", "new-channel")
	c.Assert(err, ErrorMatches, `cannot switch from gadget track "18" as specified for the \(device\) model to "new-channel/stable"`)
}

func (s *snapmgrTestSuite) TestSwitchGadgetTrackRiskOnlyIsOK(c *C) {
	s.state.Lock()
	defer s.state.Unlock()

	snapstate.SetModelWithGadgetTrack("18")
	snapstate.Set(s.state, "brand-gadget", &snapstate.SnapState{
		Sequence: []*snap.SideInfo{
			{RealName: "brand-gadget", Revision: snap.R(11)},
		},
		Channel: "18/stable",
		Current: snap.R(11),
		Active:  true,
	})

	_, err := snapstate.Switch(s.state, "brand-gadget", "18/beta")
	c.Assert(err, IsNil)
}

func (s *snapmgrTestSuite) TestDisableTasks(c *C) {
	s.state.Lock()
	defer s.state.Unlock()

	snapstate.Set(s.state, "some-snap", &snapstate.SnapState{
		Sequence: []*snap.SideInfo{
			{RealName: "some-snap", Revision: snap.R(11)},
		},
		Current: snap.R(11),
		Active:  true,
	})

	ts, err := snapstate.Disable(s.state, "some-snap")
	c.Assert(err, IsNil)

	c.Assert(s.state.TaskCount(), Equals, len(ts.Tasks()))
	c.Assert(taskKinds(ts.Tasks()), DeepEquals, []string{
		"stop-snap-services",
		"remove-aliases",
		"unlink-snap",
		"remove-profiles",
	})
	verifyStopReason(c, ts, "disable")
}

func (s *snapmgrTestSuite) TestEnableConflict(c *C) {
	s.state.Lock()
	defer s.state.Unlock()

	snapstate.Set(s.state, "some-snap", &snapstate.SnapState{
		Sequence: []*snap.SideInfo{
			{RealName: "some-snap", Revision: snap.R(11)},
		},
		Current: snap.R(11),
		Active:  false,
	})

	ts, err := snapstate.Enable(s.state, "some-snap")
	c.Assert(err, IsNil)
	// need a change to make the tasks visible
	s.state.NewChange("enable", "...").AddAll(ts)

	_, err = snapstate.Enable(s.state, "some-snap")
	c.Assert(err, ErrorMatches, `snap "some-snap" has "enable" change in progress`)
}

func (s *snapmgrTestSuite) TestDisableConflict(c *C) {
	s.state.Lock()
	defer s.state.Unlock()

	snapstate.Set(s.state, "some-snap", &snapstate.SnapState{
		Sequence: []*snap.SideInfo{
			{RealName: "some-snap", Revision: snap.R(11)},
		},
		Current: snap.R(11),
		Active:  true,
	})

	ts, err := snapstate.Disable(s.state, "some-snap")
	c.Assert(err, IsNil)
	// need a change to make the tasks visible
	s.state.NewChange("install", "...").AddAll(ts)

	_, err = snapstate.Disable(s.state, "some-snap")
	c.Assert(err, ErrorMatches, `snap "some-snap" has "install" change in progress`)
}

func (s *snapmgrTestSuite) TestDoInstallWithSlots(c *C) {
	s.state.Lock()
	defer s.state.Unlock()

	snapstate.ReplaceStore(s.state, contentStore{fakeStore: s.fakeStore, state: s.state})

	ts, err := snapstate.Install(s.state, "snap-content-slot", "", snap.R(0), 0, snapstate.Flags{})
	c.Assert(err, IsNil)

	var snapsup snapstate.SnapSetup
	err = ts.Tasks()[0].Get("snap-setup", &snapsup)
	c.Assert(err, IsNil)

	c.Check(snapsup.PlugsOnly, Equals, false)
}

func (s *snapmgrTestSuite) TestDoUpdateHadSlots(c *C) {
	s.state.Lock()
	defer s.state.Unlock()

	snapstate.Set(s.state, "some-snap", &snapstate.SnapState{
		Active: true,
		Sequence: []*snap.SideInfo{
			{RealName: "some-snap", SnapID: "some-snap-id", Revision: snap.R(4)},
		},
		Current:  snap.R(4),
		SnapType: "app",
	})

	snapstate.MockSnapReadInfo(func(name string, si *snap.SideInfo) (*snap.Info, error) {
		if name != "some-snap" {
			return s.fakeBackend.ReadInfo(name, si)
		}

		info := &snap.Info{
			SideInfo: *si,
			Type:     snap.TypeApp,
		}
		info.Slots = map[string]*snap.SlotInfo{
			"some-slot": {
				Snap:      info,
				Name:      "shared-content",
				Interface: "content",
				Attrs: map[string]interface{}{
					"content": "shared-content",
				},
			},
		}
		return info, nil
	})

	ts, err := snapstate.Update(s.state, "some-snap", "", snap.R(0), 0, snapstate.Flags{})
	c.Assert(err, IsNil)

	var snapsup snapstate.SnapSetup
	err = ts.Tasks()[0].Get("snap-setup", &snapsup)
	c.Assert(err, IsNil)

	c.Check(snapsup.PlugsOnly, Equals, false)
}

func (s *snapmgrTestSuite) TestDoInstallChannelDefault(c *C) {
	s.state.Lock()
	defer s.state.Unlock()

	ts, err := snapstate.Install(s.state, "some-snap", "", snap.R(0), 0, snapstate.Flags{})
	c.Assert(err, IsNil)

	var snapsup snapstate.SnapSetup
	err = ts.Tasks()[0].Get("snap-setup", &snapsup)
	c.Assert(err, IsNil)

	c.Check(snapsup.Channel, Equals, "stable")
}

func (s *snapmgrTestSuite) TestInstallRevision(c *C) {
	s.state.Lock()
	defer s.state.Unlock()

	ts, err := snapstate.Install(s.state, "some-snap", "", snap.R(7), 0, snapstate.Flags{})
	c.Assert(err, IsNil)

	var snapsup snapstate.SnapSetup
	err = ts.Tasks()[0].Get("snap-setup", &snapsup)
	c.Assert(err, IsNil)

	c.Check(snapsup.Revision(), Equals, snap.R(7))
}

func (s *snapmgrTestSuite) TestInstallTooEarly(c *C) {
	s.state.Lock()
	defer s.state.Unlock()

	s.state.Set("seeded", nil)

	_, err := snapstate.Install(s.state, "some-snap", "some-channel", snap.R(0), 0, snapstate.Flags{})
	c.Check(err, FitsTypeOf, &snapstate.ChangeConflictError{})
	c.Assert(err, ErrorMatches, `too early for operation, device not yet seeded or device model not acknowledged`)
}

func (s *snapmgrTestSuite) TestInstallConflict(c *C) {
	s.state.Lock()
	defer s.state.Unlock()

	ts, err := snapstate.Install(s.state, "some-snap", "some-channel", snap.R(0), 0, snapstate.Flags{})
	c.Assert(err, IsNil)
	// need a change to make the tasks visible
	s.state.NewChange("install", "...").AddAll(ts)

	_, err = snapstate.Install(s.state, "some-snap", "some-channel", snap.R(0), 0, snapstate.Flags{})
	c.Check(err, FitsTypeOf, &snapstate.ChangeConflictError{})
	c.Assert(err, ErrorMatches, `snap "some-snap" has "install" change in progress`)
}

func (s *snapmgrTestSuite) TestInstallAliasConflict(c *C) {
	s.state.Lock()
	defer s.state.Unlock()

	snapstate.Set(s.state, "otherfoosnap", &snapstate.SnapState{
		Sequence: []*snap.SideInfo{
			{RealName: "otherfoosnap", Revision: snap.R(30)},
		},
		Current: snap.R(30),
		Active:  true,
		Aliases: map[string]*snapstate.AliasTarget{
			"foo.bar": {Manual: "bar"},
		},
		SnapType: "app",
	})

	_, err := snapstate.Install(s.state, "foo", "some-channel", snap.R(0), 0, snapstate.Flags{})
	c.Assert(err, ErrorMatches, `snap "foo" command namespace conflicts with alias "foo\.bar" for "otherfoosnap" snap`)
}

// A sneakyStore changes the state when called
type sneakyStore struct {
	*fakeStore
	state *state.State
}

func (s sneakyStore) SnapAction(ctx context.Context, currentSnaps []*store.CurrentSnap, actions []*store.SnapAction, user *auth.UserState, opts *store.RefreshOptions) ([]*snap.Info, error) {
	s.state.Lock()
	snapstate.Set(s.state, "some-snap", &snapstate.SnapState{
		Active:   true,
		Channel:  "edge",
		Sequence: []*snap.SideInfo{{RealName: "some-snap", SnapID: "some-snap-id", Revision: snap.R(1)}},
		Current:  snap.R(1),
		SnapType: "app",
	})
	s.state.Unlock()
	return s.fakeStore.SnapAction(ctx, currentSnaps, actions, user, opts)
}

func (s *snapmgrTestSuite) TestInstallStateConflict(c *C) {
	s.state.Lock()
	defer s.state.Unlock()

	snapstate.ReplaceStore(s.state, sneakyStore{fakeStore: s.fakeStore, state: s.state})

	_, err := snapstate.Install(s.state, "some-snap", "some-channel", snap.R(0), 0, snapstate.Flags{})
	c.Check(err, FitsTypeOf, &snapstate.ChangeConflictError{})
	c.Assert(err, ErrorMatches, `snap "some-snap" has changes in progress`)
}

func (s *snapmgrTestSuite) TestInstallPathConflict(c *C) {
	s.state.Lock()
	defer s.state.Unlock()

	ts, err := snapstate.Install(s.state, "some-snap", "some-channel", snap.R(0), 0, snapstate.Flags{})
	c.Assert(err, IsNil)
	// need a change to make the tasks visible
	s.state.NewChange("install", "...").AddAll(ts)

	mockSnap := makeTestSnap(c, "name: some-snap\nversion: 1.0")
	_, _, err = snapstate.InstallPath(s.state, &snap.SideInfo{RealName: "some-snap"}, mockSnap, "", "", snapstate.Flags{})
	c.Assert(err, ErrorMatches, `snap "some-snap" has "install" change in progress`)
}

func (s *snapmgrTestSuite) TestInstallPathMissingName(c *C) {
	s.state.Lock()
	defer s.state.Unlock()

	mockSnap := makeTestSnap(c, "name: some-snap\nversion: 1.0")
	_, _, err := snapstate.InstallPath(s.state, &snap.SideInfo{}, mockSnap, "", "", snapstate.Flags{})
	c.Assert(err, ErrorMatches, fmt.Sprintf(`internal error: snap name to install %q not provided`, mockSnap))
}

func (s *snapmgrTestSuite) TestInstallPathSnapIDRevisionUnset(c *C) {
	s.state.Lock()
	defer s.state.Unlock()

	mockSnap := makeTestSnap(c, "name: some-snap\nversion: 1.0")
	_, _, err := snapstate.InstallPath(s.state, &snap.SideInfo{RealName: "some-snap", SnapID: "snapididid"}, mockSnap, "", "", snapstate.Flags{})
	c.Assert(err, ErrorMatches, fmt.Sprintf(`internal error: snap id set to install %q but revision is unset`, mockSnap))
}

func (s *snapmgrTestSuite) TestInstallPathValidateFlags(c *C) {
	s.state.Lock()
	defer s.state.Unlock()

	mockSnap := makeTestSnap(c, `name: some-snap
version: 1.0
confinement: devmode
`)
	_, _, err := snapstate.InstallPath(s.state, &snap.SideInfo{RealName: "some-snap"}, mockSnap, "", "", snapstate.Flags{})
	c.Assert(err, ErrorMatches, `.* requires devmode or confinement override`)
}

func (s *snapmgrTestSuite) TestParallelInstanceInstallNotAllowed(c *C) {
	s.state.Lock()
	defer s.state.Unlock()

	snapstate.ReplaceStore(s.state, sneakyStore{fakeStore: s.fakeStore, state: s.state})

	tr := config.NewTransaction(s.state)
	tr.Set("core", "experimental.parallel-instances", true)
	tr.Commit()

	_, err := snapstate.Install(s.state, "core_foo", "", snap.R(0), 0, snapstate.Flags{})
	c.Check(err, ErrorMatches, `cannot install snap of type os as "core_foo"`)

	_, err = snapstate.Install(s.state, "some-base_foo", "", snap.R(0), 0, snapstate.Flags{})
	c.Check(err, ErrorMatches, `cannot install snap of type base as "some-base_foo"`)

	_, err = snapstate.Install(s.state, "some-gadget_foo", "", snap.R(0), 0, snapstate.Flags{})
	c.Check(err, ErrorMatches, `cannot install snap of type gadget as "some-gadget_foo"`)

	_, err = snapstate.Install(s.state, "some-kernel_foo", "", snap.R(0), 0, snapstate.Flags{})
	c.Check(err, ErrorMatches, `cannot install snap of type kernel as "some-kernel_foo"`)

	_, err = snapstate.Install(s.state, "some-snapd_foo", "", snap.R(0), 0, snapstate.Flags{})
	c.Check(err, ErrorMatches, `cannot install snap of type snapd as "some-snapd_foo"`)
}

func (s *snapmgrTestSuite) TestUpdateTasksPropagatesErrors(c *C) {
	s.state.Lock()
	defer s.state.Unlock()

	snapstate.Set(s.state, "some-snap", &snapstate.SnapState{
		Active:   true,
		Channel:  "edge",
		Sequence: []*snap.SideInfo{{RealName: "some-snap", SnapID: "fakestore-please-error-on-refresh", Revision: snap.R(7)}},
		Current:  snap.R(7),
	})

	_, err := snapstate.Update(s.state, "some-snap", "some-channel", snap.R(0), s.user.ID, snapstate.Flags{})
	c.Assert(err, ErrorMatches, `failing as requested`)
}

func (s *snapmgrTestSuite) TestUpdateTasks(c *C) {
	s.state.Lock()
	defer s.state.Unlock()

	snapstate.Set(s.state, "some-snap", &snapstate.SnapState{
		Active:   true,
		Channel:  "edge",
		Sequence: []*snap.SideInfo{{RealName: "some-snap", SnapID: "some-snap-id", Revision: snap.R(7)}},
		Current:  snap.R(7),
		SnapType: "app",
	})

	validateCalled := false
	happyValidateRefreshes := func(st *state.State, refreshes []*snap.Info, ignoreValidation map[string]bool, userID int) ([]*snap.Info, error) {
		validateCalled = true
		return refreshes, nil
	}
	// hook it up
	snapstate.ValidateRefreshes = happyValidateRefreshes

	ts, err := snapstate.Update(s.state, "some-snap", "some-channel", snap.R(0), s.user.ID, snapstate.Flags{})
	c.Assert(err, IsNil)
	verifyUpdateTasks(c, unlinkBefore|cleanupAfter, 0, ts, s.state)
	c.Assert(s.state.TaskCount(), Equals, len(ts.Tasks()))

	c.Check(validateCalled, Equals, true)

	var snapsup snapstate.SnapSetup
	err = ts.Tasks()[0].Get("snap-setup", &snapsup)
	c.Assert(err, IsNil)

	c.Check(snapsup.Channel, Equals, "some-channel")
}

func (s *snapmgrTestSuite) TestUpdateTasksCoreSetsIgnoreOnConfigure(c *C) {
	s.state.Lock()
	defer s.state.Unlock()

	snapstate.Set(s.state, "core", &snapstate.SnapState{
		Active:   true,
		Channel:  "edge",
		Sequence: []*snap.SideInfo{{RealName: "core", SnapID: "core-snap-id", Revision: snap.R(7)}},
		Current:  snap.R(7),
		SnapType: "os",
	})

	oldConfigure := snapstate.Configure
	defer func() { snapstate.Configure = oldConfigure }()

	var configureFlags int
	snapstate.Configure = func(st *state.State, snapName string, patch map[string]interface{}, flags int) *state.TaskSet {
		configureFlags = flags
		return state.NewTaskSet()
	}

	_, err := snapstate.Update(s.state, "core", "some-channel", snap.R(0), s.user.ID, snapstate.Flags{})
	c.Assert(err, IsNil)

	// ensure the core snap sets the "ignore-hook-error" flag
	c.Check(configureFlags&snapstate.IgnoreHookError, Equals, 1)
}

func (s *snapmgrTestSuite) TestUpdateDevModeConfinementFiltering(c *C) {
	if !dirs.SupportsClassicConfinement() {
		c.Skip("no support for classic")
	}

	s.state.Lock()
	defer s.state.Unlock()

	snapstate.Set(s.state, "some-snap", &snapstate.SnapState{
		Active:   true,
		Channel:  "channel-for-devmode",
		Sequence: []*snap.SideInfo{{RealName: "some-snap", SnapID: "some-snap-id", Revision: snap.R(7)}},
		Current:  snap.R(7),
		SnapType: "app",
	})

	// updated snap is devmode, refresh without --devmode, do nothing
	// TODO: better error message here
	_, err := snapstate.Update(s.state, "some-snap", "", snap.R(0), s.user.ID, snapstate.Flags{})
	c.Assert(err, ErrorMatches, `.* requires devmode or confinement override`)

	// updated snap is devmode, refresh with --devmode
	_, err = snapstate.Update(s.state, "some-snap", "", snap.R(0), s.user.ID, snapstate.Flags{DevMode: true})
	c.Assert(err, IsNil)
}

func (s *snapmgrTestSuite) TestUpdateClassicConfinementFiltering(c *C) {
	if !dirs.SupportsClassicConfinement() {
		c.Skip("no support for classic")
	}

	s.state.Lock()
	defer s.state.Unlock()

	snapstate.Set(s.state, "some-snap", &snapstate.SnapState{
		Active:   true,
		Channel:  "channel-for-classic",
		Sequence: []*snap.SideInfo{{RealName: "some-snap", SnapID: "some-snap-id", Revision: snap.R(7)}},
		Current:  snap.R(7),
		SnapType: "app",
	})

	// updated snap is classic, refresh without --classic, do nothing
	// TODO: better error message here
	_, err := snapstate.Update(s.state, "some-snap", "", snap.R(0), s.user.ID, snapstate.Flags{})
	c.Assert(err, ErrorMatches, `.* requires classic confinement`)

	// updated snap is classic, refresh with --classic
	ts, err := snapstate.Update(s.state, "some-snap", "", snap.R(0), s.user.ID, snapstate.Flags{Classic: true})
	c.Assert(err, IsNil)

	chg := s.state.NewChange("refresh", "refresh snap")
	chg.AddAll(ts)

	s.state.Unlock()
	defer s.se.Stop()
	s.settle(c)
	s.state.Lock()

	// verify snap is in classic
	var snapst snapstate.SnapState
	err = snapstate.Get(s.state, "some-snap", &snapst)
	c.Assert(err, IsNil)
	c.Check(snapst.Classic, Equals, true)
}

func (s *snapmgrTestSuite) TestUpdateClassicFromClassic(c *C) {
	if !dirs.SupportsClassicConfinement() {
		c.Skip("no support for classic")
	}

	s.state.Lock()
	defer s.state.Unlock()

	snapstate.Set(s.state, "some-snap", &snapstate.SnapState{
		Active:   true,
		Channel:  "channel-for-classic",
		Sequence: []*snap.SideInfo{{RealName: "some-snap", SnapID: "some-snap-id", Revision: snap.R(7)}},
		Current:  snap.R(7),
		SnapType: "app",
		Flags:    snapstate.Flags{Classic: true},
	})

	// snap installed with --classic, update needs classic, refresh with --classic works
	ts, err := snapstate.Update(s.state, "some-snap", "", snap.R(0), s.user.ID, snapstate.Flags{Classic: true})
	c.Assert(err, IsNil)
	c.Assert(ts.Tasks(), Not(HasLen), 0)
	snapsup, err := snapstate.TaskSnapSetup(ts.Tasks()[0])
	c.Assert(err, IsNil)
	c.Check(snapsup.Flags.Classic, Equals, true)

	// devmode overrides the snapsetup classic flag
	ts, err = snapstate.Update(s.state, "some-snap", "", snap.R(0), s.user.ID, snapstate.Flags{DevMode: true})
	c.Assert(err, IsNil)
	c.Assert(ts.Tasks(), Not(HasLen), 0)
	snapsup, err = snapstate.TaskSnapSetup(ts.Tasks()[0])
	c.Assert(err, IsNil)
	c.Check(snapsup.Flags.Classic, Equals, false)

	// jailmode overrides it too (you need to provide both)
	ts, err = snapstate.Update(s.state, "some-snap", "", snap.R(0), s.user.ID, snapstate.Flags{JailMode: true})
	c.Assert(err, IsNil)
	c.Assert(ts.Tasks(), Not(HasLen), 0)
	snapsup, err = snapstate.TaskSnapSetup(ts.Tasks()[0])
	c.Assert(err, IsNil)
	c.Check(snapsup.Flags.Classic, Equals, false)

	// jailmode and classic together gets you both
	ts, err = snapstate.Update(s.state, "some-snap", "", snap.R(0), s.user.ID, snapstate.Flags{JailMode: true, Classic: true})
	c.Assert(err, IsNil)
	c.Assert(ts.Tasks(), Not(HasLen), 0)
	snapsup, err = snapstate.TaskSnapSetup(ts.Tasks()[0])
	c.Assert(err, IsNil)
	c.Check(snapsup.Flags.Classic, Equals, true)

	// snap installed with --classic, update needs classic, refresh without --classic works
	ts, err = snapstate.Update(s.state, "some-snap", "", snap.R(0), s.user.ID, snapstate.Flags{})
	c.Assert(err, IsNil)
	c.Assert(ts.Tasks(), Not(HasLen), 0)
	snapsup, err = snapstate.TaskSnapSetup(ts.Tasks()[0])
	c.Assert(err, IsNil)
	c.Check(snapsup.Flags.Classic, Equals, true)

	chg := s.state.NewChange("refresh", "refresh snap")
	chg.AddAll(ts)

	s.state.Unlock()
	defer s.se.Stop()
	s.settle(c)
	s.state.Lock()

	// verify snap is in classic
	var snapst snapstate.SnapState
	err = snapstate.Get(s.state, "some-snap", &snapst)
	c.Assert(err, IsNil)
	c.Check(snapst.Classic, Equals, true)
}

func (s *snapmgrTestSuite) TestUpdateStrictFromClassic(c *C) {
	if !dirs.SupportsClassicConfinement() {
		c.Skip("no support for classic")
	}

	s.state.Lock()
	defer s.state.Unlock()

	snapstate.Set(s.state, "some-snap", &snapstate.SnapState{
		Active:   true,
		Channel:  "channel",
		Sequence: []*snap.SideInfo{{RealName: "some-snap", SnapID: "some-snap-id", Revision: snap.R(7)}},
		Current:  snap.R(7),
		SnapType: "app",
		Flags:    snapstate.Flags{Classic: true},
	})

	// snap installed with --classic, update does not need classic, refresh works without --classic
	_, err := snapstate.Update(s.state, "some-snap", "", snap.R(0), s.user.ID, snapstate.Flags{})
	c.Assert(err, IsNil)

	// snap installed with --classic, update does not need classic, refresh works with --classic
	_, err = snapstate.Update(s.state, "some-snap", "", snap.R(0), s.user.ID, snapstate.Flags{Classic: true})
	c.Assert(err, IsNil)
}

func (s *snapmgrTestSuite) TestUpdateChannelFallback(c *C) {
	s.state.Lock()
	defer s.state.Unlock()

	snapstate.Set(s.state, "some-snap", &snapstate.SnapState{
		Active:   true,
		Channel:  "edge",
		Sequence: []*snap.SideInfo{{RealName: "some-snap", SnapID: "some-snap-id", Revision: snap.R(7)}},
		Current:  snap.R(7),
		SnapType: "app",
	})

	ts, err := snapstate.Update(s.state, "some-snap", "", snap.R(0), s.user.ID, snapstate.Flags{})
	c.Assert(err, IsNil)

	var snapsup snapstate.SnapSetup
	err = ts.Tasks()[0].Get("snap-setup", &snapsup)
	c.Assert(err, IsNil)

	c.Check(snapsup.Channel, Equals, "edge")
}

func (s *snapmgrTestSuite) TestUpdateTooEarly(c *C) {
	s.state.Lock()
	defer s.state.Unlock()

	s.state.Set("seeded", nil)

	snapstate.Set(s.state, "some-snap", &snapstate.SnapState{
		Active:   true,
		Sequence: []*snap.SideInfo{{RealName: "some-snap", SnapID: "some-snap-id", Revision: snap.R(7)}},
		Current:  snap.R(7),
		SnapType: "app",
	})

	_, err := snapstate.Update(s.state, "some-snap", "some-channel", snap.R(0), s.user.ID, snapstate.Flags{})
	c.Check(err, FitsTypeOf, &snapstate.ChangeConflictError{})
	c.Assert(err, ErrorMatches, `too early for operation, device not yet seeded or device model not acknowledged`)
}

func (s *snapmgrTestSuite) TestUpdateConflict(c *C) {
	s.state.Lock()
	defer s.state.Unlock()

	snapstate.Set(s.state, "some-snap", &snapstate.SnapState{
		Active:   true,
		Sequence: []*snap.SideInfo{{RealName: "some-snap", SnapID: "some-snap-id", Revision: snap.R(7)}},
		Current:  snap.R(7),
		SnapType: "app",
	})

	ts, err := snapstate.Update(s.state, "some-snap", "some-channel", snap.R(0), s.user.ID, snapstate.Flags{})
	c.Assert(err, IsNil)
	// need a change to make the tasks visible
	s.state.NewChange("refresh", "...").AddAll(ts)

	_, err = snapstate.Update(s.state, "some-snap", "some-channel", snap.R(0), s.user.ID, snapstate.Flags{})
	c.Assert(err, ErrorMatches, `snap "some-snap" has "refresh" change in progress`)
}

func (s *snapmgrTestSuite) TestRemoveTasks(c *C) {
	s.state.Lock()
	defer s.state.Unlock()

	snapstate.Set(s.state, "foo", &snapstate.SnapState{
		Active: true,
		Sequence: []*snap.SideInfo{
			{RealName: "foo", Revision: snap.R(11)},
		},
		Current:  snap.R(11),
		SnapType: "app",
	})

	ts, err := snapstate.Remove(s.state, "foo", snap.R(0))
	c.Assert(err, IsNil)

	c.Assert(s.state.TaskCount(), Equals, len(ts.Tasks()))
	verifyRemoveTasks(c, ts)
}

func (s *snapmgrTestSuite) TestRemoveHookNotExecutedIfNotLastRevison(c *C) {
	s.state.Lock()
	defer s.state.Unlock()

	snapstate.Set(s.state, "foo", &snapstate.SnapState{
		Active: true,
		Sequence: []*snap.SideInfo{
			{RealName: "foo", Revision: snap.R(11)},
			{RealName: "foo", Revision: snap.R(12)},
		},
		Current: snap.R(12),
	})

	ts, err := snapstate.Remove(s.state, "foo", snap.R(11))
	c.Assert(err, IsNil)

	runHooks := tasksWithKind(ts, "run-hook")
	// no 'remove' hook task
	c.Assert(runHooks, HasLen, 0)
}

func (s *snapmgrTestSuite) TestRemoveConflict(c *C) {
	s.state.Lock()
	defer s.state.Unlock()

	snapstate.Set(s.state, "some-snap", &snapstate.SnapState{
		Active:   true,
		Sequence: []*snap.SideInfo{{RealName: "some-snap", Revision: snap.R(11)}},
		Current:  snap.R(11),
	})

	ts, err := snapstate.Remove(s.state, "some-snap", snap.R(0))
	c.Assert(err, IsNil)
	// need a change to make the tasks visible
	s.state.NewChange("remove", "...").AddAll(ts)

	_, err = snapstate.Remove(s.state, "some-snap", snap.R(0))
	c.Assert(err, ErrorMatches, `snap "some-snap" has "remove" change in progress`)
}

func (s *snapmgrTestSuite) TestInstallRunThrough(c *C) {
	s.state.Lock()
	defer s.state.Unlock()

	chg := s.state.NewChange("install", "install a snap")
	ts, err := snapstate.Install(s.state, "some-snap", "some-channel", snap.R(0), s.user.ID, snapstate.Flags{})
	c.Assert(err, IsNil)
	chg.AddAll(ts)

	s.state.Unlock()
	defer s.se.Stop()
	s.settle(c)
	s.state.Lock()

	// ensure all our tasks ran
	c.Assert(chg.Err(), IsNil)
	c.Assert(chg.IsReady(), Equals, true)
	c.Check(snapstate.Installing(s.state), Equals, false)
	c.Check(s.fakeStore.downloads, DeepEquals, []fakeDownload{{
		macaroon: s.user.StoreMacaroon,
		name:     "some-snap",
		target:   filepath.Join(dirs.SnapBlobDir, "some-snap_11.snap"),
	}})
	c.Check(s.fakeStore.seenPrivacyKeys["privacy-key"], Equals, true, Commentf("salts seen: %v", s.fakeStore.seenPrivacyKeys))
	expected := fakeOps{
		{
			op:     "storesvc-snap-action",
			userID: 1,
		},
		{
			op: "storesvc-snap-action:action",
			action: store.SnapAction{
				Action:       "install",
				InstanceName: "some-snap",
				Channel:      "some-channel",
			},
			revno:  snap.R(11),
			userID: 1,
		},
		{
			op:   "storesvc-download",
			name: "some-snap",
		},
		{
			op:    "validate-snap:Doing",
			name:  "some-snap",
			revno: snap.R(11),
		},
		{
			op:  "current",
			old: "<no-current>",
		},
		{
			op:   "open-snap-file",
			path: filepath.Join(dirs.SnapBlobDir, "some-snap_11.snap"),
			sinfo: snap.SideInfo{
				RealName: "some-snap",
				SnapID:   "some-snap-id",
				Channel:  "some-channel",
				Revision: snap.R(11),
			},
		},
		{
			op:    "setup-snap",
			name:  "some-snap",
			path:  filepath.Join(dirs.SnapBlobDir, "some-snap_11.snap"),
			revno: snap.R(11),
		},
		{
			op:   "copy-data",
			path: filepath.Join(dirs.SnapMountDir, "some-snap/11"),
			old:  "<no-old>",
		},
		{
			op:    "setup-profiles:Doing",
			name:  "some-snap",
			revno: snap.R(11),
		},
		{
			op: "candidate",
			sinfo: snap.SideInfo{
				RealName: "some-snap",
				SnapID:   "some-snap-id",
				Channel:  "some-channel",
				Revision: snap.R(11),
			},
		},
		{
			op:   "link-snap",
			path: filepath.Join(dirs.SnapMountDir, "some-snap/11"),
		},
		{
			op:    "auto-connect:Doing",
			name:  "some-snap",
			revno: snap.R(11),
		},
		{
			op: "update-aliases",
		},
		{
			op:    "cleanup-trash",
			name:  "some-snap",
			revno: snap.R(11),
		},
	}
	// start with an easier-to-read error if this fails:
	c.Assert(s.fakeBackend.ops.Ops(), DeepEquals, expected.Ops())
	c.Assert(s.fakeBackend.ops, DeepEquals, expected)

	// check progress
	ta := ts.Tasks()
	task := ta[1]
	_, cur, total := task.Progress()
	c.Assert(cur, Equals, s.fakeStore.fakeCurrentProgress)
	c.Assert(total, Equals, s.fakeStore.fakeTotalProgress)
	c.Check(task.Summary(), Equals, `Download snap "some-snap" (11) from channel "some-channel"`)

	// check link/start snap summary
	linkTask := ta[len(ta)-7]
	c.Check(linkTask.Summary(), Equals, `Make snap "some-snap" (11) available to the system`)
	startTask := ta[len(ta)-2]
	c.Check(startTask.Summary(), Equals, `Start snap "some-snap" (11) services`)

	// verify snap-setup in the task state
	var snapsup snapstate.SnapSetup
	err = task.Get("snap-setup", &snapsup)
	c.Assert(err, IsNil)
	c.Assert(snapsup, DeepEquals, snapstate.SnapSetup{
		Channel:  "some-channel",
		UserID:   s.user.ID,
		SnapPath: filepath.Join(dirs.SnapBlobDir, "some-snap_11.snap"),
		DownloadInfo: &snap.DownloadInfo{
			DownloadURL: "https://some-server.com/some/path.snap",
		},
		SideInfo:  snapsup.SideInfo,
		Type:      snap.TypeApp,
		PlugsOnly: true,
	})
	c.Assert(snapsup.SideInfo, DeepEquals, &snap.SideInfo{
		RealName: "some-snap",
		Channel:  "some-channel",
		Revision: snap.R(11),
		SnapID:   "some-snap-id",
	})

	// verify snaps in the system state
	var snaps map[string]*snapstate.SnapState
	err = s.state.Get("snaps", &snaps)
	c.Assert(err, IsNil)

	snapst := snaps["some-snap"]
	c.Assert(snapst, NotNil)
	c.Assert(snapst.Active, Equals, true)
	c.Assert(snapst.Channel, Equals, "some-channel")
	c.Assert(snapst.Sequence[0], DeepEquals, &snap.SideInfo{
		RealName: "some-snap",
		SnapID:   "some-snap-id",
		Channel:  "some-channel",
		Revision: snap.R(11),
	})
	c.Assert(snapst.Required, Equals, false)
}

func (s *snapmgrTestSuite) TestParallelInstanceInstallRunThrough(c *C) {
	s.state.Lock()
	defer s.state.Unlock()

	tr := config.NewTransaction(s.state)
	tr.Set("core", "experimental.parallel-instances", true)
	tr.Commit()

	chg := s.state.NewChange("install", "install a snap")
	ts, err := snapstate.Install(s.state, "some-snap_instance", "some-channel", snap.R(0), s.user.ID, snapstate.Flags{})
	c.Assert(err, IsNil)
	chg.AddAll(ts)

	s.state.Unlock()
	s.settle(c)
	s.state.Lock()

	// ensure all our tasks ran
	c.Assert(chg.Err(), IsNil)
	c.Assert(chg.IsReady(), Equals, true)
	c.Check(snapstate.Installing(s.state), Equals, false)
	c.Check(s.fakeStore.downloads, DeepEquals, []fakeDownload{{
		macaroon: s.user.StoreMacaroon,
<<<<<<< HEAD
		// TODO parallel-install: fix once store changes are in place
		name:   "some-snap",
		target: filepath.Join(dirs.SnapBlobDir, "some-snap_instance_11.snap"),
=======
		name:     "some-snap",
		target:   filepath.Join(dirs.SnapBlobDir, "some-snap_instance_11.snap"),
>>>>>>> 15f02939
	}})
	c.Check(s.fakeStore.seenPrivacyKeys["privacy-key"], Equals, true, Commentf("salts seen: %v", s.fakeStore.seenPrivacyKeys))
	expected := fakeOps{
		{
			op:     "storesvc-snap-action",
			userID: 1,
		},
		{
			op: "storesvc-snap-action:action",
			action: store.SnapAction{
				Action:       "install",
				InstanceName: "some-snap_instance",
				Channel:      "some-channel",
			},
			revno:  snap.R(11),
			userID: 1,
		},
		{
			op:   "storesvc-download",
			name: "some-snap",
		},
		{
			op:    "validate-snap:Doing",
			name:  "some-snap_instance",
			revno: snap.R(11),
		},
		{
			op:  "current",
			old: "<no-current>",
		},
		{
			op:   "open-snap-file",
			path: filepath.Join(dirs.SnapBlobDir, "some-snap_instance_11.snap"),
			sinfo: snap.SideInfo{
				RealName: "some-snap",
				SnapID:   "some-snap-id",
				Channel:  "some-channel",
				Revision: snap.R(11),
			},
		},
		{
			op:    "setup-snap",
			name:  "some-snap_instance",
			path:  filepath.Join(dirs.SnapBlobDir, "some-snap_instance_11.snap"),
			revno: snap.R(11),
		},
		{
			op:   "copy-data",
			path: filepath.Join(dirs.SnapMountDir, "some-snap_instance/11"),
			old:  "<no-old>",
		},
		{
			op:    "setup-profiles:Doing",
			name:  "some-snap_instance",
			revno: snap.R(11),
		},
		{
			op: "candidate",
			sinfo: snap.SideInfo{
				RealName: "some-snap",
				SnapID:   "some-snap-id",
				Channel:  "some-channel",
				Revision: snap.R(11),
			},
		},
		{
			op:   "link-snap",
			path: filepath.Join(dirs.SnapMountDir, "some-snap_instance/11"),
		},
		{
			op:    "auto-connect:Doing",
			name:  "some-snap_instance",
			revno: snap.R(11),
		},
		{
			op: "update-aliases",
		},
		{
			op:    "cleanup-trash",
			name:  "some-snap_instance",
			revno: snap.R(11),
		},
	}
	// start with an easier-to-read error if this fails:
	c.Assert(s.fakeBackend.ops.Ops(), DeepEquals, expected.Ops())
	c.Assert(s.fakeBackend.ops, DeepEquals, expected)

	// check progress
	ta := ts.Tasks()
	task := ta[1]
	_, cur, total := task.Progress()
	c.Assert(cur, Equals, s.fakeStore.fakeCurrentProgress)
	c.Assert(total, Equals, s.fakeStore.fakeTotalProgress)
	c.Check(task.Summary(), Equals, `Download snap "some-snap_instance" (11) from channel "some-channel"`)

	// check link/start snap summary
	linkTask := ta[len(ta)-7]
	c.Check(linkTask.Summary(), Equals, `Make snap "some-snap_instance" (11) available to the system`)
	startTask := ta[len(ta)-2]
	c.Check(startTask.Summary(), Equals, `Start snap "some-snap_instance" (11) services`)

	// verify snap-setup in the task state
	var snapsup snapstate.SnapSetup
	err = task.Get("snap-setup", &snapsup)
	c.Assert(err, IsNil)
	c.Assert(snapsup, DeepEquals, snapstate.SnapSetup{
		Channel:  "some-channel",
		UserID:   s.user.ID,
		SnapPath: filepath.Join(dirs.SnapBlobDir, "some-snap_instance_11.snap"),
		DownloadInfo: &snap.DownloadInfo{
			DownloadURL: "https://some-server.com/some/path.snap",
		},
		SideInfo:    snapsup.SideInfo,
		Type:        snap.TypeApp,
		PlugsOnly:   true,
		InstanceKey: "instance",
	})
	c.Assert(snapsup.SideInfo, DeepEquals, &snap.SideInfo{
		RealName: "some-snap",
		Channel:  "some-channel",
		Revision: snap.R(11),
		SnapID:   "some-snap-id",
	})

	// verify snaps in the system state
	var snaps map[string]*snapstate.SnapState
	err = s.state.Get("snaps", &snaps)
	c.Assert(err, IsNil)

	snapst := snaps["some-snap_instance"]
	c.Assert(snapst, NotNil)
	c.Assert(snapst.Active, Equals, true)
	c.Assert(snapst.Channel, Equals, "some-channel")
	c.Assert(snapst.Sequence[0], DeepEquals, &snap.SideInfo{
		RealName: "some-snap",
		SnapID:   "some-snap-id",
		Channel:  "some-channel",
		Revision: snap.R(11),
	})
	c.Assert(snapst.Required, Equals, false)
	c.Assert(snapst.InstanceKey, Equals, "instance")
}

func (s *snapmgrTestSuite) TestInstallUndoRunThroughJustOneSnap(c *C) {
	s.state.Lock()
	defer s.state.Unlock()

	chg := s.state.NewChange("install", "install a snap")
	ts, err := snapstate.Install(s.state, "some-snap", "some-channel", snap.R(0), s.user.ID, snapstate.Flags{})
	c.Assert(err, IsNil)
	chg.AddAll(ts)

	tasks := ts.Tasks()
	last := tasks[len(tasks)-1]
	// sanity
	c.Assert(last.Lanes(), HasLen, 1)
	terr := s.state.NewTask("error-trigger", "provoking total undo")
	terr.WaitFor(last)
	terr.JoinLane(last.Lanes()[0])
	chg.AddTask(terr)

	s.state.Unlock()
	defer s.se.Stop()
	s.settle(c)
	s.state.Lock()

	// ensure all our tasks ran
	c.Check(s.fakeStore.downloads, DeepEquals, []fakeDownload{{
		macaroon: s.user.StoreMacaroon,
		name:     "some-snap",
		target:   filepath.Join(dirs.SnapBlobDir, "some-snap_11.snap"),
	}})
	expected := fakeOps{
		{
			op:     "storesvc-snap-action",
			userID: 1,
		},
		{
			op: "storesvc-snap-action:action",
			action: store.SnapAction{
				Action:       "install",
				InstanceName: "some-snap",
				Channel:      "some-channel",
			},
			revno:  snap.R(11),
			userID: 1,
		},
		{
			op:   "storesvc-download",
			name: "some-snap",
		},
		{
			op:    "validate-snap:Doing",
			name:  "some-snap",
			revno: snap.R(11),
		},
		{
			op:  "current",
			old: "<no-current>",
		},
		{
			op:   "open-snap-file",
			path: filepath.Join(dirs.SnapBlobDir, "some-snap_11.snap"),
			sinfo: snap.SideInfo{
				RealName: "some-snap",
				SnapID:   "some-snap-id",
				Channel:  "some-channel",
				Revision: snap.R(11),
			},
		},
		{
			op:    "setup-snap",
			name:  "some-snap",
			path:  filepath.Join(dirs.SnapBlobDir, "some-snap_11.snap"),
			revno: snap.R(11),
		},
		{
			op:   "copy-data",
			path: filepath.Join(dirs.SnapMountDir, "some-snap/11"),
			old:  "<no-old>",
		},
		{
			op:    "setup-profiles:Doing",
			name:  "some-snap",
			revno: snap.R(11),
		},
		{
			op: "candidate",
			sinfo: snap.SideInfo{
				RealName: "some-snap",
				SnapID:   "some-snap-id",
				Channel:  "some-channel",
				Revision: snap.R(11),
			},
		},
		{
			op:   "link-snap",
			path: filepath.Join(dirs.SnapMountDir, "some-snap/11"),
		},
		{
			op:    "auto-connect:Doing",
			name:  "some-snap",
			revno: snap.R(11),
		},
		{
			op: "update-aliases",
		},
		{
			op:   "remove-snap-aliases",
			name: "some-snap",
		},
		{
			op:   "unlink-snap",
			path: filepath.Join(dirs.SnapMountDir, "some-snap/11"),
		},
		{
			op:    "setup-profiles:Undoing",
			name:  "some-snap",
			revno: snap.R(11),
		},
		{
			op:   "undo-copy-snap-data",
			path: filepath.Join(dirs.SnapMountDir, "some-snap/11"),
			old:  "<no-old>",
		},
		{
			op:   "remove-snap-data-dir",
			name: "some-snap",
			path: filepath.Join(dirs.SnapDataDir, "some-snap"),
		},
		{
			op:    "undo-setup-snap",
			name:  "some-snap",
			stype: "app",
			path:  filepath.Join(dirs.SnapMountDir, "some-snap/11"),
		},
		{
			op:   "remove-snap-dir",
			name: "some-snap",
			path: filepath.Join(dirs.SnapMountDir, "some-snap"),
		},
	}
	// start with an easier-to-read error if this fails:
	c.Assert(s.fakeBackend.ops.Ops(), DeepEquals, expected.Ops())
	c.Assert(s.fakeBackend.ops, DeepEquals, expected)
}

func (s *snapmgrTestSuite) TestInstallWithRevisionRunThrough(c *C) {
	s.state.Lock()
	defer s.state.Unlock()

	chg := s.state.NewChange("install", "install a snap")
	ts, err := snapstate.Install(s.state, "some-snap", "some-channel", snap.R(42), s.user.ID, snapstate.Flags{})
	c.Assert(err, IsNil)
	chg.AddAll(ts)

	s.state.Unlock()
	defer s.se.Stop()
	s.settle(c)
	s.state.Lock()

	// ensure all our tasks ran
	c.Assert(chg.Err(), IsNil)
	c.Assert(chg.IsReady(), Equals, true)
	c.Check(snapstate.Installing(s.state), Equals, false)
	c.Check(s.fakeStore.downloads, DeepEquals, []fakeDownload{{
		macaroon: s.user.StoreMacaroon,
		name:     "some-snap",
		target:   filepath.Join(dirs.SnapBlobDir, "some-snap_42.snap"),
	}})
	expected := fakeOps{
		{
			op:     "storesvc-snap-action",
			userID: 1,
		},
		{
			op: "storesvc-snap-action:action",
			action: store.SnapAction{
				Action:       "install",
				InstanceName: "some-snap",
				Revision:     snap.R(42),
			},
			revno:  snap.R(42),
			userID: 1,
		},
		{
			op:   "storesvc-download",
			name: "some-snap",
		},
		{
			op:    "validate-snap:Doing",
			name:  "some-snap",
			revno: snap.R(42),
		},
		{
			op:  "current",
			old: "<no-current>",
		},
		{
			op:   "open-snap-file",
			path: filepath.Join(dirs.SnapBlobDir, "some-snap_42.snap"),
			sinfo: snap.SideInfo{
				RealName: "some-snap",
				SnapID:   "some-snap-id",
				Revision: snap.R(42),
			},
		},
		{
			op:    "setup-snap",
			name:  "some-snap",
			path:  filepath.Join(dirs.SnapBlobDir, "some-snap_42.snap"),
			revno: snap.R(42),
		},
		{
			op:   "copy-data",
			path: filepath.Join(dirs.SnapMountDir, "some-snap/42"),
			old:  "<no-old>",
		},
		{
			op:    "setup-profiles:Doing",
			name:  "some-snap",
			revno: snap.R(42),
		},
		{
			op: "candidate",
			sinfo: snap.SideInfo{
				RealName: "some-snap",
				SnapID:   "some-snap-id",
				Revision: snap.R(42),
			},
		},
		{
			op:   "link-snap",
			path: filepath.Join(dirs.SnapMountDir, "some-snap/42"),
		},
		{
			op:    "auto-connect:Doing",
			name:  "some-snap",
			revno: snap.R(42),
		},
		{
			op: "update-aliases",
		},
		{
			op:    "cleanup-trash",
			name:  "some-snap",
			revno: snap.R(42),
		},
	}
	// start with an easier-to-read error if this fails:
	c.Assert(s.fakeBackend.ops.Ops(), DeepEquals, expected.Ops())
	c.Assert(s.fakeBackend.ops, DeepEquals, expected)

	// check progress
	ta := ts.Tasks()
	task := ta[1]
	_, cur, total := task.Progress()
	c.Assert(cur, Equals, s.fakeStore.fakeCurrentProgress)
	c.Assert(total, Equals, s.fakeStore.fakeTotalProgress)
	c.Check(task.Summary(), Equals, `Download snap "some-snap" (42) from channel "some-channel"`)

	// check link/start snap summary
	linkTask := ta[len(ta)-7]
	c.Check(linkTask.Summary(), Equals, `Make snap "some-snap" (42) available to the system`)
	startTask := ta[len(ta)-2]
	c.Check(startTask.Summary(), Equals, `Start snap "some-snap" (42) services`)

	// verify snap-setup in the task state
	var snapsup snapstate.SnapSetup
	err = task.Get("snap-setup", &snapsup)
	c.Assert(err, IsNil)
	c.Assert(snapsup, DeepEquals, snapstate.SnapSetup{
		Channel:  "some-channel",
		UserID:   s.user.ID,
		SnapPath: filepath.Join(dirs.SnapBlobDir, "some-snap_42.snap"),
		DownloadInfo: &snap.DownloadInfo{
			DownloadURL: "https://some-server.com/some/path.snap",
		},
		SideInfo:  snapsup.SideInfo,
		Type:      snap.TypeApp,
		PlugsOnly: true,
	})
	c.Assert(snapsup.SideInfo, DeepEquals, &snap.SideInfo{
		RealName: "some-snap",
		Revision: snap.R(42),
		SnapID:   "some-snap-id",
	})

	// verify snaps in the system state
	var snaps map[string]*snapstate.SnapState
	err = s.state.Get("snaps", &snaps)
	c.Assert(err, IsNil)

	snapst := snaps["some-snap"]
	c.Assert(snapst, NotNil)
	c.Assert(snapst.Active, Equals, true)
	c.Assert(snapst.Channel, Equals, "some-channel")
	c.Assert(snapst.Sequence[0], DeepEquals, &snap.SideInfo{
		RealName: "some-snap",
		SnapID:   "some-snap-id",
		Revision: snap.R(42),
	})
	c.Assert(snapst.Required, Equals, false)
}
func (s *snapmgrTestSuite) TestInstallStartOrder(c *C) {
	s.state.Lock()
	defer s.state.Unlock()

	chg := s.state.NewChange("install", "install a snap")
	ts, err := snapstate.Install(s.state, "services-snap", "some-channel", snap.R(0), s.user.ID, snapstate.Flags{})
	c.Assert(err, IsNil)
	chg.AddAll(ts)

	s.state.Unlock()
	defer s.se.Stop()
	s.settle(c)
	s.state.Lock()

	// ensure all our tasks ran
	c.Assert(chg.Err(), IsNil)
	c.Assert(chg.IsReady(), Equals, true)
	c.Check(snapstate.Installing(s.state), Equals, false)
	op := s.fakeBackend.ops.First("start-snap-services")
	c.Assert(op, NotNil)
	c.Assert(op, DeepEquals, &fakeOp{
		op:   "start-snap-services",
		path: filepath.Join(dirs.SnapMountDir, "services-snap/11"),
		// ordered to preserve after/before relation
		services: []string{"svc1", "svc3", "svc2"},
	})
}

func (s *snapmgrTestSuite) TestInstalling(c *C) {
	s.state.Lock()
	defer s.state.Unlock()

	c.Check(snapstate.Installing(s.state), Equals, false)

	chg := s.state.NewChange("install", "install a snap")
	ts, err := snapstate.Install(s.state, "some-snap", "some-channel", snap.R(42), 0, snapstate.Flags{})
	c.Assert(err, IsNil)
	chg.AddAll(ts)

	c.Check(snapstate.Installing(s.state), Equals, true)
}

func (s *snapmgrTestSuite) TestUpdateRunThrough(c *C) {
	// use services-snap here to make sure services would be stopped/started appropriately
	si := snap.SideInfo{
		RealName: "services-snap",
		Revision: snap.R(7),
		SnapID:   "services-snap-id",
	}
	snaptest.MockSnap(c, `name: services-snap`, &si)
	fi, err := os.Stat(snap.MountFile("services-snap", si.Revision))
	c.Assert(err, IsNil)
	refreshedDate := fi.ModTime()
	// look at disk
	r := snapstate.MockRevisionDate(nil)
	defer r()

	s.state.Lock()
	defer s.state.Unlock()

	snapstate.Set(s.state, "services-snap", &snapstate.SnapState{
		Active:   true,
		Sequence: []*snap.SideInfo{&si},
		Current:  si.Revision,
		SnapType: "app",
		Channel:  "stable",
	})

	chg := s.state.NewChange("refresh", "refresh a snap")
	ts, err := snapstate.Update(s.state, "services-snap", "some-channel", snap.R(0), s.user.ID, snapstate.Flags{})
	c.Assert(err, IsNil)
	chg.AddAll(ts)

	s.state.Unlock()
	defer s.se.Stop()
	s.settle(c)
	s.state.Lock()

	expected := fakeOps{
		{
			op: "storesvc-snap-action",
			curSnaps: []store.CurrentSnap{{
				InstanceName:    "services-snap",
				SnapID:          "services-snap-id",
				Revision:        snap.R(7),
				TrackingChannel: "stable",
				RefreshedDate:   refreshedDate,
			}},
			userID: 1,
		},
		{
			op: "storesvc-snap-action:action",
			action: store.SnapAction{
				Action:       "refresh",
				InstanceName: "services-snap",
				SnapID:       "services-snap-id",
				Channel:      "some-channel",
				Flags:        store.SnapActionEnforceValidation,
			},
			revno:  snap.R(11),
			userID: 1,
		},
		{
			op:   "storesvc-download",
			name: "services-snap",
		},
		{
			op:    "validate-snap:Doing",
			name:  "services-snap",
			revno: snap.R(11),
		},
		{
			op:  "current",
			old: filepath.Join(dirs.SnapMountDir, "services-snap/7"),
		},
		{
			op:   "open-snap-file",
			path: filepath.Join(dirs.SnapBlobDir, "services-snap_11.snap"),
			sinfo: snap.SideInfo{
				RealName: "services-snap",
				SnapID:   "services-snap-id",
				Channel:  "some-channel",
				Revision: snap.R(11),
			},
		},
		{
			op:    "setup-snap",
			name:  "services-snap",
			path:  filepath.Join(dirs.SnapBlobDir, "services-snap_11.snap"),
			revno: snap.R(11),
		},
		{
			op:   "stop-snap-services:refresh",
			path: filepath.Join(dirs.SnapMountDir, "services-snap/7"),
		},
		{
			op:   "remove-snap-aliases",
			name: "services-snap",
		},
		{
			op:   "unlink-snap",
			path: filepath.Join(dirs.SnapMountDir, "services-snap/7"),
		},
		{
			op:   "copy-data",
			path: filepath.Join(dirs.SnapMountDir, "services-snap/11"),
			old:  filepath.Join(dirs.SnapMountDir, "services-snap/7"),
		},
		{
			op:    "setup-profiles:Doing",
			name:  "services-snap",
			revno: snap.R(11),
		},
		{
			op: "candidate",
			sinfo: snap.SideInfo{
				RealName: "services-snap",
				SnapID:   "services-snap-id",
				Channel:  "some-channel",
				Revision: snap.R(11),
			},
		},
		{
			op:   "link-snap",
			path: filepath.Join(dirs.SnapMountDir, "services-snap/11"),
		},
		{
			op:    "auto-connect:Doing",
			name:  "services-snap",
			revno: snap.R(11),
		},
		{
			op: "update-aliases",
		},
		{
			op:       "start-snap-services",
			path:     filepath.Join(dirs.SnapMountDir, "services-snap/11"),
			services: []string{"svc1", "svc3", "svc2"},
		},
		{
			op:    "cleanup-trash",
			name:  "services-snap",
			revno: snap.R(11),
		},
	}

	// ensure all our tasks ran
	c.Check(s.fakeStore.downloads, DeepEquals, []fakeDownload{{
		macaroon: s.user.StoreMacaroon,
		name:     "services-snap",
		target:   filepath.Join(dirs.SnapBlobDir, "services-snap_11.snap"),
	}})
	c.Check(s.fakeStore.seenPrivacyKeys["privacy-key"], Equals, true, Commentf("salts seen: %v", s.fakeStore.seenPrivacyKeys))
	// start with an easier-to-read error if this fails:
	c.Assert(s.fakeBackend.ops.Ops(), DeepEquals, expected.Ops())
	c.Assert(s.fakeBackend.ops, DeepEquals, expected)

	// check progress
	task := ts.Tasks()[1]
	_, cur, total := task.Progress()
	c.Assert(cur, Equals, s.fakeStore.fakeCurrentProgress)
	c.Assert(total, Equals, s.fakeStore.fakeTotalProgress)

	// verify snapSetup info
	var snapsup snapstate.SnapSetup
	err = task.Get("snap-setup", &snapsup)
	c.Assert(err, IsNil)
	c.Assert(snapsup, DeepEquals, snapstate.SnapSetup{
		Channel: "some-channel",
		UserID:  s.user.ID,

		SnapPath: filepath.Join(dirs.SnapBlobDir, "services-snap_11.snap"),
		DownloadInfo: &snap.DownloadInfo{
			DownloadURL: "https://some-server.com/some/path.snap",
		},
		SideInfo:  snapsup.SideInfo,
		Type:      snap.TypeApp,
		PlugsOnly: true,
	})
	c.Assert(snapsup.SideInfo, DeepEquals, &snap.SideInfo{
		RealName: "services-snap",
		Revision: snap.R(11),
		Channel:  "some-channel",
		SnapID:   "services-snap-id",
	})

	// verify services stop reason
	verifyStopReason(c, ts, "refresh")

	// check post-refresh hook
	task = ts.Tasks()[14]
	c.Assert(task.Kind(), Equals, "run-hook")
	c.Assert(task.Summary(), Matches, `Run post-refresh hook of "services-snap" snap if present`)

	// verify snaps in the system state
	var snapst snapstate.SnapState
	err = snapstate.Get(s.state, "services-snap", &snapst)
	c.Assert(err, IsNil)

	c.Assert(snapst.Active, Equals, true)
	c.Assert(snapst.Sequence, HasLen, 2)
	c.Assert(snapst.Sequence[0], DeepEquals, &snap.SideInfo{
		RealName: "services-snap",
		SnapID:   "services-snap-id",
		Channel:  "",
		Revision: snap.R(7),
	})
	c.Assert(snapst.Sequence[1], DeepEquals, &snap.SideInfo{
		RealName: "services-snap",
		Channel:  "some-channel",
		SnapID:   "services-snap-id",
		Revision: snap.R(11),
	})
}

func (s *snapmgrTestSuite) TestParallelInstanceUpdateRunThrough(c *C) {
	// use services-snap here to make sure services would be stopped/started appropriately
	si := snap.SideInfo{
		RealName: "services-snap",
		Revision: snap.R(7),
		SnapID:   "services-snap-id",
	}
	snaptest.MockSnapInstance(c, "services-snap_instance", `name: services-snap`, &si)
	fi, err := os.Stat(snap.MountFile("services-snap_instance", si.Revision))
	c.Assert(err, IsNil)
	refreshedDate := fi.ModTime()
	// look at disk
	r := snapstate.MockRevisionDate(nil)
	defer r()

	s.state.Lock()
	defer s.state.Unlock()

	tr := config.NewTransaction(s.state)
	tr.Set("core", "experimental.parallel-instances", true)
	tr.Commit()

	snapstate.Set(s.state, "services-snap_instance", &snapstate.SnapState{
		Active:      true,
		Sequence:    []*snap.SideInfo{&si},
		Current:     si.Revision,
		SnapType:    "app",
		Channel:     "stable",
		InstanceKey: "instance",
	})

	chg := s.state.NewChange("refresh", "refresh a snap")
	ts, err := snapstate.Update(s.state, "services-snap_instance", "some-channel", snap.R(0), s.user.ID, snapstate.Flags{})
	c.Assert(err, IsNil)
	chg.AddAll(ts)

	s.state.Unlock()
	s.settle(c)
	s.state.Lock()

	expected := fakeOps{
		{
			op: "storesvc-snap-action",
			curSnaps: []store.CurrentSnap{{
				InstanceName:    "services-snap_instance",
				SnapID:          "services-snap-id",
				Revision:        snap.R(7),
				TrackingChannel: "stable",
				RefreshedDate:   refreshedDate,
			}},
			userID: 1,
		},
		{
			op: "storesvc-snap-action:action",
			action: store.SnapAction{
				Action:       "refresh",
				SnapID:       "services-snap-id",
				InstanceName: "services-snap_instance",
				Channel:      "some-channel",
				Flags:        store.SnapActionEnforceValidation,
			},
			revno:  snap.R(11),
			userID: 1,
		},
		{
			op:   "storesvc-download",
			name: "services-snap",
		},
		{
			op:    "validate-snap:Doing",
			name:  "services-snap_instance",
			revno: snap.R(11),
		},
		{
			op:  "current",
			old: filepath.Join(dirs.SnapMountDir, "services-snap_instance/7"),
		},
		{
			op:   "open-snap-file",
			path: filepath.Join(dirs.SnapBlobDir, "services-snap_instance_11.snap"),
			sinfo: snap.SideInfo{
				RealName: "services-snap",
				SnapID:   "services-snap-id",
				Channel:  "some-channel",
				Revision: snap.R(11),
			},
		},
		{
			op:    "setup-snap",
			name:  "services-snap_instance",
			path:  filepath.Join(dirs.SnapBlobDir, "services-snap_instance_11.snap"),
			revno: snap.R(11),
		},
		{
			op:   "stop-snap-services:refresh",
			path: filepath.Join(dirs.SnapMountDir, "services-snap_instance/7"),
		},
		{
			op:   "remove-snap-aliases",
			name: "services-snap_instance",
		},
		{
			op:   "unlink-snap",
			path: filepath.Join(dirs.SnapMountDir, "services-snap_instance/7"),
		},
		{
			op:   "copy-data",
			path: filepath.Join(dirs.SnapMountDir, "services-snap_instance/11"),
			old:  filepath.Join(dirs.SnapMountDir, "services-snap_instance/7"),
		},
		{
			op:    "setup-profiles:Doing",
			name:  "services-snap_instance",
			revno: snap.R(11),
		},
		{
			op: "candidate",
			sinfo: snap.SideInfo{
				RealName: "services-snap",
				SnapID:   "services-snap-id",
				Channel:  "some-channel",
				Revision: snap.R(11),
			},
		},
		{
			op:   "link-snap",
			path: filepath.Join(dirs.SnapMountDir, "services-snap_instance/11"),
		},
		{
			op:    "auto-connect:Doing",
			name:  "services-snap_instance",
			revno: snap.R(11),
		},
		{
			op: "update-aliases",
		},
		{
			op:       "start-snap-services",
			path:     filepath.Join(dirs.SnapMountDir, "services-snap_instance/11"),
			services: []string{"svc1", "svc3", "svc2"},
		},
		{
			op:    "cleanup-trash",
			name:  "services-snap_instance",
			revno: snap.R(11),
		},
	}

	// ensure all our tasks ran
	c.Check(s.fakeStore.downloads, DeepEquals, []fakeDownload{{
		macaroon: s.user.StoreMacaroon,
		name:     "services-snap",
		target:   filepath.Join(dirs.SnapBlobDir, "services-snap_instance_11.snap"),
	}})
	c.Check(s.fakeStore.seenPrivacyKeys["privacy-key"], Equals, true, Commentf("salts seen: %v", s.fakeStore.seenPrivacyKeys))
	// start with an easier-to-read error if this fails:
	c.Assert(s.fakeBackend.ops.Ops(), DeepEquals, expected.Ops())
	c.Assert(s.fakeBackend.ops, DeepEquals, expected)

	// check progress
	task := ts.Tasks()[1]
	_, cur, total := task.Progress()
	c.Assert(cur, Equals, s.fakeStore.fakeCurrentProgress)
	c.Assert(total, Equals, s.fakeStore.fakeTotalProgress)

	// verify snapSetup info
	var snapsup snapstate.SnapSetup
	err = task.Get("snap-setup", &snapsup)
	c.Assert(err, IsNil)
	c.Assert(snapsup, DeepEquals, snapstate.SnapSetup{
		Channel: "some-channel",
		UserID:  s.user.ID,

		SnapPath: filepath.Join(dirs.SnapBlobDir, "services-snap_instance_11.snap"),
		DownloadInfo: &snap.DownloadInfo{
			DownloadURL: "https://some-server.com/some/path.snap",
		},
		SideInfo:    snapsup.SideInfo,
		Type:        snap.TypeApp,
		PlugsOnly:   true,
		InstanceKey: "instance",
	})
	c.Assert(snapsup.SideInfo, DeepEquals, &snap.SideInfo{
		RealName: "services-snap",
		Revision: snap.R(11),
		Channel:  "some-channel",
		SnapID:   "services-snap-id",
	})

	// verify services stop reason
	verifyStopReason(c, ts, "refresh")

	// check post-refresh hook
	task = ts.Tasks()[14]
	c.Assert(task.Kind(), Equals, "run-hook")
	c.Assert(task.Summary(), Matches, `Run post-refresh hook of "services-snap_instance" snap if present`)

	// verify snaps in the system state
	var snapst snapstate.SnapState
	err = snapstate.Get(s.state, "services-snap_instance", &snapst)
	c.Assert(err, IsNil)

	c.Assert(snapst.InstanceKey, Equals, "instance")
	c.Assert(snapst.Active, Equals, true)
	c.Assert(snapst.Sequence, HasLen, 2)
	c.Assert(snapst.Sequence[0], DeepEquals, &snap.SideInfo{
		RealName: "services-snap",
		SnapID:   "services-snap-id",
		Channel:  "",
		Revision: snap.R(7),
	})
	c.Assert(snapst.Sequence[1], DeepEquals, &snap.SideInfo{
		RealName: "services-snap",
		Channel:  "some-channel",
		SnapID:   "services-snap-id",
		Revision: snap.R(11),
	})
}

func (s *snapmgrTestSuite) TestUpdateWithNewBase(c *C) {
	si := &snap.SideInfo{
		RealName: "some-snap",
		SnapID:   "some-snap-id",
		Revision: snap.R(7),
	}
	snaptest.MockSnap(c, `name: some-snap`, si)

	s.state.Lock()
	defer s.state.Unlock()

	snapstate.Set(s.state, "some-snap", &snapstate.SnapState{
		Active:   true,
		Channel:  "edge",
		Sequence: []*snap.SideInfo{si},
		Current:  snap.R(7),
		SnapType: "app",
	})

	chg := s.state.NewChange("refresh", "refresh a snap")
	ts, err := snapstate.Update(s.state, "some-snap", "channel-for-base", snap.R(0), s.user.ID, snapstate.Flags{})
	c.Assert(err, IsNil)
	chg.AddAll(ts)

	s.state.Unlock()
	defer s.se.Stop()
	s.settle(c)
	s.state.Lock()

	c.Check(s.fakeStore.downloads, DeepEquals, []fakeDownload{
		{macaroon: s.user.StoreMacaroon, name: "some-base", target: filepath.Join(dirs.SnapBlobDir, "some-base_11.snap")},
		{macaroon: s.user.StoreMacaroon, name: "some-snap", target: filepath.Join(dirs.SnapBlobDir, "some-snap_11.snap")},
	})
}

func (s *snapmgrTestSuite) TestUpdateWithAlreadyInstalledBase(c *C) {
	si := &snap.SideInfo{
		RealName: "some-snap",
		SnapID:   "some-snap-id",
		Revision: snap.R(7),
	}
	snaptest.MockSnap(c, `name: some-snap`, si)

	s.state.Lock()
	defer s.state.Unlock()

	snapstate.Set(s.state, "some-snap", &snapstate.SnapState{
		Active:   true,
		Channel:  "edge",
		Sequence: []*snap.SideInfo{si},
		Current:  snap.R(7),
		SnapType: "app",
	})
	snapstate.Set(s.state, "some-base", &snapstate.SnapState{
		Active:  true,
		Channel: "stable",
		Sequence: []*snap.SideInfo{{
			RealName: "some-base",
			SnapID:   "some-base-id",
			Revision: snap.R(1),
		}},
		Current:  snap.R(1),
		SnapType: "base",
	})

	chg := s.state.NewChange("refresh", "refresh a snap")
	ts, err := snapstate.Update(s.state, "some-snap", "channel-for-base", snap.R(0), s.user.ID, snapstate.Flags{})
	c.Assert(err, IsNil)
	chg.AddAll(ts)

	s.state.Unlock()
	defer s.se.Stop()
	s.settle(c)
	s.state.Lock()

	c.Check(s.fakeStore.downloads, DeepEquals, []fakeDownload{
		{macaroon: s.user.StoreMacaroon, name: "some-snap", target: filepath.Join(dirs.SnapBlobDir, "some-snap_11.snap")},
	})
}

func (s *snapmgrTestSuite) TestUpdateWithNewDefaultProvider(c *C) {
	s.state.Lock()
	defer s.state.Unlock()

	snapstate.ReplaceStore(s.state, contentStore{fakeStore: s.fakeStore, state: s.state})
	repo := interfaces.NewRepository()
	ifacerepo.Replace(s.state, repo)

	si := &snap.SideInfo{
		RealName: "snap-content-plug",
		SnapID:   "snap-content-plug-id",
		Revision: snap.R(7),
	}
	snaptest.MockSnap(c, `name: snap-content-plug`, si)
	snapstate.Set(s.state, "snap-content-plug", &snapstate.SnapState{
		Active:   true,
		Channel:  "edge",
		Sequence: []*snap.SideInfo{si},
		Current:  snap.R(7),
		SnapType: "app",
	})

	chg := s.state.NewChange("refresh", "refresh a snap")
	ts, err := snapstate.Update(s.state, "snap-content-plug", "stable", snap.R(0), s.user.ID, snapstate.Flags{})
	c.Assert(err, IsNil)
	chg.AddAll(ts)

	s.state.Unlock()
	defer s.se.Stop()
	s.settle(c)
	s.state.Lock()

	c.Check(s.fakeStore.downloads, DeepEquals, []fakeDownload{
		{macaroon: s.user.StoreMacaroon, name: "snap-content-plug", target: filepath.Join(dirs.SnapBlobDir, "snap-content-plug_11.snap")},
		{macaroon: s.user.StoreMacaroon, name: "snap-content-slot", target: filepath.Join(dirs.SnapBlobDir, "snap-content-slot_11.snap")},
	})
}

func (s *snapmgrTestSuite) TestUpdateWithInstalledDefaultProvider(c *C) {
	s.state.Lock()
	defer s.state.Unlock()

	snapstate.ReplaceStore(s.state, contentStore{fakeStore: s.fakeStore, state: s.state})
	repo := interfaces.NewRepository()
	ifacerepo.Replace(s.state, repo)

	si := &snap.SideInfo{
		RealName: "snap-content-plug",
		SnapID:   "snap-content-plug-id",
		Revision: snap.R(7),
	}
	snaptest.MockSnap(c, `name: snap-content-plug`, si)
	snapstate.Set(s.state, "snap-content-plug", &snapstate.SnapState{
		Active:   true,
		Channel:  "edge",
		Sequence: []*snap.SideInfo{si},
		Current:  snap.R(7),
		SnapType: "app",
	})
	snapstate.Set(s.state, "snap-content-slot", &snapstate.SnapState{
		Active:  true,
		Channel: "stable",
		Sequence: []*snap.SideInfo{{
			RealName: "snap-content-slot",
			SnapID:   "snap-content-slot-id",
			Revision: snap.R(1),
		}},
		Current:  snap.R(1),
		SnapType: "app",
	})

	chg := s.state.NewChange("refresh", "refresh a snap")
	ts, err := snapstate.Update(s.state, "snap-content-plug", "stable", snap.R(0), s.user.ID, snapstate.Flags{})
	c.Assert(err, IsNil)
	chg.AddAll(ts)

	s.state.Unlock()
	defer s.se.Stop()
	s.settle(c)
	s.state.Lock()

	c.Check(s.fakeStore.downloads, DeepEquals, []fakeDownload{
		{macaroon: s.user.StoreMacaroon, name: "snap-content-plug", target: filepath.Join(dirs.SnapBlobDir, "snap-content-plug_11.snap")},
	})
}

func (s *snapmgrTestSuite) TestUpdateRememberedUserRunThrough(c *C) {
	s.state.Lock()
	defer s.state.Unlock()

	snapstate.Set(s.state, "some-snap", &snapstate.SnapState{
		Active: true,
		Sequence: []*snap.SideInfo{
			{RealName: "some-snap", Revision: snap.R(5), SnapID: "some-snap-id"},
		},
		Current:  snap.R(5),
		SnapType: "app",
		UserID:   1,
	})

	chg := s.state.NewChange("refresh", "refresh a snap")
	ts, err := snapstate.Update(s.state, "some-snap", "some-channel", snap.R(0), 0, snapstate.Flags{})
	c.Assert(err, IsNil)
	chg.AddAll(ts)

	s.state.Unlock()
	defer s.se.Stop()
	s.settle(c)
	s.state.Lock()

	c.Assert(chg.Status(), Equals, state.DoneStatus)
	c.Assert(chg.Err(), IsNil)

	for _, op := range s.fakeBackend.ops {
		switch op.op {
		case "storesvc-snap-action":
			c.Check(op.userID, Equals, 1)
		case "storesvc-download":
			snapName := op.name
			c.Check(s.fakeStore.downloads[0], DeepEquals, fakeDownload{
				macaroon: "macaroon",
				name:     "some-snap",
				target:   filepath.Join(dirs.SnapBlobDir, "some-snap_11.snap"),
			}, Commentf(snapName))
		}
	}
}

func (s *snapmgrTestSuite) TestUpdateToRevisionRememberedUserRunThrough(c *C) {
	s.state.Lock()
	defer s.state.Unlock()

	snapstate.Set(s.state, "some-snap", &snapstate.SnapState{
		Active: true,
		Sequence: []*snap.SideInfo{
			{RealName: "some-snap", Revision: snap.R(5), SnapID: "some-snap-id"},
		},
		Current:  snap.R(5),
		SnapType: "app",
		UserID:   1,
	})

	chg := s.state.NewChange("refresh", "refresh a snap")
	ts, err := snapstate.Update(s.state, "some-snap", "some-channel", snap.R(11), 0, snapstate.Flags{})
	c.Assert(err, IsNil)
	chg.AddAll(ts)

	s.state.Unlock()
	defer s.se.Stop()
	s.settle(c)
	s.state.Lock()

	c.Assert(chg.Status(), Equals, state.DoneStatus)
	c.Assert(chg.Err(), IsNil)

	for _, op := range s.fakeBackend.ops {
		switch op.op {
		case "storesvc-snap-action:action":
			c.Check(op.userID, Equals, 1)
		case "storesvc-download":
			snapName := op.name
			c.Check(s.fakeStore.downloads[0], DeepEquals, fakeDownload{
				macaroon: "macaroon",
				name:     "some-snap",
				target:   filepath.Join(dirs.SnapBlobDir, "some-snap_11.snap"),
			}, Commentf(snapName))
		}
	}
}

func (s *snapmgrTestSuite) TestUpdateManyMultipleCredsNoUserRunThrough(c *C) {
	s.state.Lock()
	defer s.state.Unlock()

	snapstate.Set(s.state, "core", &snapstate.SnapState{
		Active: true,
		Sequence: []*snap.SideInfo{
			{RealName: "core", Revision: snap.R(1), SnapID: "core-snap-id"},
		},
		Current:  snap.R(1),
		SnapType: "os",
	})
	snapstate.Set(s.state, "some-snap", &snapstate.SnapState{
		Active: true,
		Sequence: []*snap.SideInfo{
			{RealName: "some-snap", Revision: snap.R(5), SnapID: "some-snap-id"},
		},
		Current:  snap.R(5),
		SnapType: "app",
		UserID:   1,
	})
	snapstate.Set(s.state, "services-snap", &snapstate.SnapState{
		Active: true,
		Sequence: []*snap.SideInfo{
			{RealName: "services-snap", Revision: snap.R(2), SnapID: "services-snap-id"},
		},
		Current:  snap.R(2),
		SnapType: "app",
		UserID:   2,
	})

	chg := s.state.NewChange("refresh", "refresh all snaps")
	// no user is passed to use for UpdateMany
	updated, tts, err := snapstate.UpdateMany(context.TODO(), s.state, nil, 0, nil)
	c.Assert(err, IsNil)
	for _, ts := range tts {
		chg.AddAll(ts)
	}
	c.Check(updated, HasLen, 3)

	s.state.Unlock()
	defer s.se.Stop()
	s.settle(c)
	s.state.Lock()

	c.Assert(chg.Status(), Equals, state.DoneStatus)
	c.Assert(chg.Err(), IsNil)

	macaroonMap := map[string]string{
		"core":          "",
		"some-snap":     "macaroon",
		"services-snap": "macaroon2",
	}

	seen := make(map[string]int)
	ir := 0
	di := 0
	for _, op := range s.fakeBackend.ops {
		switch op.op {
		case "storesvc-snap-action":
			ir++
			c.Check(op.curSnaps, DeepEquals, []store.CurrentSnap{
				{InstanceName: "core", SnapID: "core-snap-id", Revision: snap.R(1), RefreshedDate: fakeRevDateEpoch.AddDate(0, 0, 1)},
				{InstanceName: "services-snap", SnapID: "services-snap-id", Revision: snap.R(2), RefreshedDate: fakeRevDateEpoch.AddDate(0, 0, 2)},
				{InstanceName: "some-snap", SnapID: "some-snap-id", Revision: snap.R(5), RefreshedDate: fakeRevDateEpoch.AddDate(0, 0, 5)},
			})
		case "storesvc-snap-action:action":
			snapID := op.action.SnapID
			seen[snapID] = op.userID
		case "storesvc-download":
			snapName := op.name
			fakeDl := s.fakeStore.downloads[di]
			// check target path separately and clear it
			c.Check(fakeDl.target, Matches, filepath.Join(dirs.SnapBlobDir, fmt.Sprintf("%s_[0-9]+.snap", snapName)))
			fakeDl.target = ""
			c.Check(fakeDl, DeepEquals, fakeDownload{
				macaroon: macaroonMap[snapName],
				name:     snapName,
			}, Commentf(snapName))
			di++
		}
	}
	c.Check(ir, Equals, 2)
	// we check all snaps with each user
	c.Check(seen["some-snap-id"], Equals, 1)
	c.Check(seen["services-snap-id"], Equals, 2)
	// coalesced with one of the others
	c.Check(seen["core-snap-id"] > 0, Equals, true)
}

func (s *snapmgrTestSuite) TestUpdateManyMultipleCredsUserRunThrough(c *C) {
	s.state.Lock()
	defer s.state.Unlock()

	snapstate.Set(s.state, "core", &snapstate.SnapState{
		Active: true,
		Sequence: []*snap.SideInfo{
			{RealName: "core", Revision: snap.R(1), SnapID: "core-snap-id"},
		},
		Current:  snap.R(1),
		SnapType: "os",
	})
	snapstate.Set(s.state, "some-snap", &snapstate.SnapState{
		Active: true,
		Sequence: []*snap.SideInfo{
			{RealName: "some-snap", Revision: snap.R(5), SnapID: "some-snap-id"},
		},
		Current:  snap.R(5),
		SnapType: "app",
		UserID:   1,
	})
	snapstate.Set(s.state, "services-snap", &snapstate.SnapState{
		Active: true,
		Sequence: []*snap.SideInfo{
			{RealName: "services-snap", Revision: snap.R(2), SnapID: "services-snap-id"},
		},
		Current:  snap.R(2),
		SnapType: "app",
		UserID:   2,
	})

	chg := s.state.NewChange("refresh", "refresh all snaps")
	// do UpdateMany using user 2 as fallback
	updated, tts, err := snapstate.UpdateMany(context.TODO(), s.state, nil, 2, nil)
	c.Assert(err, IsNil)
	for _, ts := range tts {
		chg.AddAll(ts)
	}
	c.Check(updated, HasLen, 3)

	s.state.Unlock()
	defer s.se.Stop()
	s.settle(c)
	s.state.Lock()

	c.Assert(chg.Status(), Equals, state.DoneStatus)
	c.Assert(chg.Err(), IsNil)

	macaroonMap := map[string]string{
		"core":          "macaroon2",
		"some-snap":     "macaroon",
		"services-snap": "macaroon2",
	}

	type snapIDuserID struct {
		snapID string
		userID int
	}
	seen := make(map[snapIDuserID]bool)
	ir := 0
	di := 0
	for _, op := range s.fakeBackend.ops {
		switch op.op {
		case "storesvc-snap-action":
			ir++
			c.Check(op.curSnaps, DeepEquals, []store.CurrentSnap{
				{InstanceName: "core", SnapID: "core-snap-id", Revision: snap.R(1), RefreshedDate: fakeRevDateEpoch.AddDate(0, 0, 1)},
				{InstanceName: "services-snap", SnapID: "services-snap-id", Revision: snap.R(2), RefreshedDate: fakeRevDateEpoch.AddDate(0, 0, 2)},
				{InstanceName: "some-snap", SnapID: "some-snap-id", Revision: snap.R(5), RefreshedDate: fakeRevDateEpoch.AddDate(0, 0, 5)},
			})
		case "storesvc-snap-action:action":
			snapID := op.action.SnapID
			seen[snapIDuserID{snapID: snapID, userID: op.userID}] = true
		case "storesvc-download":
			snapName := op.name
			fakeDl := s.fakeStore.downloads[di]
			// check target path separately and clear it
			c.Check(fakeDl.target, Matches, filepath.Join(dirs.SnapBlobDir, fmt.Sprintf("%s_[0-9]+.snap", snapName)))
			fakeDl.target = ""
			c.Check(fakeDl, DeepEquals, fakeDownload{
				macaroon: macaroonMap[snapName],
				name:     snapName,
			}, Commentf(snapName))
			di++
		}
	}
	c.Check(ir, Equals, 2)
	// we check all snaps with each user
	c.Check(seen, DeepEquals, map[snapIDuserID]bool{
		{snapID: "core-snap-id", userID: 2}:     true,
		{snapID: "some-snap-id", userID: 1}:     true,
		{snapID: "services-snap-id", userID: 2}: true,
	})

	var coreState, snapState snapstate.SnapState
	// user in SnapState was preserved
	err = snapstate.Get(s.state, "some-snap", &snapState)
	c.Assert(err, IsNil)
	c.Check(snapState.UserID, Equals, 1)
	c.Check(snapState.Current, DeepEquals, snap.R(11))

	// user in SnapState was set
	err = snapstate.Get(s.state, "core", &coreState)
	c.Assert(err, IsNil)
	c.Check(coreState.UserID, Equals, 2)
	c.Check(coreState.Current, DeepEquals, snap.R(11))

}

func (s *snapmgrTestSuite) TestUpdateManyMultipleCredsUserWithNoStoreAuthRunThrough(c *C) {
	s.state.Lock()
	defer s.state.Unlock()

	snapstate.Set(s.state, "core", &snapstate.SnapState{
		Active: true,
		Sequence: []*snap.SideInfo{
			{RealName: "core", Revision: snap.R(1), SnapID: "core-snap-id"},
		},
		Current:  snap.R(1),
		SnapType: "os",
	})
	snapstate.Set(s.state, "some-snap", &snapstate.SnapState{
		Active: true,
		Sequence: []*snap.SideInfo{
			{RealName: "some-snap", Revision: snap.R(5), SnapID: "some-snap-id"},
		},
		Current:  snap.R(5),
		SnapType: "app",
		UserID:   1,
	})
	snapstate.Set(s.state, "services-snap", &snapstate.SnapState{
		Active: true,
		Sequence: []*snap.SideInfo{
			{RealName: "services-snap", Revision: snap.R(2), SnapID: "services-snap-id"},
		},
		Current:  snap.R(2),
		SnapType: "app",
		UserID:   3,
	})

	chg := s.state.NewChange("refresh", "refresh all snaps")
	// no user is passed to use for UpdateMany
	updated, tts, err := snapstate.UpdateMany(context.TODO(), s.state, nil, 0, nil)
	c.Assert(err, IsNil)
	for _, ts := range tts {
		chg.AddAll(ts)
	}
	c.Check(updated, HasLen, 3)

	s.state.Unlock()
	defer s.se.Stop()
	s.settle(c)
	s.state.Lock()

	c.Assert(chg.Status(), Equals, state.DoneStatus)
	c.Assert(chg.Err(), IsNil)

	macaroonMap := map[string]string{
		"core":          "",
		"some-snap":     "macaroon",
		"services-snap": "",
	}

	seen := make(map[string]int)
	ir := 0
	di := 0
	for _, op := range s.fakeBackend.ops {
		switch op.op {
		case "storesvc-snap-action":
			ir++
			c.Check(op.curSnaps, DeepEquals, []store.CurrentSnap{
				{InstanceName: "core", SnapID: "core-snap-id", Revision: snap.R(1), RefreshedDate: fakeRevDateEpoch.AddDate(0, 0, 1)},
				{InstanceName: "services-snap", SnapID: "services-snap-id", Revision: snap.R(2), RefreshedDate: fakeRevDateEpoch.AddDate(0, 0, 2)},
				{InstanceName: "some-snap", SnapID: "some-snap-id", Revision: snap.R(5), RefreshedDate: fakeRevDateEpoch.AddDate(0, 0, 5)},
			})
		case "storesvc-snap-action:action":
			snapID := op.action.SnapID
			seen[snapID] = op.userID
		case "storesvc-download":
			snapName := op.name
			fakeDl := s.fakeStore.downloads[di]
			// check target path separately and clear it
			c.Check(fakeDl.target, Matches, filepath.Join(dirs.SnapBlobDir, fmt.Sprintf("%s_[0-9]+.snap", snapName)))
			fakeDl.target = ""
			c.Check(fakeDl, DeepEquals, fakeDownload{
				macaroon: macaroonMap[snapName],
				name:     snapName,
			}, Commentf(snapName))
			di++
		}
	}
	c.Check(ir, Equals, 1)
	// we check all snaps with each user
	c.Check(seen["some-snap-id"], Equals, 1)
	// coalesced with request for 1
	c.Check(seen["services-snap-id"], Equals, 1)
	c.Check(seen["core-snap-id"], Equals, 1)
}

func (s *snapmgrTestSuite) TestUpdateUndoRunThrough(c *C) {
	si := snap.SideInfo{
		RealName: "some-snap",
		SnapID:   "some-snap-id",
		Revision: snap.R(7),
	}

	s.state.Lock()
	defer s.state.Unlock()

	snapstate.Set(s.state, "some-snap", &snapstate.SnapState{
		Active:   true,
		Sequence: []*snap.SideInfo{&si},
		Current:  si.Revision,
		SnapType: "app",
	})

	chg := s.state.NewChange("install", "install a snap")
	ts, err := snapstate.Update(s.state, "some-snap", "some-channel", snap.R(0), s.user.ID, snapstate.Flags{})
	c.Assert(err, IsNil)
	chg.AddAll(ts)

	s.fakeBackend.linkSnapFailTrigger = filepath.Join(dirs.SnapMountDir, "/some-snap/11")

	s.state.Unlock()
	defer s.se.Stop()
	s.settle(c)
	s.state.Lock()

	expected := fakeOps{
		{
			op: "storesvc-snap-action",
			curSnaps: []store.CurrentSnap{{
				InstanceName:  "some-snap",
				SnapID:        "some-snap-id",
				Revision:      snap.R(7),
				RefreshedDate: fakeRevDateEpoch.AddDate(0, 0, 7),
			}},
			userID: 1,
		},
		{
			op: "storesvc-snap-action:action",
			action: store.SnapAction{
				Action:       "refresh",
				InstanceName: "some-snap",
				SnapID:       "some-snap-id",
				Channel:      "some-channel",
				Flags:        store.SnapActionEnforceValidation,
			},
			revno:  snap.R(11),
			userID: 1,
		},
		{
			op:   "storesvc-download",
			name: "some-snap",
		},
		{
			op:    "validate-snap:Doing",
			name:  "some-snap",
			revno: snap.R(11),
		},
		{
			op:  "current",
			old: filepath.Join(dirs.SnapMountDir, "some-snap/7"),
		},
		{
			op:   "open-snap-file",
			path: filepath.Join(dirs.SnapBlobDir, "some-snap_11.snap"),
			sinfo: snap.SideInfo{
				RealName: "some-snap",
				SnapID:   "some-snap-id",
				Channel:  "some-channel",
				Revision: snap.R(11),
			},
		},
		{
			op:    "setup-snap",
			name:  "some-snap",
			path:  filepath.Join(dirs.SnapBlobDir, "some-snap_11.snap"),
			revno: snap.R(11),
		},
		{
			op:   "remove-snap-aliases",
			name: "some-snap",
		},
		{
			op:   "unlink-snap",
			path: filepath.Join(dirs.SnapMountDir, "some-snap/7"),
		},
		{
			op:   "copy-data",
			path: filepath.Join(dirs.SnapMountDir, "some-snap/11"),
			old:  filepath.Join(dirs.SnapMountDir, "some-snap/7"),
		},
		{
			op:    "setup-profiles:Doing",
			name:  "some-snap",
			revno: snap.R(11),
		},
		{
			op: "candidate",
			sinfo: snap.SideInfo{
				RealName: "some-snap",
				SnapID:   "some-snap-id",
				Channel:  "some-channel",
				Revision: snap.R(11),
			},
		},
		{
			op:   "link-snap.failed",
			path: filepath.Join(dirs.SnapMountDir, "some-snap/11"),
		},
		{
			op:   "unlink-snap",
			path: filepath.Join(dirs.SnapMountDir, "some-snap/11"),
		},
		{
			op:    "setup-profiles:Undoing",
			name:  "some-snap",
			revno: snap.R(11),
		},
		{
			op:   "undo-copy-snap-data",
			path: filepath.Join(dirs.SnapMountDir, "some-snap/11"),
			old:  filepath.Join(dirs.SnapMountDir, "some-snap/7"),
		},
		{
			op:   "link-snap",
			path: filepath.Join(dirs.SnapMountDir, "some-snap/7"),
		},
		{
			op: "update-aliases",
		},
		{
			op:    "undo-setup-snap",
			name:  "some-snap",
			path:  filepath.Join(dirs.SnapMountDir, "some-snap/11"),
			stype: "app",
		},
		{
			op:   "remove-snap-dir",
			name: "some-snap",
			path: filepath.Join(dirs.SnapMountDir, "some-snap"),
		},
	}

	// ensure all our tasks ran
	c.Check(s.fakeStore.downloads, DeepEquals, []fakeDownload{{
		macaroon: s.user.StoreMacaroon,
		name:     "some-snap",
		target:   filepath.Join(dirs.SnapBlobDir, "some-snap_11.snap"),
	}})
	// start with an easier-to-read error if this fails:
	c.Assert(s.fakeBackend.ops.Ops(), DeepEquals, expected.Ops())
	c.Assert(s.fakeBackend.ops, DeepEquals, expected)

	// verify snaps in the system state
	var snapst snapstate.SnapState
	err = snapstate.Get(s.state, "some-snap", &snapst)
	c.Assert(err, IsNil)

	c.Assert(snapst.Active, Equals, true)
	c.Assert(snapst.Sequence, HasLen, 1)
	c.Assert(snapst.Sequence[0], DeepEquals, &snap.SideInfo{
		RealName: "some-snap",
		SnapID:   "some-snap-id",
		Channel:  "",
		Revision: snap.R(7),
	})
}

func (s *snapmgrTestSuite) TestUpdateTotalUndoRunThrough(c *C) {
	si := snap.SideInfo{
		RealName: "some-snap",
		SnapID:   "some-snap-id",
		Revision: snap.R(7),
	}

	s.state.Lock()
	defer s.state.Unlock()

	snapstate.Set(s.state, "some-snap", &snapstate.SnapState{
		Active:   true,
		Sequence: []*snap.SideInfo{&si},
		Channel:  "stable",
		Current:  si.Revision,
		SnapType: "app",
	})

	chg := s.state.NewChange("install", "install a snap")
	ts, err := snapstate.Update(s.state, "some-snap", "some-channel", snap.R(0), s.user.ID, snapstate.Flags{})
	c.Assert(err, IsNil)
	chg.AddAll(ts)

	tasks := ts.Tasks()
	last := tasks[len(tasks)-1]
	// sanity
	c.Assert(last.Lanes(), HasLen, 1)

	terr := s.state.NewTask("error-trigger", "provoking total undo")
	terr.WaitFor(last)
	terr.JoinLane(last.Lanes()[0])
	chg.AddTask(terr)

	s.state.Unlock()
	defer s.se.Stop()
	s.settle(c)
	s.state.Lock()

	expected := fakeOps{
		{
			op: "storesvc-snap-action",
			curSnaps: []store.CurrentSnap{{
				InstanceName:    "some-snap",
				SnapID:          "some-snap-id",
				Revision:        snap.R(7),
				TrackingChannel: "stable",
				RefreshedDate:   fakeRevDateEpoch.AddDate(0, 0, 7),
			}},
			userID: 1,
		},
		{
			op: "storesvc-snap-action:action",
			action: store.SnapAction{
				Action:       "refresh",
				InstanceName: "some-snap",
				SnapID:       "some-snap-id",
				Channel:      "some-channel",
				Flags:        store.SnapActionEnforceValidation,
			},
			revno:  snap.R(11),
			userID: 1,
		},
		{
			op:   "storesvc-download",
			name: "some-snap",
		},
		{
			op:    "validate-snap:Doing",
			name:  "some-snap",
			revno: snap.R(11),
		},
		{
			op:  "current",
			old: filepath.Join(dirs.SnapMountDir, "some-snap/7"),
		},
		{
			op:   "open-snap-file",
			path: filepath.Join(dirs.SnapBlobDir, "some-snap_11.snap"),
			sinfo: snap.SideInfo{
				RealName: "some-snap",
				SnapID:   "some-snap-id",
				Channel:  "some-channel",
				Revision: snap.R(11),
			},
		},
		{
			op:    "setup-snap",
			name:  "some-snap",
			path:  filepath.Join(dirs.SnapBlobDir, "some-snap_11.snap"),
			revno: snap.R(11),
		},
		{
			op:   "remove-snap-aliases",
			name: "some-snap",
		},
		{
			op:   "unlink-snap",
			path: filepath.Join(dirs.SnapMountDir, "some-snap/7"),
		},
		{
			op:   "copy-data",
			path: filepath.Join(dirs.SnapMountDir, "some-snap/11"),
			old:  filepath.Join(dirs.SnapMountDir, "some-snap/7"),
		},
		{
			op:    "setup-profiles:Doing",
			name:  "some-snap",
			revno: snap.R(11),
		},
		{
			op: "candidate",
			sinfo: snap.SideInfo{
				RealName: "some-snap",
				SnapID:   "some-snap-id",
				Channel:  "some-channel",
				Revision: snap.R(11),
			},
		},
		{
			op:   "link-snap",
			path: filepath.Join(dirs.SnapMountDir, "some-snap/11"),
		},
		{
			op:    "auto-connect:Doing",
			name:  "some-snap",
			revno: snap.R(11),
		},
		{
			op: "update-aliases",
		},
		// undoing everything from here down...
		{
			op:   "remove-snap-aliases",
			name: "some-snap",
		},
		{
			op:   "unlink-snap",
			path: filepath.Join(dirs.SnapMountDir, "some-snap/11"),
		},
		{
			op:    "setup-profiles:Undoing",
			name:  "some-snap",
			revno: snap.R(11),
		},
		{
			op:   "undo-copy-snap-data",
			path: filepath.Join(dirs.SnapMountDir, "some-snap/11"),
			old:  filepath.Join(dirs.SnapMountDir, "some-snap/7"),
		},
		{
			op:   "link-snap",
			path: filepath.Join(dirs.SnapMountDir, "some-snap/7"),
		},
		{
			op: "update-aliases",
		},
		{
			op:    "undo-setup-snap",
			name:  "some-snap",
			path:  filepath.Join(dirs.SnapMountDir, "some-snap/11"),
			stype: "app",
		},
		{
			op:   "remove-snap-dir",
			name: "some-snap",
			path: filepath.Join(dirs.SnapMountDir, "some-snap"),
		},
	}

	// ensure all our tasks ran
	c.Check(s.fakeStore.downloads, DeepEquals, []fakeDownload{{
		macaroon: s.user.StoreMacaroon,
		name:     "some-snap",
		target:   filepath.Join(dirs.SnapBlobDir, "some-snap_11.snap"),
	}})
	// friendlier failure first
	c.Assert(s.fakeBackend.ops.Ops(), DeepEquals, expected.Ops())
	c.Assert(s.fakeBackend.ops, DeepEquals, expected)

	// verify snaps in the system state
	var snapst snapstate.SnapState
	err = snapstate.Get(s.state, "some-snap", &snapst)
	c.Assert(err, IsNil)

	c.Assert(snapst.Active, Equals, true)
	c.Assert(snapst.Channel, Equals, "stable")
	c.Assert(snapst.Sequence, HasLen, 1)
	c.Assert(snapst.Sequence[0], DeepEquals, &snap.SideInfo{
		RealName: "some-snap",
		SnapID:   "some-snap-id",
		Channel:  "",
		Revision: snap.R(7),
	})
}

func (s *snapmgrTestSuite) TestUpdateSameRevision(c *C) {
	si := snap.SideInfo{
		RealName: "some-snap",
		SnapID:   "some-snap-id",
		Revision: snap.R(7),
	}

	s.state.Lock()
	defer s.state.Unlock()

	snapstate.Set(s.state, "some-snap", &snapstate.SnapState{
		Active:   true,
		Sequence: []*snap.SideInfo{&si},
		Channel:  "channel-for-7",
		Current:  si.Revision,
	})

	_, err := snapstate.Update(s.state, "some-snap", "channel-for-7", snap.R(0), s.user.ID, snapstate.Flags{})
	c.Assert(err, Equals, store.ErrNoUpdateAvailable)
}

// A noResultsStore returns no results for install/refresh requests
type noResultsStore struct {
	*fakeStore
}

func (n noResultsStore) SnapAction(ctx context.Context, currentSnaps []*store.CurrentSnap, actions []*store.SnapAction, user *auth.UserState, opts *store.RefreshOptions) ([]*snap.Info, error) {
	return nil, &store.SnapActionError{NoResults: true}
}

func (s *snapmgrTestSuite) TestUpdateNoStoreResults(c *C) {
	s.state.Lock()
	defer s.state.Unlock()

	snapstate.ReplaceStore(s.state, noResultsStore{fakeStore: s.fakeStore})

	// this is an atypical case in which the store didn't return
	// an error nor a result, we are defensive and return
	// a reasonable error
	si := snap.SideInfo{
		RealName: "some-snap",
		SnapID:   "some-snap-id",
		Revision: snap.R(7),
	}

	snapstate.Set(s.state, "some-snap", &snapstate.SnapState{
		Active:   true,
		Sequence: []*snap.SideInfo{&si},
		Channel:  "channel-for-7",
		Current:  si.Revision,
	})

	_, err := snapstate.Update(s.state, "some-snap", "channel-for-7", snap.R(0), s.user.ID, snapstate.Flags{})
	c.Assert(err, Equals, store.ErrNoUpdateAvailable)
}

func (s *snapmgrTestSuite) TestUpdateSameRevisionSwitchesChannel(c *C) {
	si := snap.SideInfo{
		RealName: "some-snap",
		SnapID:   "some-snap-id",
		Revision: snap.R(7),
	}

	s.state.Lock()
	defer s.state.Unlock()

	snapstate.Set(s.state, "some-snap", &snapstate.SnapState{
		Active:   true,
		Sequence: []*snap.SideInfo{&si},
		Channel:  "other-chanenl",
		Current:  si.Revision,
	})

	ts, err := snapstate.Update(s.state, "some-snap", "channel-for-7", snap.R(0), s.user.ID, snapstate.Flags{})
	c.Assert(err, IsNil)
	c.Check(ts.Tasks(), HasLen, 1)
	c.Check(ts.Tasks()[0].Kind(), Equals, "switch-snap-channel")
}

func (s *snapmgrTestSuite) TestUpdateSameRevisionSwitchesChannelConflict(c *C) {
	si := snap.SideInfo{
		RealName: "some-snap",
		SnapID:   "some-snap-id",
		Revision: snap.R(7),
	}

	s.state.Lock()
	defer s.state.Unlock()

	snapstate.Set(s.state, "some-snap", &snapstate.SnapState{
		Active:   true,
		Sequence: []*snap.SideInfo{&si},
		Channel:  "other-channel",
		Current:  si.Revision,
	})

	ts, err := snapstate.Update(s.state, "some-snap", "channel-for-7", snap.R(0), s.user.ID, snapstate.Flags{})
	c.Assert(err, IsNil)
	// make it visible
	s.state.NewChange("refresh", "refresh a snap").AddAll(ts)

	_, err = snapstate.Update(s.state, "some-snap", "channel-for-7", snap.R(0), s.user.ID, snapstate.Flags{})
	c.Check(err, ErrorMatches, `snap "some-snap" has "refresh" change in progress`)
}

func (s *snapmgrTestSuite) TestUpdateSameRevisionSwitchChannelRunThrough(c *C) {
	si := snap.SideInfo{
		RealName: "some-snap",
		SnapID:   "some-snap-id",
		Channel:  "other-channel",
		Revision: snap.R(7),
	}

	s.state.Lock()
	defer s.state.Unlock()

	snapstate.Set(s.state, "some-snap", &snapstate.SnapState{
		Active:   true,
		Sequence: []*snap.SideInfo{&si},
		Channel:  "other-channel",
		Current:  si.Revision,
	})

	ts, err := snapstate.Update(s.state, "some-snap", "channel-for-7", snap.R(0), s.user.ID, snapstate.Flags{})
	c.Assert(err, IsNil)
	chg := s.state.NewChange("refresh", "refresh a snap")
	chg.AddAll(ts)

	s.state.Unlock()
	defer s.se.Stop()
	s.settle(c)
	s.state.Lock()

	expected := fakeOps{
		// we just expect the "storesvc-snap-action" ops, we
		// don't have a fakeOp for switchChannel because it has
		// not a backend method, it just manipulates the state
		{
			op: "storesvc-snap-action",
			curSnaps: []store.CurrentSnap{{
				InstanceName:    "some-snap",
				SnapID:          "some-snap-id",
				Revision:        snap.R(7),
				TrackingChannel: "other-channel",
				RefreshedDate:   fakeRevDateEpoch.AddDate(0, 0, 7),
			}},
			userID: 1,
		},

		{
			op: "storesvc-snap-action:action",
			action: store.SnapAction{
				Action:       "refresh",
				InstanceName: "some-snap",
				SnapID:       "some-snap-id",
				Channel:      "channel-for-7",
				Flags:        store.SnapActionEnforceValidation,
			},
			userID: 1,
		},
	}

	// start with an easier-to-read error if this fails:
	c.Assert(s.fakeBackend.ops.Ops(), DeepEquals, expected.Ops())
	c.Assert(s.fakeBackend.ops, DeepEquals, expected)

	// verify snapSetup info
	var snapsup snapstate.SnapSetup
	task := ts.Tasks()[0]
	err = task.Get("snap-setup", &snapsup)
	c.Assert(err, IsNil)
	c.Assert(snapsup, DeepEquals, snapstate.SnapSetup{
		Channel:  "channel-for-7",
		SideInfo: snapsup.SideInfo,
	})
	c.Assert(snapsup.SideInfo, DeepEquals, &snap.SideInfo{
		RealName: "some-snap",
		SnapID:   "some-snap-id",
		Revision: snap.R(7),
		Channel:  "channel-for-7",
	})

	// verify snaps in the system state
	var snapst snapstate.SnapState
	err = snapstate.Get(s.state, "some-snap", &snapst)
	c.Assert(err, IsNil)

	c.Assert(snapst.Active, Equals, true)
	c.Assert(snapst.Sequence, HasLen, 1)
	c.Assert(snapst.Sequence[0], DeepEquals, &snap.SideInfo{
		RealName: "some-snap",
		SnapID:   "some-snap-id",
		Channel:  "channel-for-7",
		Revision: snap.R(7),
	})
}

func (s *snapmgrTestSuite) TestUpdateSameRevisionToggleIgnoreValidation(c *C) {
	si := snap.SideInfo{
		RealName: "some-snap",
		SnapID:   "some-snap-id",
		Revision: snap.R(7),
	}

	s.state.Lock()
	defer s.state.Unlock()

	snapstate.Set(s.state, "some-snap", &snapstate.SnapState{
		Active:   true,
		Sequence: []*snap.SideInfo{&si},
		Channel:  "channel-for-7",
		Current:  si.Revision,
	})

	ts, err := snapstate.Update(s.state, "some-snap", "channel-for-7", snap.R(0), s.user.ID, snapstate.Flags{IgnoreValidation: true})
	c.Assert(err, IsNil)
	c.Check(ts.Tasks(), HasLen, 1)
	c.Check(ts.Tasks()[0].Kind(), Equals, "toggle-snap-flags")
}

func (s *snapmgrTestSuite) TestUpdateSameRevisionToggleIgnoreValidationConflict(c *C) {
	si := snap.SideInfo{
		RealName: "some-snap",
		SnapID:   "some-snap-id",
		Revision: snap.R(7),
	}

	s.state.Lock()
	defer s.state.Unlock()

	snapstate.Set(s.state, "some-snap", &snapstate.SnapState{
		Active:   true,
		Sequence: []*snap.SideInfo{&si},
		Channel:  "channel-for-7",
		Current:  si.Revision,
	})

	ts, err := snapstate.Update(s.state, "some-snap", "channel-for-7", snap.R(0), s.user.ID, snapstate.Flags{IgnoreValidation: true})
	c.Assert(err, IsNil)
	// make it visible
	s.state.NewChange("refresh", "refresh a snap").AddAll(ts)

	_, err = snapstate.Update(s.state, "some-snap", "channel-for-7", snap.R(0), s.user.ID, snapstate.Flags{IgnoreValidation: true})
	c.Check(err, ErrorMatches, `snap "some-snap" has "refresh" change in progress`)

}

func (s *snapmgrTestSuite) TestUpdateSameRevisionToggleIgnoreValidationRunThrough(c *C) {
	si := snap.SideInfo{
		RealName: "some-snap",
		SnapID:   "some-snap-id",
		Revision: snap.R(7),
		Channel:  "channel-for-7",
	}

	s.state.Lock()
	defer s.state.Unlock()

	snapstate.Set(s.state, "some-snap", &snapstate.SnapState{
		Active:   true,
		Sequence: []*snap.SideInfo{&si},
		Channel:  "channel-for-7",
		Current:  si.Revision,
	})

	ts, err := snapstate.Update(s.state, "some-snap", "channel-for-7", snap.R(0), s.user.ID, snapstate.Flags{IgnoreValidation: true})
	c.Assert(err, IsNil)

	chg := s.state.NewChange("refresh", "refresh a snap")
	chg.AddAll(ts)

	s.state.Unlock()
	defer s.se.Stop()
	s.settle(c)
	s.state.Lock()

	// verify snapSetup info
	var snapsup snapstate.SnapSetup
	task := ts.Tasks()[0]
	err = task.Get("snap-setup", &snapsup)
	c.Assert(err, IsNil)
	c.Check(snapsup, DeepEquals, snapstate.SnapSetup{
		SideInfo: snapsup.SideInfo,
		Flags: snapstate.Flags{
			IgnoreValidation: true,
		},
	})
	c.Check(snapsup.SideInfo, DeepEquals, &snap.SideInfo{
		RealName: "some-snap",
		SnapID:   "some-snap-id",
		Revision: snap.R(7),
		Channel:  "channel-for-7",
	})

	// verify snaps in the system state
	var snapst snapstate.SnapState
	err = snapstate.Get(s.state, "some-snap", &snapst)
	c.Assert(err, IsNil)

	c.Check(snapst.Active, Equals, true)
	c.Check(snapst.Sequence, HasLen, 1)
	c.Check(snapst.Sequence[0], DeepEquals, &snap.SideInfo{
		RealName: "some-snap",
		SnapID:   "some-snap-id",
		Channel:  "channel-for-7",
		Revision: snap.R(7),
	})
	c.Check(snapst.IgnoreValidation, Equals, true)
}

func (s *snapmgrTestSuite) TestUpdateValidateRefreshesSaysNo(c *C) {
	si := snap.SideInfo{
		RealName: "some-snap",
		SnapID:   "some-snap-id",
		Revision: snap.R(7),
	}

	s.state.Lock()
	defer s.state.Unlock()

	snapstate.Set(s.state, "some-snap", &snapstate.SnapState{
		Active:   true,
		Sequence: []*snap.SideInfo{&si},
		Current:  si.Revision,
	})

	validateErr := errors.New("refresh control error")
	validateRefreshes := func(st *state.State, refreshes []*snap.Info, ignoreValidation map[string]bool, userID int) ([]*snap.Info, error) {
		c.Check(refreshes, HasLen, 1)
		c.Check(refreshes[0].SnapID, Equals, "some-snap-id")
		c.Check(refreshes[0].Revision, Equals, snap.R(11))
		c.Check(ignoreValidation, HasLen, 0)
		return nil, validateErr
	}
	// hook it up
	snapstate.ValidateRefreshes = validateRefreshes

	_, err := snapstate.Update(s.state, "some-snap", "stable", snap.R(0), s.user.ID, snapstate.Flags{})
	c.Assert(err, Equals, validateErr)
}

func (s *snapmgrTestSuite) TestUpdateValidateRefreshesSaysNoButIgnoreValidationIsSet(c *C) {
	si := snap.SideInfo{
		RealName: "some-snap",
		SnapID:   "some-snap-id",
		Revision: snap.R(7),
	}

	s.state.Lock()
	defer s.state.Unlock()

	snapstate.Set(s.state, "some-snap", &snapstate.SnapState{
		Active:   true,
		Sequence: []*snap.SideInfo{&si},
		Current:  si.Revision,
		SnapType: "app",
	})

	validateErr := errors.New("refresh control error")
	validateRefreshes := func(st *state.State, refreshes []*snap.Info, ignoreValidation map[string]bool, userID int) ([]*snap.Info, error) {
		return nil, validateErr
	}
	// hook it up
	snapstate.ValidateRefreshes = validateRefreshes

	flags := snapstate.Flags{JailMode: true, IgnoreValidation: true}
	ts, err := snapstate.Update(s.state, "some-snap", "stable", snap.R(0), s.user.ID, flags)
	c.Assert(err, IsNil)

	var snapsup snapstate.SnapSetup
	err = ts.Tasks()[0].Get("snap-setup", &snapsup)
	c.Assert(err, IsNil)
	c.Check(snapsup.Flags, DeepEquals, flags.ForSnapSetup())
}

func (s *snapmgrTestSuite) TestUpdateIgnoreValidationSticky(c *C) {
	si := snap.SideInfo{
		RealName: "some-snap",
		SnapID:   "some-snap-id",
		Revision: snap.R(7),
	}

	s.state.Lock()
	defer s.state.Unlock()

	snapstate.Set(s.state, "some-snap", &snapstate.SnapState{
		Active:   true,
		Sequence: []*snap.SideInfo{&si},
		Current:  si.Revision,
		SnapType: "app",
	})

	validateErr := errors.New("refresh control error")
	validateRefreshesFail := func(st *state.State, refreshes []*snap.Info, ignoreValidation map[string]bool, userID int) ([]*snap.Info, error) {
		c.Check(refreshes, HasLen, 1)
		if len(ignoreValidation) == 0 {
			return nil, validateErr
		}
		c.Check(ignoreValidation, DeepEquals, map[string]bool{
			"some-snap": true,
		})
		return refreshes, nil
	}
	// hook it up
	snapstate.ValidateRefreshes = validateRefreshesFail

	flags := snapstate.Flags{IgnoreValidation: true}
	ts, err := snapstate.Update(s.state, "some-snap", "stable", snap.R(0), s.user.ID, flags)
	c.Assert(err, IsNil)

	c.Check(s.fakeBackend.ops[0], DeepEquals, fakeOp{
		op: "storesvc-snap-action",
		curSnaps: []store.CurrentSnap{{
			InstanceName:     "some-snap",
			SnapID:           "some-snap-id",
			Revision:         snap.R(7),
			IgnoreValidation: false,
			RefreshedDate:    fakeRevDateEpoch.AddDate(0, 0, 7),
		}},
		userID: 1,
	})
	c.Check(s.fakeBackend.ops[1], DeepEquals, fakeOp{
		op:    "storesvc-snap-action:action",
		revno: snap.R(11),
		action: store.SnapAction{
			Action:       "refresh",
			InstanceName: "some-snap",
			SnapID:       "some-snap-id",
			Channel:      "stable",
			Flags:        store.SnapActionIgnoreValidation,
		},
		userID: 1,
	})

	chg := s.state.NewChange("refresh", "refresh snap")
	chg.AddAll(ts)

	s.state.Unlock()
	defer s.se.Stop()
	s.settle(c)
	s.state.Lock()

	// verify snap has IgnoreValidation set
	var snapst snapstate.SnapState
	err = snapstate.Get(s.state, "some-snap", &snapst)
	c.Assert(err, IsNil)
	c.Check(snapst.IgnoreValidation, Equals, true)
	c.Check(snapst.Current, Equals, snap.R(11))

	s.fakeBackend.ops = nil
	s.fakeStore.refreshRevnos = map[string]snap.Revision{
		"some-snap-id": snap.R(12),
	}
	_, tts, err := snapstate.UpdateMany(context.TODO(), s.state, []string{"some-snap"}, s.user.ID, nil)
	c.Assert(err, IsNil)
	c.Check(tts, HasLen, 1)

	c.Check(s.fakeBackend.ops[0], DeepEquals, fakeOp{
		op: "storesvc-snap-action",
		curSnaps: []store.CurrentSnap{{
			InstanceName:     "some-snap",
			SnapID:           "some-snap-id",
			Revision:         snap.R(11),
			TrackingChannel:  "stable",
			IgnoreValidation: true,
			RefreshedDate:    fakeRevDateEpoch.AddDate(0, 0, 11),
		}},
		userID: 1,
	})
	c.Check(s.fakeBackend.ops[1], DeepEquals, fakeOp{
		op:    "storesvc-snap-action:action",
		revno: snap.R(12),
		action: store.SnapAction{
			Action:       "refresh",
			InstanceName: "some-snap",
			SnapID:       "some-snap-id",
			Flags:        0,
		},
		userID: 1,
	})

	chg = s.state.NewChange("refresh", "refresh snaps")
	chg.AddAll(tts[0])

	s.state.Unlock()
	defer s.se.Stop()
	s.settle(c)
	s.state.Lock()

	snapst = snapstate.SnapState{}
	err = snapstate.Get(s.state, "some-snap", &snapst)
	c.Assert(err, IsNil)
	c.Check(snapst.IgnoreValidation, Equals, true)
	c.Check(snapst.Current, Equals, snap.R(12))

	// reset ignore validation
	s.fakeBackend.ops = nil
	s.fakeStore.refreshRevnos = map[string]snap.Revision{
		"some-snap-id": snap.R(11),
	}
	validateRefreshes := func(st *state.State, refreshes []*snap.Info, ignoreValidation map[string]bool, userID int) ([]*snap.Info, error) {
		return refreshes, nil
	}
	// hook it up
	snapstate.ValidateRefreshes = validateRefreshes
	flags = snapstate.Flags{}
	ts, err = snapstate.Update(s.state, "some-snap", "stable", snap.R(0), s.user.ID, flags)
	c.Assert(err, IsNil)

	c.Check(s.fakeBackend.ops[0], DeepEquals, fakeOp{
		op: "storesvc-snap-action",
		curSnaps: []store.CurrentSnap{{
			InstanceName:     "some-snap",
			SnapID:           "some-snap-id",
			Revision:         snap.R(12),
			TrackingChannel:  "stable",
			IgnoreValidation: true,
			RefreshedDate:    fakeRevDateEpoch.AddDate(0, 0, 12),
		}},
		userID: 1,
	})
	c.Check(s.fakeBackend.ops[1], DeepEquals, fakeOp{
		op:    "storesvc-snap-action:action",
		revno: snap.R(11),
		action: store.SnapAction{
			Action:       "refresh",
			InstanceName: "some-snap",
			SnapID:       "some-snap-id",
			Channel:      "stable",
			Flags:        store.SnapActionEnforceValidation,
		},
		userID: 1,
	})

	chg = s.state.NewChange("refresh", "refresh snap")
	chg.AddAll(ts)

	s.state.Unlock()
	defer s.se.Stop()
	s.settle(c)
	s.state.Lock()

	snapst = snapstate.SnapState{}
	err = snapstate.Get(s.state, "some-snap", &snapst)
	c.Assert(err, IsNil)
	c.Check(snapst.IgnoreValidation, Equals, false)
	c.Check(snapst.Current, Equals, snap.R(11))
}

func (s *snapmgrTestSuite) TestParallelInstanceUpdateIgnoreValidationSticky(c *C) {
	si := snap.SideInfo{
		RealName: "some-snap",
		SnapID:   "some-snap-id",
		Revision: snap.R(7),
	}

	s.state.Lock()
	defer s.state.Unlock()

	tr := config.NewTransaction(s.state)
	tr.Set("core", "experimental.parallel-instances", true)
	tr.Commit()

	snapstate.Set(s.state, "some-snap", &snapstate.SnapState{
		Active:   true,
		Sequence: []*snap.SideInfo{&si},
		Current:  si.Revision,
		SnapType: "app",
	})
	snapstate.Set(s.state, "some-snap_instance", &snapstate.SnapState{
		Active:      true,
		Sequence:    []*snap.SideInfo{&si},
		Current:     si.Revision,
		SnapType:    "app",
		InstanceKey: "instance",
	})

	validateErr := errors.New("refresh control error")
	validateRefreshesFail := func(st *state.State, refreshes []*snap.Info, ignoreValidation map[string]bool, userID int) ([]*snap.Info, error) {
		c.Check(refreshes, HasLen, 2)
		if len(ignoreValidation) == 0 {
			return nil, validateErr
		}
		c.Check(ignoreValidation, DeepEquals, map[string]bool{
			"some-snap_instance": true,
		})
		return refreshes, nil
	}
	// hook it up
	snapstate.ValidateRefreshes = validateRefreshesFail

	flags := snapstate.Flags{IgnoreValidation: true}
	ts, err := snapstate.Update(s.state, "some-snap_instance", "stable", snap.R(0), s.user.ID, flags)
	c.Assert(err, IsNil)

	c.Check(s.fakeBackend.ops[0], DeepEquals, fakeOp{
		op: "storesvc-snap-action",
		curSnaps: []store.CurrentSnap{{
			InstanceName:     "some-snap",
			SnapID:           "some-snap-id",
			Revision:         snap.R(7),
			IgnoreValidation: false,
			RefreshedDate:    fakeRevDateEpoch.AddDate(0, 0, 7),
		}, {
			InstanceName:     "some-snap_instance",
			SnapID:           "some-snap-id",
			Revision:         snap.R(7),
			IgnoreValidation: false,
			RefreshedDate:    fakeRevDateEpoch.AddDate(0, 0, 7),
		}},
		userID: 1,
	})
	c.Check(s.fakeBackend.ops[1], DeepEquals, fakeOp{
		op:    "storesvc-snap-action:action",
		revno: snap.R(11),
		action: store.SnapAction{
			Action:       "refresh",
			InstanceName: "some-snap_instance",
			SnapID:       "some-snap-id",
			Channel:      "stable",
			Flags:        store.SnapActionIgnoreValidation,
		},
		userID: 1,
	})

	chg := s.state.NewChange("refresh", "refresh snaps")
	chg.AddAll(ts)

	s.state.Unlock()
	defer s.se.Stop()
	s.settle(c)
	s.state.Lock()

	// ensure all our tasks ran
	c.Assert(chg.Err(), IsNil)
	c.Assert(chg.IsReady(), Equals, true)

	// verify snap 'instance' has IgnoreValidation set and the snap was
	// updated
	var snapst snapstate.SnapState
	err = snapstate.Get(s.state, "some-snap_instance", &snapst)
	c.Assert(err, IsNil)
	c.Check(snapst.IgnoreValidation, Equals, true)
	c.Check(snapst.Current, Equals, snap.R(11))
	// and the other snap does not
	err = snapstate.Get(s.state, "some-snap", &snapst)
	c.Assert(err, IsNil)
	c.Check(snapst.Current, Equals, snap.R(7))
	c.Check(snapst.IgnoreValidation, Equals, false)

	s.fakeBackend.ops = nil
	s.fakeStore.refreshRevnos = map[string]snap.Revision{
		"some-snap-id": snap.R(12),
	}
	updates, tts, err := snapstate.UpdateMany(context.TODO(), s.state, []string{"some-snap", "some-snap_instance"}, s.user.ID, nil)
	c.Assert(err, IsNil)
	c.Check(tts, HasLen, 2)
	sort.Strings(updates)
	c.Check(updates, DeepEquals, []string{"some-snap", "some-snap_instance"})

	chg = s.state.NewChange("refresh", "refresh snaps")
	for _, ts := range tts {
		chg.AddAll(ts)
	}

	s.state.Unlock()
	s.settle(c)
	s.state.Lock()

	// ensure all our tasks ran
	c.Assert(chg.Err(), IsNil)
	c.Assert(chg.IsReady(), Equals, true)

	err = snapstate.Get(s.state, "some-snap", &snapst)
	c.Assert(err, IsNil)
	c.Check(snapst.IgnoreValidation, Equals, false)
	c.Check(snapst.Current, Equals, snap.R(12))

	err = snapstate.Get(s.state, "some-snap_instance", &snapst)
	c.Assert(err, IsNil)
	c.Check(snapst.IgnoreValidation, Equals, true)
	c.Check(snapst.Current, Equals, snap.R(12))

	for i := 0; i < 2; i++ {
		op := s.fakeBackend.ops[i]
		switch op.op {
		case "storesvc-snap-action":
			c.Check(op, DeepEquals, fakeOp{
				op: "storesvc-snap-action",
				curSnaps: []store.CurrentSnap{{
					InstanceName:     "some-snap",
					SnapID:           "some-snap-id",
					Revision:         snap.R(7),
					IgnoreValidation: false,
					RefreshedDate:    fakeRevDateEpoch.AddDate(0, 0, 7),
				}, {
					InstanceName:     "some-snap_instance",
					SnapID:           "some-snap-id",
					Revision:         snap.R(11),
					TrackingChannel:  "stable",
					IgnoreValidation: true,
					RefreshedDate:    fakeRevDateEpoch.AddDate(0, 0, 11),
				}},
				userID: 1,
			})
		case "storesvc-snap-action:action":
			switch op.action.InstanceName {
			case "some-snap":
				c.Check(op, DeepEquals, fakeOp{
					op:    "storesvc-snap-action:action",
					revno: snap.R(12),
					action: store.SnapAction{
						Action:       "refresh",
						InstanceName: "some-snap",
						SnapID:       "some-snap-id",
						Flags:        0,
					},
					userID: 1,
				})
			case "some-snap_instance":
				c.Check(op, DeepEquals, fakeOp{
					op:    "storesvc-snap-action:action",
					revno: snap.R(12),
					action: store.SnapAction{
						Action:       "refresh",
						InstanceName: "some-snap_instance",
						SnapID:       "some-snap-id",
						Flags:        0,
					},
					userID: 1,
				})
			default:
				c.Fatalf("unexpected instance name %q", op.action.InstanceName)
			}
		default:
			c.Fatalf("unexpected action %q", op.op)
		}
	}

}

func (s *snapmgrTestSuite) TestUpdateFromLocal(c *C) {
	si := snap.SideInfo{
		RealName: "some-snap",
		Revision: snap.R("x1"),
	}

	s.state.Lock()
	defer s.state.Unlock()

	snapstate.Set(s.state, "some-snap", &snapstate.SnapState{
		Active:   true,
		Sequence: []*snap.SideInfo{&si},
		Channel:  "channel-for-7",
		Current:  si.Revision,
	})

	_, err := snapstate.Update(s.state, "some-snap", "channel-for-7", snap.R(0), s.user.ID, snapstate.Flags{})
	c.Assert(err, Equals, store.ErrLocalSnap)
}

func (s *snapmgrTestSuite) TestUpdateAmend(c *C) {
	si := snap.SideInfo{
		RealName: "some-snap",
		Revision: snap.R("x1"),
	}

	s.state.Lock()
	defer s.state.Unlock()

	snapstate.Set(s.state, "some-snap", &snapstate.SnapState{
		Active:   true,
		Sequence: []*snap.SideInfo{&si},
		Channel:  "channel-for-7",
		Current:  si.Revision,
	})

	ts, err := snapstate.Update(s.state, "some-snap", "channel-for-7", snap.R(0), s.user.ID, snapstate.Flags{Amend: true})
	c.Assert(err, IsNil)
	verifyUpdateTasks(c, unlinkBefore|cleanupAfter, 0, ts, s.state)

	// ensure we go from local to store revision-7
	var snapsup snapstate.SnapSetup
	tasks := ts.Tasks()
	c.Check(tasks[1].Kind(), Equals, "download-snap")
	err = tasks[1].Get("snap-setup", &snapsup)
	c.Assert(err, IsNil)
	c.Check(snapsup.Revision(), Equals, snap.R(7))
}

func (s *snapmgrTestSuite) TestUpdateAmendSnapNotFound(c *C) {
	si := snap.SideInfo{
		RealName: "snap-unknown",
		Revision: snap.R("x1"),
	}

	s.state.Lock()
	defer s.state.Unlock()

	snapstate.Set(s.state, "snap-unknown", &snapstate.SnapState{
		Active:   true,
		Sequence: []*snap.SideInfo{&si},
		Channel:  "stable",
		Current:  si.Revision,
	})

	_, err := snapstate.Update(s.state, "snap-unknown", "stable", snap.R(0), s.user.ID, snapstate.Flags{Amend: true})
	c.Assert(err, Equals, store.ErrSnapNotFound)
}

func (s *snapmgrTestSuite) TestSingleUpdateBlockedRevision(c *C) {
	// single updates should *not* set the block list
	si7 := snap.SideInfo{
		RealName: "some-snap",
		SnapID:   "some-snap-id",
		Revision: snap.R(7),
	}
	si11 := snap.SideInfo{
		RealName: "some-snap",
		SnapID:   "some-snap-id",
		Revision: snap.R(11),
	}

	s.state.Lock()
	defer s.state.Unlock()

	snapstate.Set(s.state, "some-snap", &snapstate.SnapState{
		Active:   true,
		Sequence: []*snap.SideInfo{&si7, &si11},
		Current:  si7.Revision,
		SnapType: "app",
	})

	_, err := snapstate.Update(s.state, "some-snap", "some-channel", snap.R(0), s.user.ID, snapstate.Flags{})
	c.Assert(err, IsNil)

	c.Assert(s.fakeBackend.ops, HasLen, 2)
	c.Check(s.fakeBackend.ops[0], DeepEquals, fakeOp{
		op: "storesvc-snap-action",
		curSnaps: []store.CurrentSnap{{
			InstanceName:  "some-snap",
			SnapID:        "some-snap-id",
			Revision:      snap.R(7),
			RefreshedDate: fakeRevDateEpoch.AddDate(0, 0, 7),
		}},
		userID: 1,
	})
}

func (s *snapmgrTestSuite) TestMultiUpdateBlockedRevision(c *C) {
	// multi-updates should *not* set the block list
	si7 := snap.SideInfo{
		RealName: "some-snap",
		SnapID:   "some-snap-id",
		Revision: snap.R(7),
	}
	si11 := snap.SideInfo{
		RealName: "some-snap",
		SnapID:   "some-snap-id",
		Revision: snap.R(11),
	}

	s.state.Lock()
	defer s.state.Unlock()

	snapstate.Set(s.state, "some-snap", &snapstate.SnapState{
		Active:   true,
		Sequence: []*snap.SideInfo{&si7, &si11},
		Current:  si7.Revision,
		SnapType: "app",
	})

	updates, _, err := snapstate.UpdateMany(context.TODO(), s.state, []string{"some-snap"}, s.user.ID, nil)
	c.Assert(err, IsNil)
	c.Check(updates, DeepEquals, []string{"some-snap"})

	c.Assert(s.fakeBackend.ops, HasLen, 2)
	c.Check(s.fakeBackend.ops[0], DeepEquals, fakeOp{
		op: "storesvc-snap-action",
		curSnaps: []store.CurrentSnap{{
			InstanceName:  "some-snap",
			SnapID:        "some-snap-id",
			Revision:      snap.R(7),
			RefreshedDate: fakeRevDateEpoch.AddDate(0, 0, 7),
		}},
		userID: 1,
	})
}

func (s *snapmgrTestSuite) TestAllUpdateBlockedRevision(c *C) {
	//  update-all *should* set the block list
	si7 := snap.SideInfo{
		RealName: "some-snap",
		SnapID:   "some-snap-id",
		Revision: snap.R(7),
	}
	si11 := snap.SideInfo{
		RealName: "some-snap",
		SnapID:   "some-snap-id",
		Revision: snap.R(11),
	}

	s.state.Lock()
	defer s.state.Unlock()

	snapstate.Set(s.state, "some-snap", &snapstate.SnapState{
		Active:   true,
		Sequence: []*snap.SideInfo{&si7, &si11},
		Current:  si7.Revision,
	})

	updates, _, err := snapstate.UpdateMany(context.TODO(), s.state, nil, s.user.ID, nil)
	c.Check(err, IsNil)
	c.Check(updates, HasLen, 0)

	c.Assert(s.fakeBackend.ops, HasLen, 2)
	c.Check(s.fakeBackend.ops[0], DeepEquals, fakeOp{
		op: "storesvc-snap-action",
		curSnaps: []store.CurrentSnap{{
			InstanceName:  "some-snap",
			SnapID:        "some-snap-id",
			Revision:      snap.R(7),
			RefreshedDate: fakeRevDateEpoch.AddDate(0, 0, 7),
			Block:         []snap.Revision{snap.R(11)},
		}},
		userID: 1,
	})
}

var orthogonalAutoAliasesScenarios = []struct {
	aliasesBefore map[string][]string
	names         []string
	prune         []string
	update        bool
	new           bool
}{
	{nil, nil, nil, true, true},
	{nil, []string{"some-snap"}, nil, true, false},
	{nil, []string{"other-snap"}, nil, false, true},
	{map[string][]string{"some-snap": {"aliasA", "aliasC"}}, []string{"some-snap"}, nil, true, false},
	{map[string][]string{"other-snap": {"aliasB", "aliasC"}}, []string{"other-snap"}, []string{"other-snap"}, false, false},
	{map[string][]string{"other-snap": {"aliasB", "aliasC"}}, nil, []string{"other-snap"}, true, false},
	{map[string][]string{"other-snap": {"aliasB", "aliasC"}}, []string{"some-snap"}, nil, true, false},
	{map[string][]string{"other-snap": {"aliasC"}}, []string{"other-snap"}, []string{"other-snap"}, false, true},
	{map[string][]string{"other-snap": {"aliasC"}}, nil, []string{"other-snap"}, true, true},
	{map[string][]string{"other-snap": {"aliasC"}}, []string{"some-snap"}, nil, true, false},
	{map[string][]string{"some-snap": {"aliasB"}, "other-snap": {"aliasA"}}, []string{"some-snap"}, []string{"other-snap"}, true, false},
	{map[string][]string{"some-snap": {"aliasB"}, "other-snap": {"aliasA"}}, nil, []string{"other-snap", "some-snap"}, true, true},
	{map[string][]string{"some-snap": {"aliasB"}, "other-snap": {"aliasA"}}, []string{"other-snap"}, []string{"other-snap", "some-snap"}, false, true},
	{map[string][]string{"some-snap": {"aliasB"}}, nil, []string{"some-snap"}, true, true},
	{map[string][]string{"some-snap": {"aliasB"}}, []string{"other-snap"}, []string{"some-snap"}, false, true},
	{map[string][]string{"some-snap": {"aliasB"}}, []string{"some-snap"}, nil, true, false},
	{map[string][]string{"other-snap": {"aliasA"}}, nil, []string{"other-snap"}, true, true},
	{map[string][]string{"other-snap": {"aliasA"}}, []string{"other-snap"}, []string{"other-snap"}, false, true},
	{map[string][]string{"other-snap": {"aliasA"}}, []string{"some-snap"}, []string{"other-snap"}, true, false},
}

func (s *snapmgrTestSuite) TestUpdateManyAutoAliasesScenarios(c *C) {
	s.state.Lock()
	defer s.state.Unlock()

	snapstate.Set(s.state, "other-snap", &snapstate.SnapState{
		Active: true,
		Sequence: []*snap.SideInfo{
			{RealName: "other-snap", SnapID: "other-snap-id", Revision: snap.R(2)},
		},
		Current:  snap.R(2),
		SnapType: "app",
	})

	snapstate.AutoAliases = func(st *state.State, info *snap.Info) (map[string]string, error) {
		switch info.InstanceName() {
		case "some-snap":
			return map[string]string{"aliasA": "cmdA"}, nil
		case "other-snap":
			return map[string]string{"aliasB": "cmdB"}, nil
		}
		return nil, nil
	}

	snapstate.Set(s.state, "some-snap", &snapstate.SnapState{
		Active: true,
		Sequence: []*snap.SideInfo{
			{RealName: "some-snap", SnapID: "some-snap-id", Revision: snap.R(4)},
		},
		Current:  snap.R(4),
		SnapType: "app",
	})

	expectedSet := func(aliases []string) map[string]bool {
		res := make(map[string]bool, len(aliases))
		for _, alias := range aliases {
			res[alias] = true
		}
		return res
	}

	for _, scenario := range orthogonalAutoAliasesScenarios {
		for _, instanceName := range []string{"some-snap", "other-snap"} {
			var snapst snapstate.SnapState
			err := snapstate.Get(s.state, instanceName, &snapst)
			c.Assert(err, IsNil)
			snapst.Aliases = nil
			snapst.AutoAliasesDisabled = false
			if autoAliases := scenario.aliasesBefore[instanceName]; autoAliases != nil {
				targets := make(map[string]*snapstate.AliasTarget)
				for _, alias := range autoAliases {
					targets[alias] = &snapstate.AliasTarget{Auto: "cmd" + alias[len(alias)-1:]}
				}

				snapst.Aliases = targets
			}
			snapstate.Set(s.state, instanceName, &snapst)
		}

		updates, tts, err := snapstate.UpdateMany(context.TODO(), s.state, scenario.names, s.user.ID, nil)
		c.Check(err, IsNil)

		_, dropped, err := snapstate.AutoAliasesDelta(s.state, []string{"some-snap", "other-snap"})
		c.Assert(err, IsNil)

		j := 0
		expectedUpdatesSet := make(map[string]bool)
		var expectedPruned map[string]map[string]bool
		var pruneTs *state.TaskSet
		if len(scenario.prune) != 0 {
			pruneTs = tts[0]
			j++
			taskAliases := make(map[string]map[string]bool)
			for _, aliasTask := range pruneTs.Tasks() {
				c.Check(aliasTask.Kind(), Equals, "prune-auto-aliases")
				var aliases []string
				err := aliasTask.Get("aliases", &aliases)
				c.Assert(err, IsNil)
				snapsup, err := snapstate.TaskSnapSetup(aliasTask)
				c.Assert(err, IsNil)
				taskAliases[snapsup.InstanceName()] = expectedSet(aliases)
			}
			expectedPruned = make(map[string]map[string]bool)
			for _, instanceName := range scenario.prune {
				expectedPruned[instanceName] = expectedSet(dropped[instanceName])
				if instanceName == "other-snap" && !scenario.new && !scenario.update {
					expectedUpdatesSet["other-snap"] = true
				}
			}
			c.Check(taskAliases, DeepEquals, expectedPruned)
		}
		if scenario.update {
			updateTs := tts[j]
			j++
			expectedUpdatesSet["some-snap"] = true
			first := updateTs.Tasks()[0]
			c.Check(first.Kind(), Equals, "prerequisites")
			wait := false
			if expectedPruned["other-snap"]["aliasA"] {
				wait = true
			} else if expectedPruned["some-snap"] != nil {
				wait = true
			}
			if wait {
				c.Check(first.WaitTasks(), DeepEquals, pruneTs.Tasks())
			} else {
				c.Check(first.WaitTasks(), HasLen, 0)
			}
		}
		if scenario.new {
			newTs := tts[j]
			j++
			expectedUpdatesSet["other-snap"] = true
			tasks := newTs.Tasks()
			c.Check(tasks, HasLen, 1)
			aliasTask := tasks[0]
			c.Check(aliasTask.Kind(), Equals, "refresh-aliases")

			wait := false
			if expectedPruned["some-snap"]["aliasB"] {
				wait = true
			} else if expectedPruned["other-snap"] != nil {
				wait = true
			}
			if wait {
				c.Check(aliasTask.WaitTasks(), DeepEquals, pruneTs.Tasks())
			} else {
				c.Check(aliasTask.WaitTasks(), HasLen, 0)
			}
		}
		c.Assert(j, Equals, len(tts), Commentf("%#v", scenario))

		// check reported updated names
		c.Check(len(updates) > 0, Equals, true)
		sort.Strings(updates)
		expectedUpdates := make([]string, 0, len(expectedUpdatesSet))
		for x := range expectedUpdatesSet {
			expectedUpdates = append(expectedUpdates, x)
		}
		sort.Strings(expectedUpdates)
		c.Check(updates, DeepEquals, expectedUpdates)
	}
}

func (s *snapmgrTestSuite) TestUpdateOneAutoAliasesScenarios(c *C) {
	s.state.Lock()
	defer s.state.Unlock()

	snapstate.Set(s.state, "other-snap", &snapstate.SnapState{
		Active: true,
		Sequence: []*snap.SideInfo{
			{RealName: "other-snap", SnapID: "other-snap-id", Revision: snap.R(2)},
		},
		Current:  snap.R(2),
		SnapType: "app",
	})

	snapstate.AutoAliases = func(st *state.State, info *snap.Info) (map[string]string, error) {
		switch info.InstanceName() {
		case "some-snap":
			return map[string]string{"aliasA": "cmdA"}, nil
		case "other-snap":
			return map[string]string{"aliasB": "cmdB"}, nil
		}
		return nil, nil
	}

	snapstate.Set(s.state, "some-snap", &snapstate.SnapState{
		Active: true,
		Sequence: []*snap.SideInfo{
			{RealName: "some-snap", SnapID: "some-snap-id", Revision: snap.R(4)},
		},
		Current:  snap.R(4),
		SnapType: "app",
	})

	expectedSet := func(aliases []string) map[string]bool {
		res := make(map[string]bool, len(aliases))
		for _, alias := range aliases {
			res[alias] = true
		}
		return res
	}

	for _, scenario := range orthogonalAutoAliasesScenarios {
		if len(scenario.names) != 1 {
			continue
		}

		for _, instanceName := range []string{"some-snap", "other-snap"} {
			var snapst snapstate.SnapState
			err := snapstate.Get(s.state, instanceName, &snapst)
			c.Assert(err, IsNil)
			snapst.Aliases = nil
			snapst.AutoAliasesDisabled = false
			if autoAliases := scenario.aliasesBefore[instanceName]; autoAliases != nil {
				targets := make(map[string]*snapstate.AliasTarget)
				for _, alias := range autoAliases {
					targets[alias] = &snapstate.AliasTarget{Auto: "cmd" + alias[len(alias)-1:]}
				}

				snapst.Aliases = targets
			}
			snapstate.Set(s.state, instanceName, &snapst)
		}

		ts, err := snapstate.Update(s.state, scenario.names[0], "", snap.R(0), s.user.ID, snapstate.Flags{})
		c.Assert(err, IsNil)
		_, dropped, err := snapstate.AutoAliasesDelta(s.state, []string{"some-snap", "other-snap"})
		c.Assert(err, IsNil)

		j := 0
		tasks := ts.Tasks()
		var expectedPruned map[string]map[string]bool
		var pruneTasks []*state.Task
		if len(scenario.prune) != 0 {
			nprune := len(scenario.prune)
			pruneTasks = tasks[:nprune]
			j += nprune
			taskAliases := make(map[string]map[string]bool)
			for _, aliasTask := range pruneTasks {
				c.Check(aliasTask.Kind(), Equals, "prune-auto-aliases")
				var aliases []string
				err := aliasTask.Get("aliases", &aliases)
				c.Assert(err, IsNil)
				snapsup, err := snapstate.TaskSnapSetup(aliasTask)
				c.Assert(err, IsNil)
				taskAliases[snapsup.InstanceName()] = expectedSet(aliases)
			}
			expectedPruned = make(map[string]map[string]bool)
			for _, instanceName := range scenario.prune {
				expectedPruned[instanceName] = expectedSet(dropped[instanceName])
			}
			c.Check(taskAliases, DeepEquals, expectedPruned)
		}
		if scenario.update {
			first := tasks[j]
			j += 18
			c.Check(first.Kind(), Equals, "prerequisites")
			wait := false
			if expectedPruned["other-snap"]["aliasA"] {
				wait = true
			} else if expectedPruned["some-snap"] != nil {
				wait = true
			}
			if wait {
				c.Check(first.WaitTasks(), DeepEquals, pruneTasks)
			} else {
				c.Check(first.WaitTasks(), HasLen, 0)
			}
		}
		if scenario.new {
			aliasTask := tasks[j]
			j++
			c.Check(aliasTask.Kind(), Equals, "refresh-aliases")
			wait := false
			if expectedPruned["some-snap"]["aliasB"] {
				wait = true
			} else if expectedPruned["other-snap"] != nil {
				wait = true
			}
			if wait {
				c.Check(aliasTask.WaitTasks(), DeepEquals, pruneTasks)
			} else {
				c.Check(aliasTask.WaitTasks(), HasLen, 0)
			}
		}
		c.Assert(len(tasks), Equals, j, Commentf("%#v", scenario))

		// conflict checks are triggered
		chg := s.state.NewChange("update", "...")
		chg.AddAll(ts)
		err = snapstate.CheckChangeConflict(s.state, scenario.names[0], nil)
		c.Check(err, ErrorMatches, `.* has "update" change in progress`)
		chg.SetStatus(state.DoneStatus)
	}
}

func (s *snapmgrTestSuite) TestUpdateLocalSnapFails(c *C) {
	si := snap.SideInfo{
		RealName: "some-snap",
		Revision: snap.R(7),
	}

	s.state.Lock()
	defer s.state.Unlock()

	snapstate.Set(s.state, "some-snap", &snapstate.SnapState{
		Active:   true,
		Sequence: []*snap.SideInfo{&si},
		Current:  si.Revision,
	})

	_, err := snapstate.Update(s.state, "some-snap", "some-channel", snap.R(0), s.user.ID, snapstate.Flags{})
	c.Assert(err, Equals, store.ErrLocalSnap)
}

func (s *snapmgrTestSuite) TestUpdateDisabledUnsupported(c *C) {
	si := snap.SideInfo{
		RealName: "some-snap",
		SnapID:   "some-snap-id",
		Revision: snap.R(7),
	}

	s.state.Lock()
	defer s.state.Unlock()

	snapstate.Set(s.state, "some-snap", &snapstate.SnapState{
		Active:   false,
		Sequence: []*snap.SideInfo{&si},
		Current:  si.Revision,
	})

	_, err := snapstate.Update(s.state, "some-snap", "some-channel", snap.R(0), s.user.ID, snapstate.Flags{})
	c.Assert(err, ErrorMatches, `refreshing disabled snap "some-snap" not supported`)
}

func (s *snapmgrTestSuite) TestUpdateKernelTrackChecksSwitchingTracks(c *C) {
	si := snap.SideInfo{
		RealName: "kernel",
		SnapID:   "kernel-id",
		Revision: snap.R(7),
	}

	s.state.Lock()
	defer s.state.Unlock()

	snapstate.SetModelWithKernelTrack("18")
	snapstate.Set(s.state, "kernel", &snapstate.SnapState{
		Active:   true,
		Sequence: []*snap.SideInfo{&si},
		Current:  si.Revision,
		Channel:  "18/stable",
	})

	// switching tracks is not ok
	_, err := snapstate.Update(s.state, "kernel", "new-channel", snap.R(0), s.user.ID, snapstate.Flags{})
	c.Assert(err, ErrorMatches, `cannot switch from kernel track "18" as specified for the \(device\) model to "new-channel/stable"`)

	// no change to the channel is ok
	_, err = snapstate.Update(s.state, "kernel", "", snap.R(0), s.user.ID, snapstate.Flags{})
	c.Assert(err, IsNil)

	// switching risk level is ok
	_, err = snapstate.Update(s.state, "kernel", "18/beta", snap.R(0), s.user.ID, snapstate.Flags{})
	c.Assert(err, IsNil)

}

func (s *snapmgrTestSuite) TestUpdateGadgetTrackChecksSwitchingTracks(c *C) {
	si := snap.SideInfo{
		RealName: "brand-gadget",
		SnapID:   "brand-gadget-id",
		Revision: snap.R(7),
	}

	s.state.Lock()
	defer s.state.Unlock()

	snapstate.SetModelWithGadgetTrack("18")
	snapstate.Set(s.state, "brand-gadget", &snapstate.SnapState{
		Active:   true,
		Sequence: []*snap.SideInfo{&si},
		Current:  si.Revision,
		Channel:  "18/stable",
	})

	// switching tracks is not ok
	_, err := snapstate.Update(s.state, "brand-gadget", "new-channel", snap.R(0), s.user.ID, snapstate.Flags{})
	c.Assert(err, ErrorMatches, `cannot switch from gadget track "18" as specified for the \(device\) model to "new-channel/stable"`)

	// no change to the channel is ok
	_, err = snapstate.Update(s.state, "brand-gadget", "", snap.R(0), s.user.ID, snapstate.Flags{})
	c.Assert(err, IsNil)

	// switching risk level is ok
	_, err = snapstate.Update(s.state, "brand-gadget", "18/beta", snap.R(0), s.user.ID, snapstate.Flags{})
	c.Assert(err, IsNil)

}

func makeTestSnap(c *C, snapYamlContent string) (snapFilePath string) {
	return snaptest.MakeTestSnapWithFiles(c, snapYamlContent, nil)
}

func (s *snapmgrTestSuite) TestInstallFirstLocalRunThrough(c *C) {
	// use the real thing for this one
	snapstate.MockOpenSnapFile(backend.OpenSnapFile)

	s.state.Lock()
	defer s.state.Unlock()

	mockSnap := makeTestSnap(c, `name: mock
version: 1.0`)
	chg := s.state.NewChange("install", "install a local snap")
	ts, info, err := snapstate.InstallPath(s.state, &snap.SideInfo{RealName: "mock"}, mockSnap, "", "", snapstate.Flags{})
	c.Assert(err, IsNil)
	chg.AddAll(ts)

	// ensure the returned info is correct
	c.Check(info.SideInfo.RealName, Equals, "mock")
	c.Check(info.Version, Equals, "1.0")

	s.state.Unlock()
	defer s.se.Stop()
	s.settle(c)
	s.state.Lock()

	expected := fakeOps{
		{
			// only local install was run, i.e. first actions are pseudo-action current
			op:  "current",
			old: "<no-current>",
		},
		{
			// and setup-snap
			op:    "setup-snap",
			name:  "mock",
			path:  mockSnap,
			revno: snap.R("x1"),
		},
		{
			op:   "copy-data",
			path: filepath.Join(dirs.SnapMountDir, "mock/x1"),
			old:  "<no-old>",
		},
		{
			op:    "setup-profiles:Doing",
			name:  "mock",
			revno: snap.R("x1"),
		},
		{
			op: "candidate",
			sinfo: snap.SideInfo{
				RealName: "mock",
				Revision: snap.R("x1"),
			},
		},
		{
			op:   "link-snap",
			path: filepath.Join(dirs.SnapMountDir, "mock/x1"),
		},
		{
			op:    "auto-connect:Doing",
			name:  "mock",
			revno: snap.R("x1"),
		},
		{
			op: "update-aliases",
		},
		{
			op:    "cleanup-trash",
			name:  "mock",
			revno: snap.R("x1"),
		},
	}

	c.Assert(s.fakeBackend.ops.Ops(), DeepEquals, expected.Ops())
	c.Check(s.fakeBackend.ops, DeepEquals, expected)

	// verify snapSetup info
	var snapsup snapstate.SnapSetup
	task := ts.Tasks()[1]
	err = task.Get("snap-setup", &snapsup)
	c.Assert(err, IsNil)
	c.Assert(snapsup, DeepEquals, snapstate.SnapSetup{
		SnapPath:  mockSnap,
		SideInfo:  snapsup.SideInfo,
		Type:      snap.TypeApp,
		PlugsOnly: true,
	})
	c.Assert(snapsup.SideInfo, DeepEquals, &snap.SideInfo{
		RealName: "mock",
		Revision: snap.R(-1),
	})

	// verify snaps in the system state
	var snapst snapstate.SnapState
	err = snapstate.Get(s.state, "mock", &snapst)
	c.Assert(err, IsNil)

	c.Assert(snapst.Active, Equals, true)
	c.Assert(snapst.Sequence[0], DeepEquals, &snap.SideInfo{
		RealName: "mock",
		Channel:  "",
		Revision: snap.R(-1),
	})
	c.Assert(snapst.LocalRevision(), Equals, snap.R(-1))
}

func (s *snapmgrTestSuite) TestInstallSubsequentLocalRunThrough(c *C) {
	// use the real thing for this one
	snapstate.MockOpenSnapFile(backend.OpenSnapFile)

	s.state.Lock()
	defer s.state.Unlock()

	snapstate.Set(s.state, "mock", &snapstate.SnapState{
		Active: true,
		Sequence: []*snap.SideInfo{
			{RealName: "mock", Revision: snap.R(-2)},
		},
		Current:  snap.R(-2),
		SnapType: "app",
	})

	mockSnap := makeTestSnap(c, `name: mock
version: 1.0`)
	chg := s.state.NewChange("install", "install a local snap")
	ts, _, err := snapstate.InstallPath(s.state, &snap.SideInfo{RealName: "mock"}, mockSnap, "", "", snapstate.Flags{})
	c.Assert(err, IsNil)
	chg.AddAll(ts)

	s.state.Unlock()
	defer s.se.Stop()
	s.settle(c)
	s.state.Lock()

	ops := s.fakeBackend.ops
	// ensure only local install was run, i.e. first action is pseudo-action current
	c.Assert(ops.Ops(), HasLen, 11)
	c.Check(ops[0].op, Equals, "current")
	c.Check(ops[0].old, Equals, filepath.Join(dirs.SnapMountDir, "mock/x2"))
	// and setup-snap
	c.Check(ops[1].op, Equals, "setup-snap")
	c.Check(ops[1].name, Matches, "mock")
	c.Check(ops[1].path, Matches, `.*/mock_1.0_all.snap`)
	c.Check(ops[1].revno, Equals, snap.R("x3"))
	// and cleanup
	c.Check(ops[len(ops)-1], DeepEquals, fakeOp{
		op:    "cleanup-trash",
		name:  "mock",
		revno: snap.R("x3"),
	})

	c.Check(ops[3].op, Equals, "unlink-snap")
	c.Check(ops[3].path, Equals, filepath.Join(dirs.SnapMountDir, "mock/x2"))

	c.Check(ops[4].op, Equals, "copy-data")
	c.Check(ops[4].path, Equals, filepath.Join(dirs.SnapMountDir, "mock/x3"))
	c.Check(ops[4].old, Equals, filepath.Join(dirs.SnapMountDir, "mock/x2"))

	c.Check(ops[5].op, Equals, "setup-profiles:Doing")
	c.Check(ops[5].name, Equals, "mock")
	c.Check(ops[5].revno, Equals, snap.R(-3))

	c.Check(ops[6].op, Equals, "candidate")
	c.Check(ops[6].sinfo, DeepEquals, snap.SideInfo{
		RealName: "mock",
		Revision: snap.R(-3),
	})
	c.Check(ops[7].op, Equals, "link-snap")
	c.Check(ops[7].path, Equals, filepath.Join(dirs.SnapMountDir, "mock/x3"))

	// verify snapSetup info
	var snapsup snapstate.SnapSetup
	task := ts.Tasks()[1]
	err = task.Get("snap-setup", &snapsup)
	c.Assert(err, IsNil)
	c.Assert(snapsup, DeepEquals, snapstate.SnapSetup{
		SnapPath:  mockSnap,
		SideInfo:  snapsup.SideInfo,
		Type:      snap.TypeApp,
		PlugsOnly: true,
	})
	c.Assert(snapsup.SideInfo, DeepEquals, &snap.SideInfo{
		RealName: "mock",
		Revision: snap.R(-3),
	})

	// verify snaps in the system state
	var snapst snapstate.SnapState
	err = snapstate.Get(s.state, "mock", &snapst)
	c.Assert(err, IsNil)

	c.Assert(snapst.Active, Equals, true)
	c.Assert(snapst.Sequence, HasLen, 2)
	c.Assert(snapst.CurrentSideInfo(), DeepEquals, &snap.SideInfo{
		RealName: "mock",
		Channel:  "",
		Revision: snap.R(-3),
	})
	c.Assert(snapst.LocalRevision(), Equals, snap.R(-3))
}

func (s *snapmgrTestSuite) TestInstallOldSubsequentLocalRunThrough(c *C) {
	// use the real thing for this one
	snapstate.MockOpenSnapFile(backend.OpenSnapFile)

	s.state.Lock()
	defer s.state.Unlock()

	snapstate.Set(s.state, "mock", &snapstate.SnapState{
		Active: true,
		Sequence: []*snap.SideInfo{
			{RealName: "mock", Revision: snap.R(100001)},
		},
		Current:  snap.R(100001),
		SnapType: "app",
	})

	mockSnap := makeTestSnap(c, `name: mock
version: 1.0`)
	chg := s.state.NewChange("install", "install a local snap")
	ts, _, err := snapstate.InstallPath(s.state, &snap.SideInfo{RealName: "mock"}, mockSnap, "", "", snapstate.Flags{})
	c.Assert(err, IsNil)
	chg.AddAll(ts)

	s.state.Unlock()
	defer s.se.Stop()
	s.settle(c)
	s.state.Lock()

	expected := fakeOps{
		{
			// ensure only local install was run, i.e. first action is pseudo-action current
			op:  "current",
			old: filepath.Join(dirs.SnapMountDir, "mock/100001"),
		},
		{
			// and setup-snap
			op:    "setup-snap",
			name:  "mock",
			path:  mockSnap,
			revno: snap.R("x1"),
		},
		{
			op:   "remove-snap-aliases",
			name: "mock",
		},
		{
			op:   "unlink-snap",
			path: filepath.Join(dirs.SnapMountDir, "mock/100001"),
		},
		{
			op:   "copy-data",
			path: filepath.Join(dirs.SnapMountDir, "mock/x1"),
			old:  filepath.Join(dirs.SnapMountDir, "mock/100001"),
		},
		{
			op:    "setup-profiles:Doing",
			name:  "mock",
			revno: snap.R("x1"),
		},
		{
			op: "candidate",
			sinfo: snap.SideInfo{
				RealName: "mock",
				Revision: snap.R("x1"),
			},
		},
		{
			op:   "link-snap",
			path: filepath.Join(dirs.SnapMountDir, "mock/x1"),
		},
		{
			op:    "auto-connect:Doing",
			name:  "mock",
			revno: snap.R("x1"),
		},
		{
			op: "update-aliases",
		},
		{
			// and cleanup
			op:    "cleanup-trash",
			name:  "mock",
			revno: snap.R("x1"),
		},
	}
	c.Assert(s.fakeBackend.ops.Ops(), DeepEquals, expected.Ops())
	c.Check(s.fakeBackend.ops, DeepEquals, expected)

	var snapst snapstate.SnapState
	err = snapstate.Get(s.state, "mock", &snapst)
	c.Assert(err, IsNil)

	c.Assert(snapst.Active, Equals, true)
	c.Assert(snapst.Sequence, HasLen, 2)
	c.Assert(snapst.CurrentSideInfo(), DeepEquals, &snap.SideInfo{
		RealName: "mock",
		Channel:  "",
		Revision: snap.R(-1),
	})
	c.Assert(snapst.LocalRevision(), Equals, snap.R(-1))
}

func (s *snapmgrTestSuite) TestInstallPathWithMetadataRunThrough(c *C) {
	// use the real thing for this one
	snapstate.MockOpenSnapFile(backend.OpenSnapFile)

	s.state.Lock()
	defer s.state.Unlock()

	someSnap := makeTestSnap(c, `name: orig-name
version: 1.0`)
	chg := s.state.NewChange("install", "install a local snap")

	si := &snap.SideInfo{
		RealName: "some-snap",
		SnapID:   "some-snap-id",
		Revision: snap.R(42),
	}
	ts, _, err := snapstate.InstallPath(s.state, si, someSnap, "", "", snapstate.Flags{Required: true})
	c.Assert(err, IsNil)
	chg.AddAll(ts)

	s.state.Unlock()
	defer s.se.Stop()
	s.settle(c)
	s.state.Lock()

	// ensure only local install was run, i.e. first actions are pseudo-action current
	c.Assert(s.fakeBackend.ops.Ops(), HasLen, 9)
	c.Check(s.fakeBackend.ops[0].op, Equals, "current")
	c.Check(s.fakeBackend.ops[0].old, Equals, "<no-current>")
	// and setup-snap
	c.Check(s.fakeBackend.ops[1].op, Equals, "setup-snap")
	c.Check(s.fakeBackend.ops[1].name, Equals, "some-snap")
	c.Check(s.fakeBackend.ops[1].path, Matches, `.*/orig-name_1.0_all.snap`)
	c.Check(s.fakeBackend.ops[1].revno, Equals, snap.R(42))

	c.Check(s.fakeBackend.ops[4].op, Equals, "candidate")
	c.Check(s.fakeBackend.ops[4].sinfo, DeepEquals, *si)
	c.Check(s.fakeBackend.ops[5].op, Equals, "link-snap")
	c.Check(s.fakeBackend.ops[5].path, Equals, filepath.Join(dirs.SnapMountDir, "some-snap/42"))

	// verify snapSetup info
	var snapsup snapstate.SnapSetup
	task := ts.Tasks()[0]
	err = task.Get("snap-setup", &snapsup)
	c.Assert(err, IsNil)
	c.Assert(snapsup, DeepEquals, snapstate.SnapSetup{
		SnapPath: someSnap,
		SideInfo: snapsup.SideInfo,
		Flags: snapstate.Flags{
			Required: true,
		},
		Type:      snap.TypeApp,
		PlugsOnly: true,
	})
	c.Assert(snapsup.SideInfo, DeepEquals, si)

	// verify snaps in the system state
	var snapst snapstate.SnapState
	err = snapstate.Get(s.state, "some-snap", &snapst)
	c.Assert(err, IsNil)

	c.Assert(snapst.Active, Equals, true)
	c.Assert(snapst.Channel, Equals, "")
	c.Assert(snapst.Sequence[0], DeepEquals, si)
	c.Assert(snapst.LocalRevision().Unset(), Equals, true)
	c.Assert(snapst.Required, Equals, true)
}

func (s *snapmgrTestSuite) TestRemoveRunThrough(c *C) {
	si := snap.SideInfo{
		RealName: "some-snap",
		Revision: snap.R(7),
	}

	s.state.Lock()
	defer s.state.Unlock()

	snapstate.Set(s.state, "some-snap", &snapstate.SnapState{
		Active:   true,
		Sequence: []*snap.SideInfo{&si},
		Current:  si.Revision,
		SnapType: "app",
	})

	chg := s.state.NewChange("remove", "remove a snap")
	ts, err := snapstate.Remove(s.state, "some-snap", snap.R(0))
	c.Assert(err, IsNil)
	chg.AddAll(ts)

	s.state.Unlock()
	defer s.se.Stop()
	s.settle(c)
	s.state.Lock()

	expected := fakeOps{
		{
			op:    "auto-disconnect:Doing",
			name:  "some-snap",
			revno: snap.R(7),
		},
		{
			op:   "remove-snap-aliases",
			name: "some-snap",
		},
		{
			op:   "unlink-snap",
			path: filepath.Join(dirs.SnapMountDir, "some-snap/7"),
		},
		{
			op:    "remove-profiles:Doing",
			name:  "some-snap",
			revno: snap.R(7),
		},
		{
			op:   "remove-snap-data",
			path: filepath.Join(dirs.SnapMountDir, "some-snap/7"),
		},
		{
			op:   "remove-snap-common-data",
			path: filepath.Join(dirs.SnapMountDir, "some-snap/7"),
		},
		{
			op:   "remove-snap-data-dir",
			name: "some-snap",
			path: filepath.Join(dirs.SnapDataDir, "some-snap"),
		},
		{
			op:    "remove-snap-files",
			path:  filepath.Join(dirs.SnapMountDir, "some-snap/7"),
			stype: "app",
		},
		{
			op:   "discard-namespace",
			name: "some-snap",
		},
		{
			op:   "remove-snap-dir",
			name: "some-snap",
			path: filepath.Join(dirs.SnapMountDir, "some-snap"),
		},
	}
	// start with an easier-to-read error if this fails:
	c.Check(len(s.fakeBackend.ops), Equals, len(expected))
	c.Assert(s.fakeBackend.ops.Ops(), DeepEquals, expected.Ops())
	c.Check(s.fakeBackend.ops, DeepEquals, expected)

	// verify snapSetup info
	tasks := ts.Tasks()
	for _, t := range tasks {
		if t.Kind() == "run-hook" {
			continue
		}
		snapsup, err := snapstate.TaskSnapSetup(t)
		c.Assert(err, IsNil)

		var expSnapSetup *snapstate.SnapSetup
		switch t.Kind() {
		case "discard-conns":
			expSnapSetup = &snapstate.SnapSetup{
				SideInfo: &snap.SideInfo{
					RealName: "some-snap",
				},
			}
		case "clear-snap", "discard-snap":
			expSnapSetup = &snapstate.SnapSetup{
				SideInfo: &snap.SideInfo{
					RealName: "some-snap",
					Revision: snap.R(7),
				},
			}
		default:
			expSnapSetup = &snapstate.SnapSetup{
				SideInfo: &snap.SideInfo{
					RealName: "some-snap",
					Revision: snap.R(7),
				},
				Type:      snap.TypeApp,
				PlugsOnly: true,
			}

		}

		c.Check(snapsup, DeepEquals, expSnapSetup, Commentf(t.Kind()))
	}

	// verify snaps in the system state
	var snapst snapstate.SnapState
	err = snapstate.Get(s.state, "some-snap", &snapst)
	c.Assert(err, Equals, state.ErrNoState)
}

func (s *snapmgrTestSuite) TestParallelInstanceRemoveRunThrough(c *C) {
	si := snap.SideInfo{
		RealName: "some-snap",
		Revision: snap.R(7),
	}

	s.state.Lock()
	defer s.state.Unlock()

	// pretend we have both a regular snap and a parallel instance
	snapstate.Set(s.state, "some-snap_instance", &snapstate.SnapState{
		Active:      true,
		Sequence:    []*snap.SideInfo{&si},
		Current:     si.Revision,
		SnapType:    "app",
		InstanceKey: "instance",
	})
	snapstate.Set(s.state, "some-snap", &snapstate.SnapState{
		Active:   true,
		Sequence: []*snap.SideInfo{&si},
		Current:  si.Revision,
		SnapType: "app",
	})

	chg := s.state.NewChange("remove", "remove a snap")
	ts, err := snapstate.Remove(s.state, "some-snap_instance", snap.R(0))
	c.Assert(err, IsNil)
	chg.AddAll(ts)

	s.state.Unlock()
	s.settle(c)
	s.state.Lock()

	expected := fakeOps{
		{
			op:    "auto-disconnect:Doing",
			name:  "some-snap_instance",
			revno: snap.R(7),
		},
		{
			op:   "remove-snap-aliases",
			name: "some-snap_instance",
		},
		{
			op:   "unlink-snap",
			path: filepath.Join(dirs.SnapMountDir, "some-snap_instance/7"),
		},
		{
			op:    "remove-profiles:Doing",
			name:  "some-snap_instance",
			revno: snap.R(7),
		},
		{
			op:   "remove-snap-data",
			path: filepath.Join(dirs.SnapMountDir, "some-snap_instance/7"),
		},
		{
			op:   "remove-snap-common-data",
			path: filepath.Join(dirs.SnapMountDir, "some-snap_instance/7"),
		},
		{
			op:             "remove-snap-data-dir",
			name:           "some-snap_instance",
			path:           filepath.Join(dirs.SnapDataDir, "some-snap"),
			otherInstances: true,
		},
		{
			op:    "remove-snap-files",
			path:  filepath.Join(dirs.SnapMountDir, "some-snap_instance/7"),
			stype: "app",
		},
		{
			op:   "discard-namespace",
			name: "some-snap_instance",
		},
		{
			op:             "remove-snap-dir",
			name:           "some-snap_instance",
			path:           filepath.Join(dirs.SnapMountDir, "some-snap"),
			otherInstances: true,
		},
	}
	// start with an easier-to-read error if this fails:
	c.Check(len(s.fakeBackend.ops), Equals, len(expected))
	c.Assert(s.fakeBackend.ops.Ops(), DeepEquals, expected.Ops())
	c.Check(s.fakeBackend.ops, DeepEquals, expected)

	// verify snapSetup info
	tasks := ts.Tasks()
	for _, t := range tasks {
		if t.Kind() == "run-hook" {
			continue
		}
		snapsup, err := snapstate.TaskSnapSetup(t)
		c.Assert(err, IsNil)

		var expSnapSetup *snapstate.SnapSetup
		switch t.Kind() {
		case "discard-conns":
			expSnapSetup = &snapstate.SnapSetup{
				SideInfo: &snap.SideInfo{
					RealName: "some-snap",
				},
				InstanceKey: "instance",
			}
		case "clear-snap", "discard-snap":
			expSnapSetup = &snapstate.SnapSetup{
				SideInfo: &snap.SideInfo{
					RealName: "some-snap",
					Revision: snap.R(7),
				},
				InstanceKey: "instance",
			}
		default:
			expSnapSetup = &snapstate.SnapSetup{
				SideInfo: &snap.SideInfo{
					RealName: "some-snap",
					Revision: snap.R(7),
				},
				Type:        snap.TypeApp,
				PlugsOnly:   true,
				InstanceKey: "instance",
			}

		}

		c.Check(snapsup, DeepEquals, expSnapSetup, Commentf(t.Kind()))
	}

	// verify snaps in the system state
	var snapst snapstate.SnapState
	err = snapstate.Get(s.state, "some-snap_instance", &snapst)
	c.Assert(err, Equals, state.ErrNoState)

	// the non-instance snap is still there
	err = snapstate.Get(s.state, "some-snap", &snapst)
	c.Assert(err, IsNil)
}

func (s *snapmgrTestSuite) TestParallelInstanceRemoveRunThroughOtherInstances(c *C) {
	si := snap.SideInfo{
		RealName: "some-snap",
		Revision: snap.R(7),
	}

	s.state.Lock()
	defer s.state.Unlock()

	// pretend we have both a regular snap and a parallel instance
	snapstate.Set(s.state, "some-snap_instance", &snapstate.SnapState{
		Active:      true,
		Sequence:    []*snap.SideInfo{&si},
		Current:     si.Revision,
		SnapType:    "app",
		InstanceKey: "instance",
	})
	snapstate.Set(s.state, "some-snap_other", &snapstate.SnapState{
		Active:      true,
		Sequence:    []*snap.SideInfo{&si},
		Current:     si.Revision,
		SnapType:    "app",
		InstanceKey: "other",
	})

	chg := s.state.NewChange("remove", "remove a snap")
	ts, err := snapstate.Remove(s.state, "some-snap_instance", snap.R(0))
	c.Assert(err, IsNil)
	chg.AddAll(ts)

	s.state.Unlock()
	s.settle(c)
	s.state.Lock()

	expected := fakeOps{
		{
			op:    "auto-disconnect:Doing",
			name:  "some-snap_instance",
			revno: snap.R(7),
		},
		{
			op:   "remove-snap-aliases",
			name: "some-snap_instance",
		},
		{
			op:   "unlink-snap",
			path: filepath.Join(dirs.SnapMountDir, "some-snap_instance/7"),
		},
		{
			op:    "remove-profiles:Doing",
			name:  "some-snap_instance",
			revno: snap.R(7),
		},
		{
			op:   "remove-snap-data",
			path: filepath.Join(dirs.SnapMountDir, "some-snap_instance/7"),
		},
		{
			op:   "remove-snap-common-data",
			path: filepath.Join(dirs.SnapMountDir, "some-snap_instance/7"),
		},
		{
			op:             "remove-snap-data-dir",
			name:           "some-snap_instance",
			path:           filepath.Join(dirs.SnapDataDir, "some-snap"),
			otherInstances: true,
		},
		{
			op:    "remove-snap-files",
			path:  filepath.Join(dirs.SnapMountDir, "some-snap_instance/7"),
			stype: "app",
		},
		{
			op:   "discard-namespace",
			name: "some-snap_instance",
		},
		{
			op:             "remove-snap-dir",
			name:           "some-snap_instance",
			path:           filepath.Join(dirs.SnapMountDir, "some-snap"),
			otherInstances: true,
		},
	}
	// start with an easier-to-read error if this fails:
	c.Check(len(s.fakeBackend.ops), Equals, len(expected))
	c.Assert(s.fakeBackend.ops.Ops(), DeepEquals, expected.Ops())
	c.Check(s.fakeBackend.ops, DeepEquals, expected)

	// verify snaps in the system state
	var snapst snapstate.SnapState
	err = snapstate.Get(s.state, "some-snap_instance", &snapst)
	c.Assert(err, Equals, state.ErrNoState)

	// the other instance is still there
	err = snapstate.Get(s.state, "some-snap_other", &snapst)
	c.Assert(err, IsNil)
}

func (s *snapmgrTestSuite) TestRemoveWithManyRevisionsRunThrough(c *C) {
	si3 := snap.SideInfo{
		RealName: "some-snap",
		Revision: snap.R(3),
	}

	si5 := snap.SideInfo{
		RealName: "some-snap",
		Revision: snap.R(5),
	}

	si7 := snap.SideInfo{
		RealName: "some-snap",
		Revision: snap.R(7),
	}

	s.state.Lock()
	defer s.state.Unlock()

	snapstate.Set(s.state, "some-snap", &snapstate.SnapState{
		Active:   true,
		Sequence: []*snap.SideInfo{&si5, &si3, &si7},
		Current:  si7.Revision,
		SnapType: "app",
	})

	chg := s.state.NewChange("remove", "remove a snap")
	ts, err := snapstate.Remove(s.state, "some-snap", snap.R(0))
	c.Assert(err, IsNil)
	chg.AddAll(ts)

	s.state.Unlock()
	defer s.se.Stop()
	s.settle(c)
	s.state.Lock()

	expected := fakeOps{
		{
			op:    "auto-disconnect:Doing",
			name:  "some-snap",
			revno: snap.R(7),
		},
		{
			op:   "remove-snap-aliases",
			name: "some-snap",
		},
		{
			op:   "unlink-snap",
			path: filepath.Join(dirs.SnapMountDir, "some-snap/7"),
		},
		{
			op:    "remove-profiles:Doing",
			name:  "some-snap",
			revno: snap.R(7),
		},
		{
			op:   "remove-snap-data",
			path: filepath.Join(dirs.SnapMountDir, "some-snap/7"),
		},
		{
			op:    "remove-snap-files",
			path:  filepath.Join(dirs.SnapMountDir, "some-snap/7"),
			stype: "app",
		},
		{
			op:   "remove-snap-data",
			path: filepath.Join(dirs.SnapMountDir, "some-snap/3"),
		},
		{
			op:    "remove-snap-files",
			path:  filepath.Join(dirs.SnapMountDir, "some-snap/3"),
			stype: "app",
		},
		{
			op:   "remove-snap-data",
			path: filepath.Join(dirs.SnapMountDir, "some-snap/5"),
		},
		{
			op:   "remove-snap-common-data",
			path: filepath.Join(dirs.SnapMountDir, "some-snap/5"),
		},
		{
			op:   "remove-snap-data-dir",
			name: "some-snap",
			path: filepath.Join(dirs.SnapDataDir, "some-snap"),
		},
		{
			op:    "remove-snap-files",
			path:  filepath.Join(dirs.SnapMountDir, "some-snap/5"),
			stype: "app",
		},
		{
			op:   "discard-namespace",
			name: "some-snap",
		},
		{
			op:   "remove-snap-dir",
			name: "some-snap",
			path: filepath.Join(dirs.SnapMountDir, "some-snap"),
		},
	}
	// start with an easier-to-read error if this fails:
	c.Assert(s.fakeBackend.ops.Ops(), DeepEquals, expected.Ops())
	c.Assert(s.fakeBackend.ops, DeepEquals, expected)

	// verify snapSetup info
	tasks := ts.Tasks()
	revnos := []snap.Revision{{N: 7}, {N: 3}, {N: 5}}
	whichRevno := 0
	for _, t := range tasks {
		if t.Kind() == "run-hook" {
			continue
		}
		snapsup, err := snapstate.TaskSnapSetup(t)
		c.Assert(err, IsNil)

		var expSnapSetup *snapstate.SnapSetup
		switch t.Kind() {
		case "discard-conns":
			expSnapSetup = &snapstate.SnapSetup{
				SideInfo: &snap.SideInfo{
					RealName: "some-snap",
				},
			}
		case "clear-snap", "discard-snap":
			expSnapSetup = &snapstate.SnapSetup{
				SideInfo: &snap.SideInfo{
					RealName: "some-snap",
					Revision: revnos[whichRevno],
				},
			}
		default:
			expSnapSetup = &snapstate.SnapSetup{
				SideInfo: &snap.SideInfo{
					RealName: "some-snap",
					Revision: snap.R(7),
				},
				Type:      snap.TypeApp,
				PlugsOnly: true,
			}

		}

		c.Check(snapsup, DeepEquals, expSnapSetup, Commentf(t.Kind()))

		if t.Kind() == "discard-snap" {
			whichRevno++
		}
	}

	// verify snaps in the system state
	var snapst snapstate.SnapState
	err = snapstate.Get(s.state, "some-snap", &snapst)
	c.Assert(err, Equals, state.ErrNoState)
}

func (s *snapmgrTestSuite) TestRemoveOneRevisionRunThrough(c *C) {
	si3 := snap.SideInfo{
		RealName: "some-snap",
		Revision: snap.R(3),
	}

	si5 := snap.SideInfo{
		RealName: "some-snap",
		Revision: snap.R(5),
	}

	si7 := snap.SideInfo{
		RealName: "some-snap",
		Revision: snap.R(7),
	}

	s.state.Lock()
	defer s.state.Unlock()

	snapstate.Set(s.state, "some-snap", &snapstate.SnapState{
		Active:   true,
		Sequence: []*snap.SideInfo{&si5, &si3, &si7},
		Current:  si7.Revision,
		SnapType: "app",
	})

	chg := s.state.NewChange("remove", "remove a snap")
	ts, err := snapstate.Remove(s.state, "some-snap", snap.R(3))
	c.Assert(err, IsNil)
	chg.AddAll(ts)

	s.state.Unlock()
	defer s.se.Stop()
	s.settle(c)
	s.state.Lock()

	c.Check(len(s.fakeBackend.ops), Equals, 2)
	expected := fakeOps{
		{
			op:   "remove-snap-data",
			path: filepath.Join(dirs.SnapMountDir, "some-snap/3"),
		},
		{
			op:    "remove-snap-files",
			path:  filepath.Join(dirs.SnapMountDir, "some-snap/3"),
			stype: "app",
		},
	}
	// start with an easier-to-read error if this fails:
	c.Assert(s.fakeBackend.ops.Ops(), DeepEquals, expected.Ops())
	c.Assert(s.fakeBackend.ops, DeepEquals, expected)

	// verify snapSetup info
	tasks := ts.Tasks()
	for _, t := range tasks {
		snapsup, err := snapstate.TaskSnapSetup(t)
		c.Assert(err, IsNil)

		expSnapSetup := &snapstate.SnapSetup{
			SideInfo: &snap.SideInfo{
				RealName: "some-snap",
				Revision: snap.R(3),
			},
		}

		c.Check(snapsup, DeepEquals, expSnapSetup, Commentf(t.Kind()))
	}

	// verify snaps in the system state
	var snapst snapstate.SnapState
	err = snapstate.Get(s.state, "some-snap", &snapst)
	c.Assert(err, IsNil)
	c.Check(snapst.Sequence, HasLen, 2)
}

func (s *snapmgrTestSuite) TestRemoveLastRevisionRunThrough(c *C) {
	si := snap.SideInfo{
		RealName: "some-snap",
		Revision: snap.R(2),
	}

	s.state.Lock()
	defer s.state.Unlock()

	snapstate.Set(s.state, "some-snap", &snapstate.SnapState{
		Active:   false,
		Sequence: []*snap.SideInfo{&si},
		Current:  si.Revision,
		SnapType: "app",
	})

	chg := s.state.NewChange("remove", "remove a snap")
	ts, err := snapstate.Remove(s.state, "some-snap", snap.R(2))
	c.Assert(err, IsNil)
	chg.AddAll(ts)

	s.state.Unlock()
	defer s.se.Stop()
	s.settle(c)
	s.state.Lock()

	c.Check(len(s.fakeBackend.ops), Equals, 7)
	expected := fakeOps{
		{
			op:    "auto-disconnect:Doing",
			name:  "some-snap",
			revno: snap.R(2),
		},
		{
			op:   "remove-snap-data",
			path: filepath.Join(dirs.SnapMountDir, "some-snap/2"),
		},
		{
			op:   "remove-snap-common-data",
			path: filepath.Join(dirs.SnapMountDir, "some-snap/2"),
		},
		{
			op:   "remove-snap-data-dir",
			name: "some-snap",
			path: filepath.Join(dirs.SnapDataDir, "some-snap"),
		},
		{
			op:    "remove-snap-files",
			path:  filepath.Join(dirs.SnapMountDir, "some-snap/2"),
			stype: "app",
		},
		{
			op:   "discard-namespace",
			name: "some-snap",
		},
		{
			op:   "remove-snap-dir",
			name: "some-snap",
			path: filepath.Join(dirs.SnapMountDir, "some-snap"),
		},
	}
	// start with an easier-to-read error if this fails:
	c.Assert(s.fakeBackend.ops.Ops(), DeepEquals, expected.Ops())
	c.Assert(s.fakeBackend.ops, DeepEquals, expected)

	// verify snapSetup info
	tasks := ts.Tasks()
	for _, t := range tasks {
		if t.Kind() == "run-hook" {
			continue
		}
		snapsup, err := snapstate.TaskSnapSetup(t)
		c.Assert(err, IsNil)

		expSnapSetup := &snapstate.SnapSetup{
			SideInfo: &snap.SideInfo{
				RealName: "some-snap",
			},
		}
		if t.Kind() != "discard-conns" {
			expSnapSetup.SideInfo.Revision = snap.R(2)
		}
		if t.Kind() == "auto-disconnect" {
			expSnapSetup.PlugsOnly = true
			expSnapSetup.Type = "app"
		}

		c.Check(snapsup, DeepEquals, expSnapSetup, Commentf(t.Kind()))
	}

	// verify snaps in the system state
	var snapst snapstate.SnapState
	err = snapstate.Get(s.state, "some-snap", &snapst)
	c.Assert(err, Equals, state.ErrNoState)
}

func (s *snapmgrTestSuite) TestRemoveCurrentActiveRevisionRefused(c *C) {
	si := snap.SideInfo{
		RealName: "some-snap",
		Revision: snap.R(2),
	}

	s.state.Lock()
	defer s.state.Unlock()

	snapstate.Set(s.state, "some-snap", &snapstate.SnapState{
		Active:   true,
		Sequence: []*snap.SideInfo{&si},
		Current:  si.Revision,
		SnapType: "app",
	})

	_, err := snapstate.Remove(s.state, "some-snap", snap.R(2))

	c.Check(err, ErrorMatches, `cannot remove active revision 2 of snap "some-snap"`)
}

func (s *snapmgrTestSuite) TestRemoveCurrentRevisionOfSeveralRefused(c *C) {
	si := snap.SideInfo{
		RealName: "some-snap",
		Revision: snap.R(2),
	}

	s.state.Lock()
	defer s.state.Unlock()

	snapstate.Set(s.state, "some-snap", &snapstate.SnapState{
		Active:   true,
		Sequence: []*snap.SideInfo{&si, &si},
		Current:  si.Revision,
		SnapType: "app",
	})

	_, err := snapstate.Remove(s.state, "some-snap", snap.R(2))
	c.Assert(err, NotNil)
	c.Check(err.Error(), Equals, `cannot remove active revision 2 of snap "some-snap" (revert first?)`)
}

func (s *snapmgrTestSuite) TestRemoveMissingRevisionRefused(c *C) {
	si := snap.SideInfo{
		RealName: "some-snap",
		Revision: snap.R(2),
	}

	s.state.Lock()
	defer s.state.Unlock()

	snapstate.Set(s.state, "some-snap", &snapstate.SnapState{
		Active:   true,
		Sequence: []*snap.SideInfo{&si},
		Current:  si.Revision,
		SnapType: "app",
	})

	_, err := snapstate.Remove(s.state, "some-snap", snap.R(1))

	c.Check(err, ErrorMatches, `revision 1 of snap "some-snap" is not installed`)
}

func (s *snapmgrTestSuite) TestRemoveRefused(c *C) {
	si := snap.SideInfo{
		RealName: "gadget",
		Revision: snap.R(7),
	}

	s.state.Lock()
	defer s.state.Unlock()

	snapstate.Set(s.state, "gadget", &snapstate.SnapState{
		Active:   true,
		Sequence: []*snap.SideInfo{&si},
		Current:  si.Revision,
		SnapType: "app",
	})

	_, err := snapstate.Remove(s.state, "gadget", snap.R(0))

	c.Check(err, ErrorMatches, `snap "gadget" is not removable`)
}

func (s *snapmgrTestSuite) TestRemoveRefusedLastRevision(c *C) {
	si := snap.SideInfo{
		RealName: "gadget",
		Revision: snap.R(7),
	}

	s.state.Lock()
	defer s.state.Unlock()

	snapstate.Set(s.state, "gadget", &snapstate.SnapState{
		Active:   false,
		Sequence: []*snap.SideInfo{&si},
		Current:  si.Revision,
		SnapType: "app",
	})

	_, err := snapstate.Remove(s.state, "gadget", snap.R(7))

	c.Check(err, ErrorMatches, `snap "gadget" is not removable`)
}

func (s *snapmgrTestSuite) TestRemoveDeletesConfigOnLastRevision(c *C) {
	si := snap.SideInfo{
		RealName: "some-snap",
		Revision: snap.R(7),
	}

	s.state.Lock()
	defer s.state.Unlock()

	snapstate.Set(s.state, "some-snap", &snapstate.SnapState{
		Active:   true,
		Sequence: []*snap.SideInfo{&si},
		Current:  si.Revision,
		SnapType: "app",
	})

	snapstate.Set(s.state, "another-snap", &snapstate.SnapState{
		Active:   true,
		Sequence: []*snap.SideInfo{&si},
		Current:  si.Revision,
		SnapType: "app",
	})

	tr := config.NewTransaction(s.state)
	tr.Set("some-snap", "foo", "bar")
	tr.Commit()

	// a config for some other snap to verify its not accidentally destroyed
	tr = config.NewTransaction(s.state)
	tr.Set("another-snap", "bar", "baz")
	tr.Commit()

	var res string
	tr = config.NewTransaction(s.state)
	c.Assert(tr.Get("some-snap", "foo", &res), IsNil)
	c.Assert(tr.Get("another-snap", "bar", &res), IsNil)

	chg := s.state.NewChange("remove", "remove a snap")
	ts, err := snapstate.Remove(s.state, "some-snap", snap.R(0))
	c.Assert(err, IsNil)
	chg.AddAll(ts)

	s.state.Unlock()
	defer s.se.Stop()
	s.settle(c)
	s.state.Lock()

	// verify snaps in the system state
	var snapst snapstate.SnapState
	err = snapstate.Get(s.state, "some-snap", &snapst)
	c.Assert(err, Equals, state.ErrNoState)

	tr = config.NewTransaction(s.state)
	err = tr.Get("some-snap", "foo", &res)
	c.Assert(err, NotNil)
	c.Assert(err, ErrorMatches, `snap "some-snap" has no "foo" configuration option`)

	// and another snap has its config intact
	c.Assert(tr.Get("another-snap", "bar", &res), IsNil)
	c.Assert(res, Equals, "baz")
}

func (s *snapmgrTestSuite) TestRemoveDoesntDeleteConfigIfNotLastRevision(c *C) {
	si1 := snap.SideInfo{
		RealName: "some-snap",
		Revision: snap.R(7),
	}
	si2 := snap.SideInfo{
		RealName: "some-snap",
		Revision: snap.R(8),
	}

	s.state.Lock()
	defer s.state.Unlock()

	snapstate.Set(s.state, "some-snap", &snapstate.SnapState{
		Active:   true,
		Sequence: []*snap.SideInfo{&si1, &si2},
		Current:  si2.Revision,
		SnapType: "app",
	})

	tr := config.NewTransaction(s.state)
	tr.Set("some-snap", "foo", "bar")
	tr.Commit()

	var res string
	tr = config.NewTransaction(s.state)
	c.Assert(tr.Get("some-snap", "foo", &res), IsNil)

	chg := s.state.NewChange("remove", "remove a snap")
	ts, err := snapstate.Remove(s.state, "some-snap", si1.Revision)
	c.Assert(err, IsNil)
	chg.AddAll(ts)

	s.state.Unlock()
	defer s.se.Stop()
	s.settle(c)
	s.state.Lock()

	// verify snaps in the system state
	var snapst snapstate.SnapState
	err = snapstate.Get(s.state, "some-snap", &snapst)
	c.Assert(err, IsNil)

	tr = config.NewTransaction(s.state)
	c.Assert(tr.Get("some-snap", "foo", &res), IsNil)
	c.Assert(res, Equals, "bar")
}

func (s *snapmgrTestSuite) TestUpdateMakesConfigSnapshot(c *C) {
	s.state.Lock()
	defer s.state.Unlock()

	snapstate.Set(s.state, "some-snap", &snapstate.SnapState{
		Active: true,
		Sequence: []*snap.SideInfo{
			{RealName: "some-snap", SnapID: "some-snap-id", Revision: snap.R(1)},
		},
		Current:  snap.R(1),
		SnapType: "app",
	})

	tr := config.NewTransaction(s.state)
	tr.Set("some-snap", "foo", "bar")
	tr.Commit()

	var cfgs map[string]interface{}
	// we don't have config snapshots yet
	c.Assert(s.state.Get("revision-config", &cfgs), Equals, state.ErrNoState)

	chg := s.state.NewChange("update", "update a snap")
	ts, err := snapstate.Update(s.state, "some-snap", "some-channel", snap.R(2), s.user.ID, snapstate.Flags{})
	c.Assert(err, IsNil)
	chg.AddAll(ts)

	s.state.Unlock()
	defer s.se.Stop()
	s.settle(c)

	s.state.Lock()
	cfgs = nil
	// config copy of rev. 1 has been made
	c.Assert(s.state.Get("revision-config", &cfgs), IsNil)
	c.Assert(cfgs["some-snap"], DeepEquals, map[string]interface{}{
		"1": map[string]interface{}{
			"foo": "bar",
		},
	})
}

func (s *snapmgrTestSuite) TestRevertRestoresConfigSnapshot(c *C) {
	s.state.Lock()
	defer s.state.Unlock()

	snapstate.Set(s.state, "some-snap", &snapstate.SnapState{
		Active: true,
		Sequence: []*snap.SideInfo{
			{RealName: "some-snap", SnapID: "some-snap-id", Revision: snap.R(1)},
			{RealName: "some-snap", Revision: snap.R(2)},
		},
		Current:  snap.R(2),
		SnapType: "app",
	})

	// set configuration for current snap
	tr := config.NewTransaction(s.state)
	tr.Set("some-snap", "foo", "100")
	tr.Commit()

	// make config snapshot for rev.1
	config.SaveRevisionConfig(s.state, "some-snap", snap.R(1))

	// modify for rev. 2
	tr = config.NewTransaction(s.state)
	tr.Set("some-snap", "foo", "200")
	tr.Commit()

	chg := s.state.NewChange("revert", "revert snap")
	ts, err := snapstate.Revert(s.state, "some-snap", snapstate.Flags{})
	c.Assert(err, IsNil)
	chg.AddAll(ts)

	s.state.Unlock()
	defer s.se.Stop()
	s.settle(c)

	s.state.Lock()
	// config snapshot of rev. 2 has been made by 'revert'
	var cfgs map[string]interface{}
	c.Assert(s.state.Get("revision-config", &cfgs), IsNil)
	c.Assert(cfgs["some-snap"], DeepEquals, map[string]interface{}{
		"1": map[string]interface{}{"foo": "100"},
		"2": map[string]interface{}{"foo": "200"},
	})

	// current snap configuration has been restored from rev. 1 config snapshot
	tr = config.NewTransaction(s.state)
	var res string
	c.Assert(tr.Get("some-snap", "foo", &res), IsNil)
	c.Assert(res, Equals, "100")
}

func (s *snapmgrTestSuite) TestUpdateDoesGC(c *C) {
	s.state.Lock()
	defer s.state.Unlock()

	snapstate.Set(s.state, "some-snap", &snapstate.SnapState{
		Active: true,
		Sequence: []*snap.SideInfo{
			{RealName: "some-snap", SnapID: "some-snap-id", Revision: snap.R(1)},
			{RealName: "some-snap", SnapID: "some-snap-id", Revision: snap.R(2)},
			{RealName: "some-snap", SnapID: "some-snap-id", Revision: snap.R(3)},
			{RealName: "some-snap", SnapID: "some-snap-id", Revision: snap.R(4)},
		},
		Current:  snap.R(4),
		SnapType: "app",
	})

	chg := s.state.NewChange("update", "update a snap")
	ts, err := snapstate.Update(s.state, "some-snap", "some-channel", snap.R(0), s.user.ID, snapstate.Flags{})
	c.Assert(err, IsNil)
	chg.AddAll(ts)

	s.state.Unlock()
	defer s.se.Stop()
	s.settle(c)
	s.state.Lock()

	// ensure garbage collection runs as the last tasks
	expectedTail := fakeOps{
		{
			op:   "link-snap",
			path: filepath.Join(dirs.SnapMountDir, "some-snap/11"),
		},
		{
			op:    "auto-connect:Doing",
			name:  "some-snap",
			revno: snap.R(11),
		},
		{
			op: "update-aliases",
		},
		{
			op:   "remove-snap-data",
			path: filepath.Join(dirs.SnapMountDir, "some-snap/1"),
		},
		{
			op:    "remove-snap-files",
			path:  filepath.Join(dirs.SnapMountDir, "some-snap/1"),
			stype: "app",
		},
		{
			op:   "remove-snap-data",
			path: filepath.Join(dirs.SnapMountDir, "some-snap/2"),
		},
		{
			op:    "remove-snap-files",
			path:  filepath.Join(dirs.SnapMountDir, "some-snap/2"),
			stype: "app",
		},
		{
			op:    "cleanup-trash",
			name:  "some-snap",
			revno: snap.R(11),
		},
	}

	opsTail := s.fakeBackend.ops[len(s.fakeBackend.ops)-len(expectedTail):]
	c.Assert(opsTail.Ops(), DeepEquals, expectedTail.Ops())
	c.Check(opsTail, DeepEquals, expectedTail)
}

func (s *snapmgrTestSuite) TestRevertNoRevertAgain(c *C) {
	siNew := snap.SideInfo{
		RealName: "some-snap",
		Revision: snap.R(77),
	}

	si := snap.SideInfo{
		RealName: "some-snap",
		Revision: snap.R(7),
	}

	s.state.Lock()
	defer s.state.Unlock()

	snapstate.Set(s.state, "some-snap", &snapstate.SnapState{
		Active:   true,
		Sequence: []*snap.SideInfo{&si, &siNew},
		Current:  snap.R(7),
	})

	ts, err := snapstate.Revert(s.state, "some-snap", snapstate.Flags{})
	c.Assert(err, ErrorMatches, "no revision to revert to")
	c.Assert(ts, IsNil)
}

func (s *snapmgrTestSuite) TestRevertNothingToRevertTo(c *C) {
	si := snap.SideInfo{
		RealName: "some-snap",
		Revision: snap.R(7),
	}

	s.state.Lock()
	defer s.state.Unlock()

	snapstate.Set(s.state, "some-snap", &snapstate.SnapState{
		Active:   true,
		Sequence: []*snap.SideInfo{&si},
		Current:  si.Revision,
	})

	ts, err := snapstate.Revert(s.state, "some-snap", snapstate.Flags{})
	c.Assert(err, ErrorMatches, "no revision to revert to")
	c.Assert(ts, IsNil)
}

func (s *snapmgrTestSuite) TestRevertToRevisionNoValidVersion(c *C) {
	si := snap.SideInfo{
		RealName: "some-snap",
		Revision: snap.R(7),
	}
	si2 := snap.SideInfo{
		RealName: "some-snap",
		Revision: snap.R(77),
	}

	s.state.Lock()
	defer s.state.Unlock()

	snapstate.Set(s.state, "some-snap", &snapstate.SnapState{
		Active:   true,
		Sequence: []*snap.SideInfo{&si, &si2},
		Current:  snap.R(77),
	})

	ts, err := snapstate.RevertToRevision(s.state, "some-snap", snap.R("99"), snapstate.Flags{})
	c.Assert(err, ErrorMatches, `cannot find revision 99 for snap "some-snap"`)
	c.Assert(ts, IsNil)
}

func (s *snapmgrTestSuite) TestRevertToRevisionAlreadyCurrent(c *C) {
	si := snap.SideInfo{
		RealName: "some-snap",
		Revision: snap.R(7),
	}
	si2 := snap.SideInfo{
		RealName: "some-snap",
		Revision: snap.R(77),
	}

	s.state.Lock()
	defer s.state.Unlock()

	snapstate.Set(s.state, "some-snap", &snapstate.SnapState{
		Active:   true,
		Sequence: []*snap.SideInfo{&si, &si2},
		Current:  snap.R(77),
	})

	ts, err := snapstate.RevertToRevision(s.state, "some-snap", snap.R("77"), snapstate.Flags{})
	c.Assert(err, ErrorMatches, `already on requested revision`)
	c.Assert(ts, IsNil)
}

func (s *snapmgrTestSuite) TestRevertRunThrough(c *C) {
	si := snap.SideInfo{
		RealName: "some-snap",
		Revision: snap.R(7),
	}
	siOld := snap.SideInfo{
		RealName: "some-snap",
		Revision: snap.R(2),
	}

	s.state.Lock()
	defer s.state.Unlock()

	snapstate.Set(s.state, "some-snap", &snapstate.SnapState{
		Active:   true,
		SnapType: "app",
		Sequence: []*snap.SideInfo{&siOld, &si},
		Current:  si.Revision,
	})

	chg := s.state.NewChange("revert", "revert a snap backwards")
	ts, err := snapstate.Revert(s.state, "some-snap", snapstate.Flags{})
	c.Assert(err, IsNil)
	chg.AddAll(ts)

	s.state.Unlock()
	defer s.se.Stop()
	s.settle(c)
	s.state.Lock()

	expected := fakeOps{
		{
			op:   "remove-snap-aliases",
			name: "some-snap",
		},
		{
			op:   "unlink-snap",
			path: filepath.Join(dirs.SnapMountDir, "some-snap/7"),
		},
		{
			op:    "setup-profiles:Doing",
			name:  "some-snap",
			revno: snap.R(2),
		},
		{
			op: "candidate",
			sinfo: snap.SideInfo{
				RealName: "some-snap",
				Revision: snap.R(2),
			},
		},
		{
			op:   "link-snap",
			path: filepath.Join(dirs.SnapMountDir, "some-snap/2"),
		},
		{
			op:    "auto-connect:Doing",
			name:  "some-snap",
			revno: snap.R(2),
		},
		{
			op: "update-aliases",
		},
	}
	// start with an easier-to-read error if this fails:
	c.Assert(s.fakeBackend.ops.Ops(), DeepEquals, expected.Ops())
	c.Assert(s.fakeBackend.ops, DeepEquals, expected)

	// verify that the R(2) version is active now and R(7) is still there
	var snapst snapstate.SnapState
	err = snapstate.Get(s.state, "some-snap", &snapst)
	c.Assert(err, IsNil)

	c.Assert(snapst.Active, Equals, true)
	c.Assert(snapst.Current, Equals, snap.R(2))
	c.Assert(snapst.Sequence, HasLen, 2)
	c.Assert(snapst.Sequence[0], DeepEquals, &snap.SideInfo{
		RealName: "some-snap",
		Channel:  "",
		Revision: snap.R(2),
	})
	c.Assert(snapst.Sequence[1], DeepEquals, &snap.SideInfo{
		RealName: "some-snap",
		Channel:  "",
		Revision: snap.R(7),
	})
	c.Assert(snapst.Block(), DeepEquals, []snap.Revision{snap.R(7)})
}

func (s *snapmgrTestSuite) TestParallelInstanceRevertRunThrough(c *C) {
	si := snap.SideInfo{
		RealName: "some-snap",
		Revision: snap.R(7),
	}
	siOld := snap.SideInfo{
		RealName: "some-snap",
		Revision: snap.R(2),
	}

	s.state.Lock()
	defer s.state.Unlock()

	snapstate.Set(s.state, "some-snap_instance", &snapstate.SnapState{
		Active:      true,
		SnapType:    "app",
		Sequence:    []*snap.SideInfo{&siOld, &si},
		Current:     si.Revision,
		InstanceKey: "instance",
	})

	// another snap withouth instance key
	snapstate.Set(s.state, "some-snap", &snapstate.SnapState{
		Active:   true,
		SnapType: "app",
		Sequence: []*snap.SideInfo{&siOld, &si},
		Current:  si.Revision,
	})

	chg := s.state.NewChange("revert", "revert a snap backwards")
	ts, err := snapstate.Revert(s.state, "some-snap_instance", snapstate.Flags{})
	c.Assert(err, IsNil)
	chg.AddAll(ts)

	s.state.Unlock()
	defer s.se.Stop()
	s.settle(c)
	s.state.Lock()

	expected := fakeOps{
		{
			op:   "remove-snap-aliases",
			name: "some-snap_instance",
		},
		{
			op:   "unlink-snap",
			path: filepath.Join(dirs.SnapMountDir, "some-snap_instance/7"),
		},
		{
			op:    "setup-profiles:Doing",
			name:  "some-snap_instance",
			revno: snap.R(2),
		},
		{
			op: "candidate",
			sinfo: snap.SideInfo{
				RealName: "some-snap",
				Revision: snap.R(2),
			},
		},
		{
			op:   "link-snap",
			path: filepath.Join(dirs.SnapMountDir, "some-snap_instance/2"),
		},
		{
			op:    "auto-connect:Doing",
			name:  "some-snap_instance",
			revno: snap.R(2),
		},
		{
			op: "update-aliases",
		},
	}
	// start with an easier-to-read error if this fails:
	c.Assert(s.fakeBackend.ops.Ops(), DeepEquals, expected.Ops())
	c.Assert(s.fakeBackend.ops, DeepEquals, expected)

	// verify that the R(2) version is active now and R(7) is still there
	var snapst snapstate.SnapState
	err = snapstate.Get(s.state, "some-snap_instance", &snapst)
	c.Assert(err, IsNil)

	c.Assert(snapst.Active, Equals, true)
	c.Assert(snapst.Current, Equals, snap.R(2))
	c.Assert(snapst.InstanceKey, Equals, "instance")
	c.Assert(snapst.Sequence, HasLen, 2)
	c.Assert(snapst.Sequence[0], DeepEquals, &snap.SideInfo{
		RealName: "some-snap",
		Channel:  "",
		Revision: snap.R(2),
	})
	c.Assert(snapst.Sequence[1], DeepEquals, &snap.SideInfo{
		RealName: "some-snap",
		Channel:  "",
		Revision: snap.R(7),
	})
	c.Assert(snapst.Block(), DeepEquals, []snap.Revision{snap.R(7)})

	// non instance snap is not affected
	var nonInstanceSnapst snapstate.SnapState
	err = snapstate.Get(s.state, "some-snap", &nonInstanceSnapst)
	c.Assert(err, IsNil)
	c.Assert(nonInstanceSnapst.Current, Equals, snap.R(7))

}

func (s *snapmgrTestSuite) TestRevertWithLocalRevisionRunThrough(c *C) {
	si := snap.SideInfo{
		RealName: "some-snap",
		Revision: snap.R(-7),
	}
	siOld := snap.SideInfo{
		RealName: "some-snap",
		Revision: snap.R(-2),
	}

	s.state.Lock()
	defer s.state.Unlock()

	snapstate.Set(s.state, "some-snap", &snapstate.SnapState{
		Active:   true,
		SnapType: "app",
		Sequence: []*snap.SideInfo{&siOld, &si},
		Current:  si.Revision,
	})

	chg := s.state.NewChange("revert", "revert a snap backwards")
	ts, err := snapstate.Revert(s.state, "some-snap", snapstate.Flags{})
	c.Assert(err, IsNil)
	chg.AddAll(ts)

	s.state.Unlock()
	defer s.se.Stop()
	s.settle(c)
	s.state.Lock()

	c.Assert(s.fakeBackend.ops.Ops(), HasLen, 7)

	// verify that LocalRevision is still -7
	var snapst snapstate.SnapState
	err = snapstate.Get(s.state, "some-snap", &snapst)
	c.Assert(err, IsNil)

	c.Assert(snapst.LocalRevision(), Equals, snap.R(-7))
}

func (s *snapmgrTestSuite) TestRevertToRevisionNewVersion(c *C) {
	siNew := snap.SideInfo{
		RealName: "some-snap",
		Revision: snap.R(7),
		SnapID:   "october",
	}

	si := snap.SideInfo{
		RealName: "some-snap",
		Revision: snap.R(2),
		SnapID:   "october",
	}

	s.state.Lock()
	defer s.state.Unlock()

	snapstate.Set(s.state, "some-snap", &snapstate.SnapState{
		Active:   true,
		SnapType: "app",
		Sequence: []*snap.SideInfo{&si, &siNew},
		Current:  snap.R(2),
		Channel:  "edge",
	})

	chg := s.state.NewChange("revert", "revert a snap forward")
	ts, err := snapstate.RevertToRevision(s.state, "some-snap", snap.R(7), snapstate.Flags{})
	c.Assert(err, IsNil)
	chg.AddAll(ts)

	s.state.Unlock()
	defer s.se.Stop()
	s.settle(c)
	s.state.Lock()

	expected := fakeOps{
		{
			op:   "remove-snap-aliases",
			name: "some-snap",
		},
		{
			op:   "unlink-snap",
			path: filepath.Join(dirs.SnapMountDir, "some-snap/2"),
		},
		{
			op:    "setup-profiles:Doing",
			name:  "some-snap",
			revno: snap.R(7),
		},
		{
			op:    "candidate",
			sinfo: siNew,
		},
		{
			op:   "link-snap",
			path: filepath.Join(dirs.SnapMountDir, "some-snap/7"),
		},
		{
			op:    "auto-connect:Doing",
			name:  "some-snap",
			revno: snap.R(7),
		},
		{
			op: "update-aliases",
		},
	}
	// start with an easier-to-read error if this fails:
	c.Assert(s.fakeBackend.ops.Ops(), DeepEquals, expected.Ops())
	c.Assert(s.fakeBackend.ops, DeepEquals, expected)

	// verify that the R(7) version is active now
	var snapst snapstate.SnapState
	err = snapstate.Get(s.state, "some-snap", &snapst)
	c.Assert(err, IsNil)

	c.Check(snapst.Active, Equals, true)
	c.Check(snapst.Current, Equals, snap.R(7))
	c.Check(snapst.Sequence, HasLen, 2)
	c.Check(snapst.Channel, Equals, "edge")
	c.Check(snapst.CurrentSideInfo(), DeepEquals, &siNew)

	c.Check(snapst.Block(), HasLen, 0)
}

func (s *snapmgrTestSuite) TestRevertTotalUndoRunThrough(c *C) {
	si := snap.SideInfo{
		RealName: "some-snap",
		Revision: snap.R(1),
	}
	si2 := snap.SideInfo{
		RealName: "some-snap",
		Revision: snap.R(2),
	}

	s.state.Lock()
	defer s.state.Unlock()

	snapstate.Set(s.state, "some-snap", &snapstate.SnapState{
		Active:   true,
		SnapType: "app",
		Sequence: []*snap.SideInfo{&si, &si2},
		Current:  si2.Revision,
	})

	chg := s.state.NewChange("revert", "revert a snap")
	ts, err := snapstate.Revert(s.state, "some-snap", snapstate.Flags{})
	c.Assert(err, IsNil)
	chg.AddAll(ts)

	tasks := ts.Tasks()
	last := tasks[len(tasks)-1]

	terr := s.state.NewTask("error-trigger", "provoking total undo")
	terr.WaitFor(last)
	chg.AddTask(terr)

	s.state.Unlock()
	defer s.se.Stop()
	s.settle(c)
	s.state.Lock()

	expected := fakeOps{
		{
			op:   "remove-snap-aliases",
			name: "some-snap",
		},
		{
			op:   "unlink-snap",
			path: filepath.Join(dirs.SnapMountDir, "some-snap/2"),
		},
		{
			op:    "setup-profiles:Doing",
			name:  "some-snap",
			revno: snap.R(1),
		},
		{
			op: "candidate",
			sinfo: snap.SideInfo{
				RealName: "some-snap",
				Revision: snap.R(1),
			},
		},
		{
			op:   "link-snap",
			path: filepath.Join(dirs.SnapMountDir, "some-snap/1"),
		},
		{
			op:    "auto-connect:Doing",
			name:  "some-snap",
			revno: snap.R(1),
		},
		{
			op: "update-aliases",
		},
		// undoing everything from here down...
		{
			op:   "remove-snap-aliases",
			name: "some-snap",
		},
		{
			op:   "unlink-snap",
			path: filepath.Join(dirs.SnapMountDir, "some-snap/1"),
		},
		{
			op:    "setup-profiles:Undoing",
			name:  "some-snap",
			revno: snap.R(1),
		},
		{
			op:   "link-snap",
			path: filepath.Join(dirs.SnapMountDir, "some-snap/2"),
		},
		{
			op: "update-aliases",
		},
	}
	// start with an easier-to-read error if this fails:
	c.Assert(s.fakeBackend.ops.Ops(), DeepEquals, expected.Ops())
	c.Check(s.fakeBackend.ops, DeepEquals, expected)

	// verify snaps in the system state
	var snapst snapstate.SnapState
	err = snapstate.Get(s.state, "some-snap", &snapst)
	c.Assert(err, IsNil)

	c.Assert(snapst.Active, Equals, true)
	c.Assert(snapst.Sequence, HasLen, 2)
	c.Assert(snapst.Current, Equals, si2.Revision)
}

func (s *snapmgrTestSuite) TestRevertUndoRunThrough(c *C) {
	si := snap.SideInfo{
		RealName: "some-snap",
		Revision: snap.R(1),
	}
	si2 := snap.SideInfo{
		RealName: "some-snap",
		Revision: snap.R(2),
	}

	s.state.Lock()
	defer s.state.Unlock()

	snapstate.Set(s.state, "some-snap", &snapstate.SnapState{
		Active:   true,
		SnapType: "app",
		Sequence: []*snap.SideInfo{&si, &si2},
		Current:  si2.Revision,
	})

	chg := s.state.NewChange("revert", "install a revert")
	ts, err := snapstate.Revert(s.state, "some-snap", snapstate.Flags{})
	c.Assert(err, IsNil)
	chg.AddAll(ts)

	s.fakeBackend.linkSnapFailTrigger = filepath.Join(dirs.SnapMountDir, "some-snap/1")

	s.state.Unlock()
	defer s.se.Stop()
	s.settle(c)
	s.state.Lock()

	expected := fakeOps{
		{
			op:   "remove-snap-aliases",
			name: "some-snap",
		},
		{
			op:   "unlink-snap",
			path: filepath.Join(dirs.SnapMountDir, "some-snap/2"),
		},
		{
			op:    "setup-profiles:Doing",
			name:  "some-snap",
			revno: snap.R(1),
		},
		{
			op: "candidate",
			sinfo: snap.SideInfo{
				RealName: "some-snap",
				Revision: snap.R(1),
			},
		},
		{
			op:   "link-snap.failed",
			path: filepath.Join(dirs.SnapMountDir, "some-snap/1"),
		},
		// undo stuff here
		{
			op:   "unlink-snap",
			path: filepath.Join(dirs.SnapMountDir, "some-snap/1"),
		},
		{
			op:    "setup-profiles:Undoing",
			name:  "some-snap",
			revno: snap.R(1),
		},
		{
			op:   "link-snap",
			path: filepath.Join(dirs.SnapMountDir, "some-snap/2"),
		},
		{
			op: "update-aliases",
		},
	}

	// ensure all our tasks ran
	// start with an easier-to-read error if this fails:
	c.Assert(s.fakeBackend.ops.Ops(), DeepEquals, expected.Ops())
	c.Assert(s.fakeBackend.ops, DeepEquals, expected)

	// verify snaps in the system state
	var snapst snapstate.SnapState
	err = snapstate.Get(s.state, "some-snap", &snapst)
	c.Assert(err, IsNil)

	c.Assert(snapst.Active, Equals, true)
	c.Assert(snapst.Sequence, HasLen, 2)
	c.Assert(snapst.Current, Equals, snap.R(2))
}

func (s *snapmgrTestSuite) TestEnableDoesNotEnableAgain(c *C) {
	si := snap.SideInfo{
		RealName: "some-snap",
		Revision: snap.R(7),
	}

	s.state.Lock()
	defer s.state.Unlock()

	snapstate.Set(s.state, "some-snap", &snapstate.SnapState{
		Sequence: []*snap.SideInfo{&si},
		Current:  snap.R(7),
		Active:   true,
	})

	ts, err := snapstate.Enable(s.state, "some-snap")
	c.Assert(err, ErrorMatches, `snap "some-snap" already enabled`)
	c.Assert(ts, IsNil)
}

func (s *snapmgrTestSuite) TestEnableRunThrough(c *C) {
	si := snap.SideInfo{
		RealName: "some-snap",
		Revision: snap.R(7),
		Channel:  "edge",
		SnapID:   "foo",
	}

	s.state.Lock()
	defer s.state.Unlock()

	flags := snapstate.Flags{
		DevMode:  true,
		JailMode: true,
		Classic:  true,
		TryMode:  true,
		Required: true,
	}
	snapstate.Set(s.state, "some-snap", &snapstate.SnapState{
		Sequence:            []*snap.SideInfo{&si},
		Current:             si.Revision,
		Active:              false,
		Channel:             "edge",
		Flags:               flags,
		AliasesPending:      true,
		AutoAliasesDisabled: true,
	})

	chg := s.state.NewChange("enable", "enable a snap")
	ts, err := snapstate.Enable(s.state, "some-snap")
	c.Assert(err, IsNil)
	chg.AddAll(ts)

	s.state.Unlock()
	defer s.se.Stop()
	s.settle(c)
	s.state.Lock()

	expected := fakeOps{
		{
			op:    "setup-profiles:Doing",
			name:  "some-snap",
			revno: snap.R(7),
		},
		{
			op:    "candidate",
			sinfo: si,
		},
		{
			op:   "link-snap",
			path: filepath.Join(dirs.SnapMountDir, "some-snap/7"),
		},
		{
			op:    "auto-connect:Doing",
			name:  "some-snap",
			revno: snap.R(7),
		},
		{
			op: "update-aliases",
		},
	}
	// start with an easier-to-read error if this fails:
	c.Assert(s.fakeBackend.ops.Ops(), DeepEquals, expected.Ops())
	c.Assert(s.fakeBackend.ops, DeepEquals, expected)

	var snapst snapstate.SnapState
	err = snapstate.Get(s.state, "some-snap", &snapst)
	c.Assert(err, IsNil)
	c.Check(snapst.Flags, DeepEquals, flags)

	c.Assert(snapst.Active, Equals, true)
	c.Assert(snapst.AliasesPending, Equals, false)
	c.Assert(snapst.AutoAliasesDisabled, Equals, true)

	info, err := snapst.CurrentInfo()
	c.Assert(err, IsNil)
	c.Assert(info.Channel, Equals, "edge")
	c.Assert(info.SnapID, Equals, "foo")

	first := ts.Tasks()[0]
	snapsup, err := snapstate.TaskSnapSetup(first)
	c.Assert(err, IsNil)
	c.Check(snapsup, DeepEquals, &snapstate.SnapSetup{
		SideInfo:  &si,
		Flags:     flags,
		Type:      snap.TypeApp,
		PlugsOnly: true,
	})
}

func (s *snapmgrTestSuite) TestDisableRunThrough(c *C) {
	si := snap.SideInfo{
		RealName: "some-snap",
		Revision: snap.R(7),
	}

	s.state.Lock()
	defer s.state.Unlock()

	snapstate.Set(s.state, "some-snap", &snapstate.SnapState{
		Sequence: []*snap.SideInfo{&si},
		Current:  si.Revision,
		Active:   true,
		SnapType: "app",
	})

	chg := s.state.NewChange("disable", "disable a snap")
	ts, err := snapstate.Disable(s.state, "some-snap")
	c.Assert(err, IsNil)
	chg.AddAll(ts)

	s.state.Unlock()
	defer s.se.Stop()
	s.settle(c)
	s.state.Lock()

	expected := fakeOps{
		{
			op:   "remove-snap-aliases",
			name: "some-snap",
		},
		{
			op:   "unlink-snap",
			path: filepath.Join(dirs.SnapMountDir, "some-snap/7"),
		},
		{
			op:    "remove-profiles:Doing",
			name:  "some-snap",
			revno: snap.R(7),
		},
	}
	// start with an easier-to-read error if this fails:
	c.Assert(s.fakeBackend.ops.Ops(), DeepEquals, expected.Ops())
	c.Assert(s.fakeBackend.ops, DeepEquals, expected)

	var snapst snapstate.SnapState
	err = snapstate.Get(s.state, "some-snap", &snapst)
	c.Assert(err, IsNil)

	c.Assert(snapst.Active, Equals, false)
	c.Assert(snapst.AliasesPending, Equals, true)

	first := ts.Tasks()[0]
	snapsup, err := snapstate.TaskSnapSetup(first)
	c.Assert(err, IsNil)
	c.Check(snapsup, DeepEquals, &snapstate.SnapSetup{
		SideInfo: &snap.SideInfo{
			RealName: "some-snap",
			Revision: snap.R(7),
		},
		Type:      snap.TypeApp,
		PlugsOnly: true,
	})
}

func (s *snapmgrTestSuite) TestParallelInstanceEnableRunThrough(c *C) {
	si := snap.SideInfo{
		RealName: "some-snap",
		Revision: snap.R(7),
		Channel:  "edge",
		SnapID:   "foo",
	}

	s.state.Lock()
	defer s.state.Unlock()

	flags := snapstate.Flags{
		DevMode:  true,
		JailMode: true,
		Classic:  true,
		TryMode:  true,
		Required: true,
	}
	snapstate.Set(s.state, "some-snap_instance", &snapstate.SnapState{
		Sequence:            []*snap.SideInfo{&si},
		Current:             si.Revision,
		Active:              false,
		Channel:             "edge",
		Flags:               flags,
		AliasesPending:      true,
		AutoAliasesDisabled: true,
		InstanceKey:         "instance",
	})
	snapstate.Set(s.state, "some-snap", &snapstate.SnapState{
		Sequence:            []*snap.SideInfo{&si},
		Current:             si.Revision,
		Active:              false,
		Channel:             "edge",
		Flags:               flags,
		AliasesPending:      true,
		AutoAliasesDisabled: true,
	})

	chg := s.state.NewChange("enable", "enable a snap")
	ts, err := snapstate.Enable(s.state, "some-snap_instance")
	c.Assert(err, IsNil)
	chg.AddAll(ts)

	s.state.Unlock()
	s.settle(c)
	s.state.Lock()

	expected := fakeOps{
		{
			op:    "setup-profiles:Doing",
			name:  "some-snap_instance",
			revno: snap.R(7),
		},
		{
			op:    "candidate",
			sinfo: si,
		},
		{
			op:   "link-snap",
			path: filepath.Join(dirs.SnapMountDir, "some-snap_instance/7"),
		},
		{
			op:    "auto-connect:Doing",
			name:  "some-snap_instance",
			revno: snap.R(7),
		},
		{
			op: "update-aliases",
		},
	}
	// start with an easier-to-read error if this fails:
	c.Assert(s.fakeBackend.ops.Ops(), DeepEquals, expected.Ops())
	c.Assert(s.fakeBackend.ops, DeepEquals, expected)

	var snapst snapstate.SnapState
	err = snapstate.Get(s.state, "some-snap_instance", &snapst)
	c.Assert(err, IsNil)
	c.Check(snapst.Flags, DeepEquals, flags)

	c.Assert(snapst.InstanceKey, Equals, "instance")
	c.Assert(snapst.Active, Equals, true)
	c.Assert(snapst.AliasesPending, Equals, false)
	c.Assert(snapst.AutoAliasesDisabled, Equals, true)

	info, err := snapst.CurrentInfo()
	c.Assert(err, IsNil)
	c.Assert(info.Channel, Equals, "edge")
	c.Assert(info.SnapID, Equals, "foo")

	// the non-parallel instance is still disabled
	snapst = snapstate.SnapState{}
	err = snapstate.Get(s.state, "some-snap", &snapst)
	c.Assert(err, IsNil)
	c.Assert(snapst.InstanceKey, Equals, "")
	c.Assert(snapst.Active, Equals, false)
}

func (s *snapmgrTestSuite) TestParallelInstanceDisableRunThrough(c *C) {
	si := snap.SideInfo{
		RealName: "some-snap",
		Revision: snap.R(7),
	}

	s.state.Lock()
	defer s.state.Unlock()

	snapstate.Set(s.state, "some-snap", &snapstate.SnapState{
		Sequence: []*snap.SideInfo{&si},
		Current:  si.Revision,
		Active:   true,
	})
	snapstate.Set(s.state, "some-snap_instance", &snapstate.SnapState{
		Sequence:    []*snap.SideInfo{&si},
		Current:     si.Revision,
		Active:      true,
		InstanceKey: "instance",
	})

	chg := s.state.NewChange("disable", "disable a snap")
	ts, err := snapstate.Disable(s.state, "some-snap_instance")
	c.Assert(err, IsNil)
	chg.AddAll(ts)

	s.state.Unlock()
	s.settle(c)
	s.state.Lock()

	expected := fakeOps{
		{
			op:   "remove-snap-aliases",
			name: "some-snap_instance",
		},
		{
			op:   "unlink-snap",
			path: filepath.Join(dirs.SnapMountDir, "some-snap_instance/7"),
		},
		{
			op:    "remove-profiles:Doing",
			name:  "some-snap_instance",
			revno: snap.R(7),
		},
	}
	// start with an easier-to-read error if this fails:
	c.Assert(s.fakeBackend.ops.Ops(), DeepEquals, expected.Ops())
	c.Assert(s.fakeBackend.ops, DeepEquals, expected)

	var snapst snapstate.SnapState
	err = snapstate.Get(s.state, "some-snap_instance", &snapst)
	c.Assert(err, IsNil)
	c.Assert(snapst.InstanceKey, Equals, "instance")
	c.Assert(snapst.Active, Equals, false)
	c.Assert(snapst.AliasesPending, Equals, true)

	// the non-parallel instance is still active
	snapst = snapstate.SnapState{}
	err = snapstate.Get(s.state, "some-snap", &snapst)
	c.Assert(err, IsNil)
	c.Assert(snapst.InstanceKey, Equals, "")
	c.Assert(snapst.Active, Equals, true)
}

func (s *snapmgrTestSuite) TestSwitchRunThrough(c *C) {
	si := snap.SideInfo{
		RealName: "some-snap",
		Revision: snap.R(7),
		Channel:  "edge",
		SnapID:   "foo",
	}

	s.state.Lock()
	defer s.state.Unlock()

	snapstate.Set(s.state, "some-snap", &snapstate.SnapState{
		Sequence: []*snap.SideInfo{&si},
		Current:  si.Revision,
		Channel:  "edge",
	})

	chg := s.state.NewChange("switch-snap", "switch snap to some-channel")
	ts, err := snapstate.Switch(s.state, "some-snap", "some-channel")
	c.Assert(err, IsNil)
	chg.AddAll(ts)

	s.state.Unlock()
	defer s.se.Stop()
	s.settle(c)
	s.state.Lock()

	// switch is not really really doing anything backend related
	c.Assert(s.fakeBackend.ops, HasLen, 0)

	// ensure the desired channel has changed
	var snapst snapstate.SnapState
	err = snapstate.Get(s.state, "some-snap", &snapst)
	c.Assert(err, IsNil)
	c.Assert(snapst.Channel, Equals, "some-channel")

	// ensure the current info has not changed
	info, err := snapst.CurrentInfo()
	c.Assert(err, IsNil)
	c.Assert(info.Channel, Equals, "edge")
}

func (s *snapmgrTestSuite) TestParallelInstallSwitchRunThrough(c *C) {
	si := snap.SideInfo{
		RealName: "some-snap",
		Revision: snap.R(7),
		Channel:  "edge",
		SnapID:   "foo",
	}

	s.state.Lock()
	defer s.state.Unlock()

	snapstate.Set(s.state, "some-snap", &snapstate.SnapState{
		Sequence: []*snap.SideInfo{&si},
		Current:  si.Revision,
		Channel:  "edge",
	})

	snapstate.Set(s.state, "some-snap_instance", &snapstate.SnapState{
		Sequence:    []*snap.SideInfo{&si},
		Current:     si.Revision,
		Channel:     "edge",
		InstanceKey: "instance",
	})

	chg := s.state.NewChange("switch-snap", "switch snap to some-channel")
	ts, err := snapstate.Switch(s.state, "some-snap_instance", "some-channel")
	c.Assert(err, IsNil)
	chg.AddAll(ts)

	s.state.Unlock()
	defer s.se.Stop()
	s.settle(c)
	s.state.Lock()

	// switch is not really really doing anything backend related
	c.Assert(s.fakeBackend.ops, HasLen, 0)

	// ensure the desired channel has changed
	var snapst snapstate.SnapState
	err = snapstate.Get(s.state, "some-snap_instance", &snapst)
	c.Assert(err, IsNil)
	c.Assert(snapst.Channel, Equals, "some-channel")

	// ensure the current info has not changed
	info, err := snapst.CurrentInfo()
	c.Assert(err, IsNil)
	c.Assert(info.Channel, Equals, "edge")

	// Ensure that the non-intance snap is unchanged
	var nonInstanceSnapst snapstate.SnapState
	err = snapstate.Get(s.state, "some-snap", &nonInstanceSnapst)
	c.Assert(err, IsNil)
	c.Assert(nonInstanceSnapst.Channel, Equals, "edge")
}

func (s *snapmgrTestSuite) TestDisableDoesNotEnableAgain(c *C) {
	si := snap.SideInfo{
		RealName: "some-snap",
		Revision: snap.R(7),
	}

	s.state.Lock()
	defer s.state.Unlock()

	snapstate.Set(s.state, "some-snap", &snapstate.SnapState{
		Sequence: []*snap.SideInfo{&si},
		Current:  snap.R(7),
		Active:   false,
	})

	ts, err := snapstate.Disable(s.state, "some-snap")
	c.Assert(err, ErrorMatches, `snap "some-snap" already disabled`)
	c.Assert(ts, IsNil)
}

func (s *snapmgrTestSuite) TestUndoMountSnapFailsInCopyData(c *C) {
	s.state.Lock()
	defer s.state.Unlock()

	chg := s.state.NewChange("install", "install a snap")
	ts, err := snapstate.Install(s.state, "some-snap", "some-channel", snap.R(0), s.user.ID, snapstate.Flags{})
	c.Assert(err, IsNil)
	chg.AddAll(ts)

	s.fakeBackend.copySnapDataFailTrigger = filepath.Join(dirs.SnapMountDir, "some-snap/11")

	s.state.Unlock()
	defer s.se.Stop()
	s.settle(c)
	s.state.Lock()

	expected := fakeOps{
		{
			op:     "storesvc-snap-action",
			userID: 1,
		},
		{
			op: "storesvc-snap-action:action",
			action: store.SnapAction{
				Action:       "install",
				InstanceName: "some-snap",
				Channel:      "some-channel",
			},
			revno:  snap.R(11),
			userID: 1,
		},
		{
			op:   "storesvc-download",
			name: "some-snap",
		},
		{
			op:    "validate-snap:Doing",
			name:  "some-snap",
			revno: snap.R(11),
		},
		{
			op:  "current",
			old: "<no-current>",
		},
		{
			op:   "open-snap-file",
			path: filepath.Join(dirs.SnapBlobDir, "some-snap_11.snap"),
			sinfo: snap.SideInfo{
				RealName: "some-snap",
				SnapID:   "some-snap-id",
				Channel:  "some-channel",
				Revision: snap.R(11),
			},
		},
		{
			op:    "setup-snap",
			name:  "some-snap",
			path:  filepath.Join(dirs.SnapBlobDir, "some-snap_11.snap"),
			revno: snap.R(11),
		},
		{
			op:   "copy-data.failed",
			path: filepath.Join(dirs.SnapMountDir, "some-snap/11"),
			old:  "<no-old>",
		},
		{
			op:   "remove-snap-data-dir",
			name: "some-snap",
			path: filepath.Join(dirs.SnapDataDir, "some-snap"),
		},
		{
			op:    "undo-setup-snap",
			name:  "some-snap",
			path:  filepath.Join(dirs.SnapMountDir, "some-snap/11"),
			stype: "app",
		},
		{
			op:   "remove-snap-dir",
			name: "some-snap",
			path: filepath.Join(dirs.SnapMountDir, "some-snap"),
		},
	}
	// start with an easier-to-read error if this fails:
	c.Assert(s.fakeBackend.ops.Ops(), DeepEquals, expected.Ops())
	c.Assert(s.fakeBackend.ops, DeepEquals, expected)
}

func (s *snapmgrTestSuite) TestRefreshFailureCausesErrorReport(c *C) {
	var errSnap, errMsg, errSig string
	var errExtra map[string]string
	var n int
	restore := snapstate.MockErrtrackerReport(func(aSnap, aErrMsg, aDupSig string, extra map[string]string) (string, error) {
		errSnap = aSnap
		errMsg = aErrMsg
		errSig = aDupSig
		errExtra = extra
		n += 1
		return "oopsid", nil
	})
	defer restore()

	si := snap.SideInfo{
		RealName: "some-snap",
		SnapID:   "some-snap-id",
		Revision: snap.R(7),
	}

	s.state.Lock()
	defer s.state.Unlock()

	s.state.Set("ubuntu-core-transition-retry", 7)
	snapstate.Set(s.state, "some-snap", &snapstate.SnapState{
		Active:   true,
		Sequence: []*snap.SideInfo{&si},
		Current:  si.Revision,
		SnapType: "app",
	})

	chg := s.state.NewChange("install", "install a snap")
	ts, err := snapstate.Update(s.state, "some-snap", "some-channel", snap.R(0), s.user.ID, snapstate.Flags{})
	c.Assert(err, IsNil)
	chg.AddAll(ts)

	s.fakeBackend.linkSnapFailTrigger = filepath.Join(dirs.SnapMountDir, "some-snap/11")

	s.state.Unlock()
	defer s.se.Stop()
	s.settle(c)
	s.state.Lock()

	// verify we generated a failure report
	c.Check(n, Equals, 1)
	c.Check(errSnap, Equals, "some-snap")
	c.Check(errExtra, DeepEquals, map[string]string{
		"UbuntuCoreTransitionCount": "7",
		"Channel":                   "some-channel",
		"Revision":                  "11",
	})
	c.Check(errMsg, Matches, `(?sm)change "install": "install a snap"
prerequisites: Undo
 snap-setup: "some-snap" \(11\) "some-channel"
download-snap: Undoing
validate-snap: Done
.*
link-snap: Error
 INFO unlink
 ERROR fail
auto-connect: Hold
set-auto-aliases: Hold
setup-aliases: Hold
run-hook: Hold
start-snap-services: Hold
cleanup: Hold
run-hook: Hold`)
	c.Check(errSig, Matches, `(?sm)snap-install:
prerequisites: Undo
 snap-setup: "some-snap"
download-snap: Undoing
validate-snap: Done
.*
link-snap: Error
 INFO unlink
 ERROR fail
auto-connect: Hold
set-auto-aliases: Hold
setup-aliases: Hold
run-hook: Hold
start-snap-services: Hold
cleanup: Hold
run-hook: Hold`)

	// run again with empty "ubuntu-core-transition-retry"
	s.state.Set("ubuntu-core-transition-retry", 0)
	chg = s.state.NewChange("install", "install a snap")
	ts, err = snapstate.Update(s.state, "some-snap", "some-channel", snap.R(0), s.user.ID, snapstate.Flags{})
	c.Assert(err, IsNil)
	chg.AddAll(ts)
	s.state.Unlock()
	defer s.se.Stop()
	s.settle(c)
	s.state.Lock()
	// verify that we excluded this field from the bugreport
	c.Check(n, Equals, 2)
	c.Check(errExtra, DeepEquals, map[string]string{
		"Channel":  "some-channel",
		"Revision": "11",
	})

}

func (s *snapmgrTestSuite) TestAbortCausesNoErrReport(c *C) {
	errReported := 0
	restore := snapstate.MockErrtrackerReport(func(aSnap, aErrMsg, aDupSig string, extra map[string]string) (string, error) {
		errReported++
		return "oops-id", nil
	})
	defer restore()

	s.state.Lock()
	defer s.state.Unlock()

	chg := s.state.NewChange("install", "install a snap")
	ts, err := snapstate.Install(s.state, "some-snap", "some-channel", snap.R(0), s.user.ID, snapstate.Flags{})
	c.Assert(err, IsNil)

	s.fakeBackend.linkSnapWaitCh = make(chan int)
	s.fakeBackend.linkSnapWaitTrigger = filepath.Join(dirs.SnapMountDir, "some-snap/11")
	go func() {
		<-s.fakeBackend.linkSnapWaitCh
		chg.Abort()
		s.fakeBackend.linkSnapWaitCh <- 1
	}()

	chg.AddAll(ts)

	s.state.Unlock()
	defer s.se.Stop()
	s.settle(c)
	s.state.Lock()

	c.Check(chg.Status(), Equals, state.UndoneStatus)
	c.Assert(errReported, Equals, 0)
}

func (s *snapmgrTestSuite) TestErrreportDisable(c *C) {
	s.state.Lock()
	defer s.state.Unlock()

	tr := config.NewTransaction(s.state)
	tr.Set("core", "problem-reports.disabled", true)
	tr.Commit()

	restore := snapstate.MockErrtrackerReport(func(aSnap, aErrMsg, aDupSig string, extra map[string]string) (string, error) {
		c.Fatalf("this should not be reached")
		return "", nil
	})
	defer restore()

	chg := s.state.NewChange("install", "install a snap")
	ts, err := snapstate.Install(s.state, "some-snap", "some-channel", snap.R(0), s.user.ID, snapstate.Flags{})
	c.Assert(err, IsNil)
	chg.AddAll(ts)
	s.fakeBackend.linkSnapFailTrigger = filepath.Join(dirs.SnapMountDir, "some-snap/11")

	s.state.Unlock()
	defer s.se.Stop()
	s.settle(c)
	s.state.Lock()

	// no failure report was generated
}

func (s *snapmgrTestSuite) TestEnsureRefreshesAtSeedPolicy(c *C) {
	// special policy only on classic
	r := release.MockOnClassic(true)
	defer r()
	// set at not seeded yet
	st := s.state
	st.Lock()
	st.Set("seeded", nil)
	st.Unlock()

	s.snapmgr.Ensure()

	st.Lock()
	defer st.Unlock()

	// check that refresh policies have run in this case
	var t1 time.Time
	err := st.Get("last-refresh-hints", &t1)
	c.Check(err, IsNil)
	tr := config.NewTransaction(st)
	err = tr.Get("core", "refresh.hold", &t1)
	c.Check(err, IsNil)
}

func (s *snapmgrTestSuite) verifyRefreshLast(c *C) {
	var lastRefresh time.Time

	s.state.Get("last-refresh", &lastRefresh)
	c.Check(time.Now().Year(), Equals, lastRefresh.Year())
}

func makeTestRefreshConfig(st *state.State) {
	// avoid special at seed policy
	now := time.Now()
	st.Set("last-refresh", time.Date(2009, 8, 13, 8, 0, 5, 0, now.Location()))

	tr := config.NewTransaction(st)
	tr.Set("core", "refresh.timer", "00:00-23:59")
	tr.Commit()
}

func (s *snapmgrTestSuite) TestEnsureRefreshRefusesLegacyWeekdaySchedules(c *C) {
	s.state.Lock()
	defer s.state.Unlock()
	snapstate.CanAutoRefresh = func(*state.State) (bool, error) { return true, nil }

	logbuf, restore := logger.MockLogger()
	defer restore()

	s.state.Set("last-refresh", time.Date(2009, 8, 13, 8, 0, 5, 0, time.UTC))
	tr := config.NewTransaction(s.state)
	tr.Set("core", "refresh.timer", "")
	tr.Set("core", "refresh.schedule", "00:00-23:59/mon@12:00-14:00")
	tr.Commit()

	// Ensure() also runs ensureRefreshes()
	s.state.Unlock()
	s.se.Ensure()
	s.state.Lock()

	c.Check(logbuf.String(), testutil.Contains, `cannot use refresh.schedule configuration: cannot parse "mon@12:00": not a valid time`)
	schedule, legacy, err := s.snapmgr.RefreshSchedule()
	c.Assert(err, IsNil)
	c.Check(schedule, Equals, "00:00~24:00/4")
	c.Check(legacy, Equals, false)

	tr = config.NewTransaction(s.state)
	refreshTimer := "canary"
	refreshSchedule := "canary"
	c.Assert(tr.Get("core", "refresh.timer", &refreshTimer), IsNil)
	c.Assert(tr.Get("core", "refresh.schedule", &refreshSchedule), IsNil)
	c.Check(refreshTimer, Equals, "")
	c.Check(refreshSchedule, Equals, "00:00-23:59/mon@12:00-14:00")
}

func (s *snapmgrTestSuite) TestEnsureRefreshLegacyScheduleIsLowerPriority(c *C) {
	s.state.Lock()
	defer s.state.Unlock()
	snapstate.CanAutoRefresh = func(*state.State) (bool, error) { return true, nil }

	s.state.Set("last-refresh", time.Date(2009, 8, 13, 8, 0, 5, 0, time.UTC))
	tr := config.NewTransaction(s.state)
	tr.Set("core", "refresh.timer", "00:00-23:59,,mon,12:00-14:00")
	// legacy schedule is invalid
	tr.Set("core", "refresh.schedule", "00:00-23:59/mon@12:00-14:00")
	tr.Commit()

	// Ensure() also runs ensureRefreshes()
	s.state.Unlock()
	s.se.Ensure()
	s.state.Lock()

	// expecting new refresh.timer to have been used, fallback to legacy was
	// not attempted otherwise it would get reset to the default due to
	// refresh.schedule being garbage
	schedule, legacy, err := s.snapmgr.RefreshSchedule()
	c.Assert(err, IsNil)
	c.Check(schedule, Equals, "00:00-23:59,,mon,12:00-14:00")
	c.Check(legacy, Equals, false)
}

func (s *snapmgrTestSuite) TestEnsureRefreshFallbackToLegacySchedule(c *C) {
	s.state.Lock()
	defer s.state.Unlock()
	snapstate.CanAutoRefresh = func(*state.State) (bool, error) { return true, nil }

	tr := config.NewTransaction(s.state)
	tr.Set("core", "refresh.timer", "")
	tr.Set("core", "refresh.schedule", "00:00-23:59")
	tr.Commit()

	// Ensure() also runs ensureRefreshes()
	s.state.Unlock()
	s.se.Ensure()
	s.state.Lock()

	// refresh.timer is unset, triggering automatic fallback to legacy
	// schedule if that was set
	schedule, legacy, err := s.snapmgr.RefreshSchedule()
	c.Assert(err, IsNil)
	c.Check(schedule, Equals, "00:00-23:59")
	c.Check(legacy, Equals, true)
}

func (s *snapmgrTestSuite) TestEnsureRefreshFallbackToDefaultOnError(c *C) {
	s.state.Lock()
	defer s.state.Unlock()
	snapstate.CanAutoRefresh = func(*state.State) (bool, error) { return true, nil }

	tr := config.NewTransaction(s.state)
	tr.Set("core", "refresh.timer", "garbage-in")
	tr.Set("core", "refresh.schedule", "00:00-23:59")
	tr.Commit()

	// Ensure() also runs ensureRefreshes()
	s.state.Unlock()
	s.se.Ensure()
	s.state.Lock()

	// automatic fallback to default schedule if refresh.timer is set but
	// cannot be parsed
	schedule, legacy, err := s.snapmgr.RefreshSchedule()
	c.Assert(err, IsNil)
	c.Check(schedule, Equals, "00:00~24:00/4")
	c.Check(legacy, Equals, false)

	tr = config.NewTransaction(s.state)
	refreshTimer := "canary"
	refreshSchedule := "canary"
	c.Assert(tr.Get("core", "refresh.timer", &refreshTimer), IsNil)
	c.Assert(tr.Get("core", "refresh.schedule", &refreshSchedule), IsNil)
	c.Check(refreshTimer, Equals, "garbage-in")
	c.Check(refreshSchedule, Equals, "00:00-23:59")
}

func (s *snapmgrTestSuite) TestEnsureRefreshFallbackOnEmptyToDefaultSchedule(c *C) {
	s.state.Lock()
	defer s.state.Unlock()
	snapstate.CanAutoRefresh = func(*state.State) (bool, error) { return true, nil }

	tr := config.NewTransaction(s.state)
	tr.Set("core", "refresh.timer", "")
	tr.Set("core", "refresh.schedule", "")
	tr.Commit()

	// Ensure() also runs ensureRefreshes()
	s.state.Unlock()
	s.se.Ensure()
	s.state.Lock()

	// automatic fallback to default schedule if neither refresh.timer nor
	// refresh.schedule was set
	schedule, legacy, err := s.snapmgr.RefreshSchedule()
	c.Assert(err, IsNil)
	c.Check(schedule, Equals, "00:00~24:00/4")
	c.Check(legacy, Equals, false)

	tr = config.NewTransaction(s.state)
	refreshTimer := "canary"
	refreshSchedule := "canary"
	c.Assert(tr.Get("core", "refresh.timer", &refreshTimer), IsNil)
	c.Assert(tr.Get("core", "refresh.schedule", &refreshSchedule), IsNil)
	c.Check(refreshTimer, Equals, "")
	c.Check(refreshSchedule, Equals, "")
}

func (s *snapmgrTestSuite) TestEnsureRefreshesNoUpdate(c *C) {
	s.state.Lock()
	defer s.state.Unlock()
	snapstate.CanAutoRefresh = func(*state.State) (bool, error) { return true, nil }

	makeTestRefreshConfig(s.state)

	// Ensure() also runs ensureRefreshes()
	s.state.Unlock()
	s.snapmgr.Ensure()
	s.state.Lock()

	// nothing needs to be done, but last-refresh got updated
	c.Check(s.state.Changes(), HasLen, 0)
	s.verifyRefreshLast(c)

	// ensure the next-refresh time is reset and re-calculated
	c.Check(s.snapmgr.NextRefresh().IsZero(), Equals, true)
}

func (s *snapmgrTestSuite) TestEnsureRefreshesAlreadyRanInThisInterval(c *C) {
	s.state.Lock()
	defer s.state.Unlock()

	snapstate.CanAutoRefresh = func(*state.State) (bool, error) {
		return true, nil
	}
	nextRefresh := s.snapmgr.NextRefresh()
	c.Check(nextRefresh.IsZero(), Equals, true)

	now := time.Now()
	fakeLastRefresh := now.Add(-1 * time.Hour)
	s.state.Set("last-refresh", fakeLastRefresh)

	tr := config.NewTransaction(s.state)
	tr.Set("core", "refresh.timer", fmt.Sprintf("00:00-%02d:%02d", now.Hour(), now.Minute()))
	tr.Commit()

	// Ensure() also runs ensureRefreshes()
	s.state.Unlock()
	s.snapmgr.Ensure()
	s.state.Lock()

	// nothing needs to be done and no refresh was run
	c.Check(s.state.Changes(), HasLen, 0)

	var refreshLast time.Time
	s.state.Get("last-refresh", &refreshLast)
	c.Check(refreshLast.Equal(fakeLastRefresh), Equals, true)

	// but a nextRefresh time got calculated
	nextRefresh = s.snapmgr.NextRefresh()
	c.Check(nextRefresh.IsZero(), Equals, false)

	// run ensure again to test that nextRefresh again to ensure that
	// nextRefresh is not calculated again if nothing changes
	s.state.Unlock()
	s.snapmgr.Ensure()
	s.state.Lock()
	c.Check(s.snapmgr.NextRefresh(), Equals, nextRefresh)
}

func (s *snapmgrTestSuite) TestEnsureRefreshesWithUpdate(c *C) {
	s.state.Lock()
	defer s.state.Unlock()
	snapstate.CanAutoRefresh = func(*state.State) (bool, error) { return true, nil }

	makeTestRefreshConfig(s.state)

	snapstate.Set(s.state, "some-snap", &snapstate.SnapState{
		Active: true,
		Sequence: []*snap.SideInfo{
			{RealName: "some-snap", SnapID: "some-snap-id", Revision: snap.R(1)},
		},
		Current:  snap.R(1),
		SnapType: "app",
	})

	// Ensure() also runs ensureRefreshes() and our test setup has an
	// update for the "some-snap" in our fake store
	s.state.Unlock()
	s.snapmgr.Ensure()
	s.state.Lock()

	// verify we have an auto-refresh change scheduled now
	c.Assert(s.state.Changes(), HasLen, 1)
	chg := s.state.Changes()[0]
	c.Check(chg.Kind(), Equals, "auto-refresh")
	c.Check(chg.IsReady(), Equals, false)
	s.verifyRefreshLast(c)

	checkIsAutoRefresh(c, chg.Tasks(), true)
}

func (s *snapmgrTestSuite) TestEnsureRefreshesImmediateWithUpdate(c *C) {
	r := release.MockOnClassic(false)
	defer r()

	s.state.Lock()
	defer s.state.Unlock()
	snapstate.CanAutoRefresh = func(*state.State) (bool, error) { return true, nil }

	// lastRefresh is unset/zero => immediate refresh try

	snapstate.Set(s.state, "some-snap", &snapstate.SnapState{
		Active: true,
		Sequence: []*snap.SideInfo{
			{RealName: "some-snap", SnapID: "some-snap-id", Revision: snap.R(1)},
		},
		Current:  snap.R(1),
		SnapType: "app",
	})

	// Ensure() also runs ensureRefreshes() and our test setup has an
	// update for the "some-snap" in our fake store
	s.state.Unlock()
	s.snapmgr.Ensure()
	s.state.Lock()

	// verify we have an auto-refresh change scheduled now
	c.Assert(s.state.Changes(), HasLen, 1)
	chg := s.state.Changes()[0]
	c.Check(chg.Kind(), Equals, "auto-refresh")
	c.Check(chg.IsReady(), Equals, false)
	s.verifyRefreshLast(c)
}

func (s *snapmgrTestSuite) TestEnsureRefreshesWithUpdateError(c *C) {
	s.state.Lock()
	defer s.state.Unlock()
	snapstate.CanAutoRefresh = func(*state.State) (bool, error) { return true, nil }

	makeTestRefreshConfig(s.state)

	snapstate.Set(s.state, "some-snap", &snapstate.SnapState{
		Active: true,
		Sequence: []*snap.SideInfo{
			{RealName: "some-snap", SnapID: "some-snap-id", Revision: snap.R(1)},
		},
		Current:  snap.R(1),
		SnapType: "app",
	})

	// Ensure() also runs ensureRefreshes() and our test setup has an
	// update for the "some-snap" in our fake store
	s.state.Unlock()
	s.snapmgr.Ensure()
	s.state.Lock()

	c.Check(s.state.Changes(), HasLen, 1)
	chg := s.state.Changes()[0]
	terr := s.state.NewTask("error-trigger", "simulate an error")
	tasks := chg.Tasks()
	for _, t := range tasks[:len(tasks)-2] {
		terr.WaitFor(t)
	}
	chg.AddTask(terr)

	// run the changes
	s.state.Unlock()
	s.settle(c)
	s.state.Lock()

	s.verifyRefreshLast(c)
}

func (s *snapmgrTestSuite) TestEnsureRefreshesInFlight(c *C) {
	s.state.Lock()
	defer s.state.Unlock()
	snapstate.CanAutoRefresh = func(*state.State) (bool, error) { return true, nil }

	makeTestRefreshConfig(s.state)

	snapstate.Set(s.state, "some-snap", &snapstate.SnapState{
		Active: true,
		Sequence: []*snap.SideInfo{
			{RealName: "some-snap", SnapID: "some-snap-id", Revision: snap.R(1)},
		},
		Current:  snap.R(1),
		SnapType: "app",
	})

	// simulate an in-flight change
	chg := s.state.NewChange("auto-refresh", "...")
	chg.SetStatus(state.DoStatus)
	c.Check(s.state.Changes(), HasLen, 1)

	s.state.Unlock()
	s.snapmgr.Ensure()
	s.state.Lock()

	// verify no additional change got generated
	c.Check(s.state.Changes(), HasLen, 1)
}

func mockAutoRefreshAssertions(f func(st *state.State, userID int) error) func() {
	origAutoRefreshAssertions := snapstate.AutoRefreshAssertions
	snapstate.AutoRefreshAssertions = f
	return func() {
		snapstate.AutoRefreshAssertions = origAutoRefreshAssertions
	}
}

func (s *snapmgrTestSuite) TestEnsureRefreshesWithUpdateStoreError(c *C) {
	s.state.Lock()
	defer s.state.Unlock()
	snapstate.CanAutoRefresh = func(*state.State) (bool, error) { return true, nil }

	// avoid special at seed policy
	s.state.Set("last-refresh", time.Time{})
	autoRefreshAssertionsCalled := 0
	restore := mockAutoRefreshAssertions(func(st *state.State, userID int) error {
		// simulate failure in snapstate.AutoRefresh()
		autoRefreshAssertionsCalled++
		return fmt.Errorf("simulate store error")
	})
	defer restore()

	// check that no change got created and that autoRefreshAssertins
	// got called once
	s.state.Unlock()
	s.snapmgr.Ensure()
	s.state.Lock()
	c.Check(s.state.Changes(), HasLen, 0)
	c.Check(autoRefreshAssertionsCalled, Equals, 1)

	// run Ensure() again and check that AutoRefresh() did not run
	// again because to test that lastRefreshAttempt backoff is working
	s.state.Unlock()
	s.snapmgr.Ensure()
	s.state.Lock()
	c.Check(s.state.Changes(), HasLen, 0)
	c.Check(autoRefreshAssertionsCalled, Equals, 1)
}

func (s *snapmgrTestSuite) testEnsureRefreshesDisabledViaSnapdControl(c *C, confSet func(*config.Transaction)) {
	st := s.state
	st.Lock()
	defer st.Unlock()
	snapstate.CanAutoRefresh = func(*state.State) (bool, error) { return true, nil }

	makeTestRefreshConfig(st)

	snapstate.Set(st, "some-snap", &snapstate.SnapState{
		Active: true,
		Sequence: []*snap.SideInfo{
			{RealName: "some-snap", SnapID: "some-snap-id", Revision: snap.R(1)},
		},
		Current:  snap.R(1),
		SnapType: "app",
	})

	// snapstate.AutoRefresh is called from AutoRefresh()
	autoRefreshAssertionsCalled := 0
	restore := mockAutoRefreshAssertions(func(st *state.State, userID int) error {
		autoRefreshAssertionsCalled++
		return nil
	})
	defer restore()

	// pretend the device is refresh-control: managed
	oldCanManageRefreshes := snapstate.CanManageRefreshes
	snapstate.CanManageRefreshes = func(*state.State) bool {
		return true
	}
	defer func() { snapstate.CanManageRefreshes = oldCanManageRefreshes }()

	tr := config.NewTransaction(st)
	confSet(tr)
	tr.Commit()

	// Ensure() also runs ensureRefreshes()
	st.Unlock()
	s.snapmgr.Ensure()
	st.Lock()

	// no refresh was called (i.e. no update to last-refresh)
	var lastRefresh time.Time
	st.Get("last-refresh", &lastRefresh)
	c.Check(lastRefresh.Year(), Equals, 2009)

	// AutoRefresh was not called
	c.Check(autoRefreshAssertionsCalled, Equals, 0)

	// The last refresh hints got updated
	var lastRefreshHints time.Time
	st.Get("last-refresh-hints", &lastRefreshHints)
	c.Check(lastRefreshHints.Year(), Equals, time.Now().Year())
}

func (s *snapmgrTestSuite) TestEnsureRefreshDisableLegacy(c *C) {
	f := func(tr *config.Transaction) {
		tr.Set("core", "refresh.timer", "")
		tr.Set("core", "refresh.schedule", "managed")
	}
	s.testEnsureRefreshesDisabledViaSnapdControl(c, f)
}

func (s *snapmgrTestSuite) TestEnsureRefreshDisableNew(c *C) {
	f := func(tr *config.Transaction) {
		tr.Set("core", "refresh.timer", "managed")
		tr.Set("core", "refresh.schedule", "")
	}
	s.testEnsureRefreshesDisabledViaSnapdControl(c, f)
}

func (s *snapmgrTestSuite) TestEnsureRefreshDisableNewTrumpsOld(c *C) {
	f := func(tr *config.Transaction) {
		tr.Set("core", "refresh.timer", "managed")
		tr.Set("core", "refresh.schedule", "00:00-12:00")
	}
	s.testEnsureRefreshesDisabledViaSnapdControl(c, f)
}

func (s *snapmgrTestSuite) TestDefaultRefreshScheduleParsing(c *C) {
	l, err := timeutil.ParseSchedule(snapstate.DefaultRefreshSchedule)
	c.Assert(err, IsNil)
	c.Assert(l, HasLen, 1)
}

func (s *snapmgrTestSuite) TestWaitRestartBasics(c *C) {
	r := release.MockOnClassic(true)
	defer r()

	st := s.state
	st.Lock()
	defer st.Unlock()

	task := st.NewTask("auto-connect", "...")

	// not restarting
	state.MockRestarting(st, state.RestartUnset)
	si := &snap.SideInfo{RealName: "some-app"}
	snaptest.MockSnap(c, "name: some-app\nversion: 1", si)
	snapsup := &snapstate.SnapSetup{SideInfo: si}
	err := snapstate.WaitRestart(task, snapsup)
	c.Check(err, IsNil)

	// restarting ... we always wait
	state.MockRestarting(st, state.RestartDaemon)
	err = snapstate.WaitRestart(task, snapsup)
	c.Check(err, FitsTypeOf, &state.Retry{})
}

type snapmgrQuerySuite struct {
	st      *state.State
	restore func()
}

var _ = Suite(&snapmgrQuerySuite{})

func (s *snapmgrQuerySuite) SetUpTest(c *C) {
	st := state.New(nil)
	st.Lock()
	defer st.Unlock()

	restoreSanitize := snap.MockSanitizePlugsSlots(func(snapInfo *snap.Info) {})
	s.restore = func() {
		restoreSanitize()
	}

	s.st = st

	dirs.SetRootDir(c.MkDir())

	// Write a snap.yaml with fake name
	sideInfo11 := &snap.SideInfo{RealName: "name1", Revision: snap.R(11), EditedSummary: "s11"}
	sideInfo12 := &snap.SideInfo{RealName: "name1", Revision: snap.R(12), EditedSummary: "s12"}
	instanceSideInfo13 := &snap.SideInfo{RealName: "name1", Revision: snap.R(13), EditedSummary: "s13 instance"}
	snaptest.MockSnap(c, `
name: name0
version: 1.1
description: |
    Lots of text`, sideInfo11)
	snaptest.MockSnap(c, `
name: name0
version: 1.2
description: |
    Lots of text`, sideInfo12)
	snaptest.MockSnapInstance(c, "name1_instance", `
name: name0
version: 1.3
description: |
    Lots of text`, instanceSideInfo13)
	snapstate.Set(st, "name1", &snapstate.SnapState{
		Active:   true,
		Sequence: []*snap.SideInfo{sideInfo11, sideInfo12},
		Current:  sideInfo12.Revision,
		SnapType: "app",
	})
	snapstate.Set(st, "name1_instance", &snapstate.SnapState{
		Active:      true,
		Sequence:    []*snap.SideInfo{instanceSideInfo13},
		Current:     instanceSideInfo13.Revision,
		SnapType:    "app",
		InstanceKey: "instance",
	})

	// have also a snap being installed
	/*
		snapstate.Set(st, "installing", &snapstate.SnapState{
			Candidate: &snap.SideInfo{RealName: "installing", Revision: snap.R(1)},
		})
	*/
}

func (s *snapmgrQuerySuite) TearDownTest(c *C) {
	dirs.SetRootDir("")
	s.restore()
}

func (s *snapmgrQuerySuite) TestInfo(c *C) {
	st := s.st
	st.Lock()
	defer st.Unlock()

	info, err := snapstate.Info(st, "name1", snap.R(11))
	c.Assert(err, IsNil)

	c.Check(info.InstanceName(), Equals, "name1")
	c.Check(info.Revision, Equals, snap.R(11))
	c.Check(info.Summary(), Equals, "s11")
	c.Check(info.Version, Equals, "1.1")
	c.Check(info.Description(), Equals, "Lots of text")
}

func (s *snapmgrQuerySuite) TestSnapStateCurrentInfo(c *C) {
	st := s.st
	st.Lock()
	defer st.Unlock()

	var snapst snapstate.SnapState
	err := snapstate.Get(st, "name1", &snapst)
	c.Assert(err, IsNil)

	info, err := snapst.CurrentInfo()
	c.Assert(err, IsNil)

	c.Check(info.InstanceName(), Equals, "name1")
	c.Check(info.Revision, Equals, snap.R(12))
	c.Check(info.Summary(), Equals, "s12")
	c.Check(info.Version, Equals, "1.2")
	c.Check(info.Description(), Equals, "Lots of text")
}

func (s *snapmgrQuerySuite) TestSnapStateCurrentInfoParallelInstall(c *C) {
	st := s.st
	st.Lock()
	defer st.Unlock()

	var snapst snapstate.SnapState
	err := snapstate.Get(st, "name1_instance", &snapst)
	c.Assert(err, IsNil)

	info, err := snapst.CurrentInfo()
	c.Assert(err, IsNil)

	c.Check(info.InstanceName(), Equals, "name1_instance")
	c.Check(info.Revision, Equals, snap.R(13))
	c.Check(info.Summary(), Equals, "s13 instance")
	c.Check(info.Version, Equals, "1.3")
	c.Check(info.Description(), Equals, "Lots of text")
}

func (s *snapmgrQuerySuite) TestSnapStateCurrentInfoErrNoCurrent(c *C) {
	snapst := new(snapstate.SnapState)
	_, err := snapst.CurrentInfo()
	c.Assert(err, Equals, snapstate.ErrNoCurrent)

}

func (s *snapmgrQuerySuite) TestCurrentInfo(c *C) {
	st := s.st
	st.Lock()
	defer st.Unlock()

	info, err := snapstate.CurrentInfo(st, "name1")
	c.Assert(err, IsNil)

	c.Check(info.InstanceName(), Equals, "name1")
	c.Check(info.Revision, Equals, snap.R(12))
}

func (s *snapmgrQuerySuite) TestCurrentInfoAbsent(c *C) {
	st := s.st
	st.Lock()
	defer st.Unlock()

	_, err := snapstate.CurrentInfo(st, "absent")
	c.Assert(err, ErrorMatches, `snap "absent" is not installed`)
}

func (s *snapmgrQuerySuite) TestActiveInfos(c *C) {
	st := s.st
	st.Lock()
	defer st.Unlock()

	infos, err := snapstate.ActiveInfos(st)
	c.Assert(err, IsNil)

	c.Check(infos, HasLen, 2)

	instanceName := "name1_instance"
	if infos[0].InstanceName() != instanceName && infos[1].InstanceName() != instanceName {
		c.Fail()
	}
	// need stable ordering
	if infos[0].InstanceName() == instanceName {
		infos[1], infos[0] = infos[0], infos[1]
	}

	c.Check(infos[0].InstanceName(), Equals, "name1")
	c.Check(infos[0].Revision, Equals, snap.R(12))
	c.Check(infos[0].Summary(), Equals, "s12")
	c.Check(infos[0].Version, Equals, "1.2")
	c.Check(infos[0].Description(), Equals, "Lots of text")

	c.Check(infos[1].InstanceName(), Equals, "name1_instance")
	c.Check(infos[1].Revision, Equals, snap.R(13))
	c.Check(infos[1].Summary(), Equals, "s13 instance")
	c.Check(infos[1].Version, Equals, "1.3")
	c.Check(infos[1].Description(), Equals, "Lots of text")
}

func (s *snapmgrQuerySuite) TestTypeInfo(c *C) {
	st := s.st
	st.Lock()
	defer st.Unlock()

	for _, x := range []struct {
		snapName string
		snapType snap.Type
		getInfo  func(*state.State) (*snap.Info, error)
	}{
		{
			snapName: "gadget",
			snapType: snap.TypeGadget,
			getInfo:  snapstate.GadgetInfo,
		},
		{
			snapName: "core",
			snapType: snap.TypeOS,
			getInfo:  snapstate.CoreInfo,
		},
		{
			snapName: "kernel",
			snapType: snap.TypeKernel,
			getInfo:  snapstate.KernelInfo,
		},
	} {
		_, err := x.getInfo(st)
		c.Assert(err, Equals, state.ErrNoState)

		sideInfo := &snap.SideInfo{
			RealName: x.snapName,
			Revision: snap.R(2),
		}
		snaptest.MockSnap(c, fmt.Sprintf("name: %q\ntype: %q\nversion: %q\n", x.snapName, x.snapType, x.snapName), sideInfo)
		snapstate.Set(st, x.snapName, &snapstate.SnapState{
			SnapType: string(x.snapType),
			Active:   true,
			Sequence: []*snap.SideInfo{sideInfo},
			Current:  sideInfo.Revision,
		})

		info, err := x.getInfo(st)
		c.Assert(err, IsNil)

		c.Check(info.InstanceName(), Equals, x.snapName)
		c.Check(info.Revision, Equals, snap.R(2))
		c.Check(info.Version, Equals, x.snapName)
		c.Check(info.Type, Equals, x.snapType)
	}
}

func (s *snapmgrQuerySuite) TestTypeInfoCore(c *C) {
	st := s.st
	st.Lock()
	defer st.Unlock()

	for testNr, t := range []struct {
		expectedSnap string
		snapNames    []string
		errMatcher   string
	}{
		// nothing
		{"", []string{}, state.ErrNoState.Error()},
		// single
		{"core", []string{"core"}, ""},
		{"ubuntu-core", []string{"ubuntu-core"}, ""},
		{"hard-core", []string{"hard-core"}, ""},
		// unrolled loop to ensure we don't pass because
		// the order is randomly right
		{"core", []string{"core", "ubuntu-core"}, ""},
		{"core", []string{"core", "ubuntu-core"}, ""},
		{"core", []string{"core", "ubuntu-core"}, ""},
		{"core", []string{"core", "ubuntu-core"}, ""},
		{"core", []string{"core", "ubuntu-core"}, ""},
		{"core", []string{"core", "ubuntu-core"}, ""},
		{"core", []string{"core", "ubuntu-core"}, ""},
		{"core", []string{"core", "ubuntu-core"}, ""},
		// unknown combination
		{"", []string{"duo-core", "single-core"}, `unexpected cores.*`},
		// multi-core is not supported
		{"", []string{"core", "ubuntu-core", "multi-core"}, `unexpected number of cores, got 3`},
	} {
		// clear snapstate
		st.Set("snaps", map[string]*json.RawMessage{})

		for _, snapName := range t.snapNames {
			sideInfo := &snap.SideInfo{
				RealName: snapName,
				Revision: snap.R(1),
			}
			snaptest.MockSnap(c, fmt.Sprintf("name: %q\ntype: os\nversion: %q\n", snapName, snapName), sideInfo)
			snapstate.Set(st, snapName, &snapstate.SnapState{
				SnapType: string(snap.TypeOS),
				Active:   true,
				Sequence: []*snap.SideInfo{sideInfo},
				Current:  sideInfo.Revision,
			})
		}

		info, err := snapstate.CoreInfo(st)
		if t.errMatcher != "" {
			c.Assert(err, ErrorMatches, t.errMatcher)
		} else {
			c.Assert(info, NotNil)
			c.Check(info.InstanceName(), Equals, t.expectedSnap, Commentf("(%d) test %q %v", testNr, t.expectedSnap, t.snapNames))
			c.Check(info.Type, Equals, snap.TypeOS)
		}
	}
}

func (s *snapmgrQuerySuite) TestPreviousSideInfo(c *C) {
	st := s.st
	st.Lock()
	defer st.Unlock()

	var snapst snapstate.SnapState
	err := snapstate.Get(st, "name1", &snapst)
	c.Assert(err, IsNil)
	c.Assert(snapst.CurrentSideInfo(), NotNil)
	c.Assert(snapst.CurrentSideInfo().Revision, Equals, snap.R(12))
	c.Assert(snapstate.PreviousSideInfo(&snapst), NotNil)
	c.Assert(snapstate.PreviousSideInfo(&snapst).Revision, Equals, snap.R(11))
}

func (s *snapmgrQuerySuite) TestPreviousSideInfoNoCurrent(c *C) {
	st := s.st
	st.Lock()
	defer st.Unlock()

	snapst := &snapstate.SnapState{}
	c.Assert(snapstate.PreviousSideInfo(snapst), IsNil)
}

func (s *snapmgrQuerySuite) TestAll(c *C) {
	st := s.st
	st.Lock()
	defer st.Unlock()

	snapStates, err := snapstate.All(st)
	c.Assert(err, IsNil)
	c.Assert(snapStates, HasLen, 2)

	n, err := snapstate.NumSnaps(st)
	c.Assert(err, IsNil)
	c.Check(n, Equals, 2)

	snapst := snapStates["name1"]
	c.Assert(snapst, NotNil)

	c.Check(snapst.Active, Equals, true)
	c.Check(snapst.CurrentSideInfo(), NotNil)

	info12, err := snap.ReadInfo("name1", snapst.CurrentSideInfo())
	c.Assert(err, IsNil)

	c.Check(info12.InstanceName(), Equals, "name1")
	c.Check(info12.Revision, Equals, snap.R(12))
	c.Check(info12.Summary(), Equals, "s12")
	c.Check(info12.Version, Equals, "1.2")
	c.Check(info12.Description(), Equals, "Lots of text")

	info11, err := snap.ReadInfo("name1", snapst.Sequence[0])
	c.Assert(err, IsNil)

	c.Check(info11.InstanceName(), Equals, "name1")
	c.Check(info11.Revision, Equals, snap.R(11))
	c.Check(info11.Version, Equals, "1.1")

	instance := snapStates["name1_instance"]
	c.Assert(instance, NotNil)

	c.Check(instance.Active, Equals, true)
	c.Check(instance.CurrentSideInfo(), NotNil)

	info13, err := snap.ReadInfo("name1_instance", instance.CurrentSideInfo())
	c.Assert(err, IsNil)

	c.Check(info13.InstanceName(), Equals, "name1_instance")
	c.Check(info13.SnapName(), Equals, "name1")
	c.Check(info13.Revision, Equals, snap.R(13))
	c.Check(info13.Summary(), Equals, "s13 instance")
	c.Check(info13.Version, Equals, "1.3")
	c.Check(info13.Description(), Equals, "Lots of text")

	info13other, err := snap.ReadInfo("name1_instance", instance.Sequence[0])
	c.Assert(err, IsNil)
	c.Check(info13, DeepEquals, info13other)
}

func (s *snapmgrQuerySuite) TestAllEmptyAndEmptyNormalisation(c *C) {
	st := state.New(nil)
	st.Lock()
	defer st.Unlock()

	snapStates, err := snapstate.All(st)
	c.Assert(err, IsNil)
	c.Check(snapStates, HasLen, 0)

	n, err := snapstate.NumSnaps(st)
	c.Assert(err, IsNil)
	c.Check(n, Equals, 0)

	snapstate.Set(st, "foo", nil)

	snapStates, err = snapstate.All(st)
	c.Assert(err, IsNil)
	c.Check(snapStates, HasLen, 0)

	n, err = snapstate.NumSnaps(st)
	c.Assert(err, IsNil)
	c.Check(n, Equals, 0)

	snapstate.Set(st, "foo", &snapstate.SnapState{})

	snapStates, err = snapstate.All(st)
	c.Assert(err, IsNil)
	c.Check(snapStates, HasLen, 0)

	n, err = snapstate.NumSnaps(st)
	c.Assert(err, IsNil)
	c.Check(n, Equals, 0)
}

func (s *snapmgrTestSuite) TestTrySetsTryMode(c *C) {
	s.testTrySetsTryMode(snapstate.Flags{}, c)
}

func (s *snapmgrTestSuite) TestTrySetsTryModeDevMode(c *C) {
	s.testTrySetsTryMode(snapstate.Flags{DevMode: true}, c)
}
func (s *snapmgrTestSuite) TestTrySetsTryModeJailMode(c *C) {
	s.testTrySetsTryMode(snapstate.Flags{JailMode: true}, c)
}
func (s *snapmgrTestSuite) TestTrySetsTryModeClassic(c *C) {
	if !dirs.SupportsClassicConfinement() {
		c.Skip("no support for classic")
	}
	s.testTrySetsTryMode(snapstate.Flags{Classic: true}, c)
}

func (s *snapmgrTestSuite) testTrySetsTryMode(flags snapstate.Flags, c *C) {
	s.state.Lock()
	defer s.state.Unlock()

	// make mock try dir
	d := c.MkDir()
	c.Assert(os.Chmod(d, 0755), IsNil)
	tryYaml := filepath.Join(d, "meta", "snap.yaml")
	err := os.MkdirAll(filepath.Dir(tryYaml), 0755)
	c.Assert(err, IsNil)
	err = ioutil.WriteFile(tryYaml, []byte("name: foo\nversion: 1.0"), 0644)
	c.Assert(err, IsNil)

	chg := s.state.NewChange("try", "try snap")
	ts, err := snapstate.TryPath(s.state, "foo", d, flags)
	c.Assert(err, IsNil)
	chg.AddAll(ts)

	s.state.Unlock()
	defer s.se.Stop()
	s.settle(c)
	s.state.Lock()

	// verify snap is in TryMode
	var snapst snapstate.SnapState
	err = snapstate.Get(s.state, "foo", &snapst)
	c.Assert(err, IsNil)

	flags.TryMode = true
	c.Check(snapst.Flags, DeepEquals, flags)

	c.Check(s.state.TaskCount(), Equals, len(ts.Tasks()))
	c.Check(taskKinds(ts.Tasks()), DeepEquals, []string{
		"prerequisites",
		"prepare-snap",
		"mount-snap",
		"copy-snap-data",
		"setup-profiles",
		"link-snap",
		"auto-connect",
		"set-auto-aliases",
		"setup-aliases",
		"run-hook[install]",
		"start-snap-services",
		"run-hook[configure]",
	})

}

func (s *snapmgrTestSuite) TestTryUndoRemovesTryFlag(c *C) {
	if !dirs.SupportsClassicConfinement() {
		c.Skip("no support for classic")
	}
	s.testTrySetsTryMode(snapstate.Flags{}, c)
}

func (s *snapmgrTestSuite) TestTryUndoRemovesTryFlagLeavesDevMode(c *C) {
	s.testTrySetsTryMode(snapstate.Flags{DevMode: true}, c)
}
func (s *snapmgrTestSuite) TestTryUndoRemovesTryFlagLeavesJailMode(c *C) {
	s.testTrySetsTryMode(snapstate.Flags{JailMode: true}, c)
}
func (s *snapmgrTestSuite) TestTryUndoRemovesTryFlagLeavesClassic(c *C) {
	if !dirs.SupportsClassicConfinement() {
		c.Skip("no support for classic")
	}
	s.testTrySetsTryMode(snapstate.Flags{Classic: true}, c)
}

func (s *snapmgrTestSuite) testTryUndoRemovesTryFlag(flags snapstate.Flags, c *C) {
	s.state.Lock()
	defer s.state.Unlock()

	// simulate existing state for foo
	var snapst snapstate.SnapState
	snapst.Sequence = []*snap.SideInfo{
		{
			RealName: "foo",
			Revision: snap.R(23),
		},
	}
	snapst.Flags = flags
	snapst.Current = snap.R(23)
	snapstate.Set(s.state, "foo", &snapst)
	c.Check(snapst.TryMode, Equals, false)

	chg := s.state.NewChange("try", "try snap")
	ts, err := snapstate.TryPath(s.state, "foo", c.MkDir(), flags)
	c.Assert(err, IsNil)
	chg.AddAll(ts)

	last := ts.Tasks()[len(ts.Tasks())-1]
	terr := s.state.NewTask("error-trigger", "provoking total undo")
	terr.WaitFor(last)
	chg.AddTask(terr)

	s.state.Unlock()
	defer s.se.Stop()
	s.settle(c)
	s.state.Lock()

	// verify snap is not in try mode, the state got undone
	err = snapstate.Get(s.state, "foo", &snapst)
	c.Assert(err, IsNil)
	c.Check(snapst.Flags, DeepEquals, flags)
}

type snapStateSuite struct{}

var _ = Suite(&snapStateSuite{})

func (s *snapStateSuite) TestSnapStateDevMode(c *C) {
	snapst := &snapstate.SnapState{}
	c.Check(snapst.DevMode, Equals, false)
	snapst.Flags.DevMode = true
	c.Check(snapst.DevMode, Equals, true)
}

func (s *snapStateSuite) TestSnapStateType(c *C) {
	snapst := &snapstate.SnapState{}
	_, err := snapst.Type()
	c.Check(err, ErrorMatches, "snap type unset")

	snapst.SetType(snap.TypeKernel)
	typ, err := snapst.Type()
	c.Assert(err, IsNil)
	c.Check(typ, Equals, snap.TypeKernel)
}

func (s *snapStateSuite) TestCurrentSideInfoEmpty(c *C) {
	var snapst snapstate.SnapState
	c.Check(snapst.CurrentSideInfo(), IsNil)
	c.Check(snapst.Current.Unset(), Equals, true)
}

func (s *snapStateSuite) TestCurrentSideInfoSimple(c *C) {
	si1 := &snap.SideInfo{Revision: snap.R(1)}
	snapst := snapstate.SnapState{
		Sequence: []*snap.SideInfo{si1},
		Current:  snap.R(1),
	}
	c.Check(snapst.CurrentSideInfo(), DeepEquals, si1)
}

func (s *snapStateSuite) TestCurrentSideInfoInOrder(c *C) {
	si1 := &snap.SideInfo{Revision: snap.R(1)}
	si2 := &snap.SideInfo{Revision: snap.R(2)}
	snapst := snapstate.SnapState{
		Sequence: []*snap.SideInfo{si1, si2},
		Current:  snap.R(2),
	}
	c.Check(snapst.CurrentSideInfo(), DeepEquals, si2)
}

func (s *snapStateSuite) TestCurrentSideInfoOutOfOrder(c *C) {
	si1 := &snap.SideInfo{Revision: snap.R(1)}
	si2 := &snap.SideInfo{Revision: snap.R(2)}
	snapst := snapstate.SnapState{
		Sequence: []*snap.SideInfo{si1, si2},
		Current:  snap.R(1),
	}
	c.Check(snapst.CurrentSideInfo(), DeepEquals, si1)
}

func (s *snapStateSuite) TestCurrentSideInfoInconsistent(c *C) {
	snapst := snapstate.SnapState{
		Sequence: []*snap.SideInfo{
			{Revision: snap.R(1)},
		},
	}
	c.Check(func() { snapst.CurrentSideInfo() }, PanicMatches, `snapst.Current and snapst.Sequence out of sync:.*`)
}

func (s *snapStateSuite) TestCurrentSideInfoInconsistentWithCurrent(c *C) {
	snapst := snapstate.SnapState{Current: snap.R(17)}
	c.Check(func() { snapst.CurrentSideInfo() }, PanicMatches, `cannot find snapst.Current in the snapst.Sequence`)
}

func (snapStateSuite) TestDefaultContentPlugProviders(c *C) {
	info := &snap.Info{
		Plugs: map[string]*snap.PlugInfo{},
	}

	info.Plugs["foo"] = &snap.PlugInfo{
		Snap:      info,
		Name:      "sound-themes",
		Interface: "content",
		Attrs:     map[string]interface{}{"default-provider": "common-themes", "content": "foo"},
	}
	info.Plugs["bar"] = &snap.PlugInfo{
		Snap:      info,
		Name:      "visual-themes",
		Interface: "content",
		Attrs:     map[string]interface{}{"default-provider": "common-themes", "content": "bar"},
	}
	info.Plugs["baz"] = &snap.PlugInfo{
		Snap:      info,
		Name:      "not-themes",
		Interface: "content",
		Attrs:     map[string]interface{}{"default-provider": "some-snap", "content": "baz"},
	}
	info.Plugs["qux"] = &snap.PlugInfo{Snap: info, Interface: "not-content"}

	st := state.New(nil)
	st.Lock()
	defer st.Unlock()

	repo := interfaces.NewRepository()
	ifacerepo.Replace(st, repo)

	providers := snapstate.DefaultContentPlugProviders(st, info)
	sort.Strings(providers)
	c.Check(providers, DeepEquals, []string{"common-themes", "some-snap"})
}

type snapSetupSuite struct{}

var _ = Suite(&snapSetupSuite{})

type canRemoveSuite struct {
	st *state.State
}

var _ = Suite(&canRemoveSuite{})

func (s *canRemoveSuite) SetUpTest(c *C) {
	dirs.SetRootDir(c.MkDir())
	s.st = state.New(nil)
	snapstate.SetDefaultModel()
}

func (s *canRemoveSuite) TearDownTest(c *C) {
	dirs.SetRootDir("/")
	snapstate.Model = nil
}

func (s *canRemoveSuite) TestAppAreAlwaysOKToRemove(c *C) {
	info := &snap.Info{
		Type: snap.TypeApp,
	}
	info.RealName = "foo"

	c.Check(snapstate.CanRemove(s.st, info, &snapstate.SnapState{Active: true}, false), Equals, true)
	c.Check(snapstate.CanRemove(s.st, info, &snapstate.SnapState{Active: true}, true), Equals, true)
}

func (s *canRemoveSuite) TestLastGadgetsAreNotOK(c *C) {
	info := &snap.Info{
		Type: snap.TypeGadget,
	}
	info.RealName = "foo"

	c.Check(snapstate.CanRemove(s.st, info, &snapstate.SnapState{}, true), Equals, false)
}

func (s *canRemoveSuite) TestLastOSAndKernelAreNotOK(c *C) {
	os := &snap.Info{
		Type: snap.TypeOS,
	}
	os.RealName = "os"
	kernel := &snap.Info{
		Type: snap.TypeKernel,
	}
	kernel.RealName = "krnl"

	c.Check(snapstate.CanRemove(s.st, os, &snapstate.SnapState{}, true), Equals, false)

	c.Check(snapstate.CanRemove(s.st, kernel, &snapstate.SnapState{}, true), Equals, false)
}

func (s *canRemoveSuite) TestLastOSWithModelBaseIsOk(c *C) {
	s.st.Lock()
	defer s.st.Unlock()

	snapstate.SetModelWithBase("core18")
	os := &snap.Info{
		Type: snap.TypeOS,
	}
	os.RealName = "os"

	c.Check(snapstate.CanRemove(s.st, os, &snapstate.SnapState{}, true), Equals, true)
}

func (s *canRemoveSuite) TestLastOSWithModelBaseButOsInUse(c *C) {
	s.st.Lock()
	defer s.st.Unlock()

	snapstate.SetModelWithBase("core18")

	// pretend we have a snap installed that has no base (which means
	// it needs core)
	si := &snap.SideInfo{RealName: "some-snap", SnapID: "some-snap-id", Revision: snap.R(1)}
	snaptest.MockSnap(c, "name: some-snap\nversion: 1.0", si)
	snapstate.Set(s.st, "some-snap", &snapstate.SnapState{
		Active:   true,
		Sequence: []*snap.SideInfo{si},
		Current:  snap.R(1),
	})

	// now pretend we want to remove the core snap
	os := &snap.Info{
		Type: snap.TypeOS,
	}
	os.RealName = "core"
	c.Check(snapstate.CanRemove(s.st, os, &snapstate.SnapState{}, true), Equals, false)
}

func (s *canRemoveSuite) TestOneRevisionIsOK(c *C) {
	info := &snap.Info{
		Type: snap.TypeGadget,
	}
	info.RealName = "foo"

	c.Check(snapstate.CanRemove(s.st, info, &snapstate.SnapState{Active: true}, false), Equals, true)
}

func (s *canRemoveSuite) TestRequiredIsNotOK(c *C) {
	info := &snap.Info{
		Type: snap.TypeApp,
	}
	info.RealName = "foo"

	c.Check(snapstate.CanRemove(s.st, info, &snapstate.SnapState{Active: false, Flags: snapstate.Flags{Required: true}}, true), Equals, false)
	c.Check(snapstate.CanRemove(s.st, info, &snapstate.SnapState{Active: true, Flags: snapstate.Flags{Required: true}}, true), Equals, false)
	c.Check(snapstate.CanRemove(s.st, info, &snapstate.SnapState{Active: true, Flags: snapstate.Flags{Required: true}}, false), Equals, true)
}

func (s *canRemoveSuite) TestBaseUnused(c *C) {
	s.st.Lock()
	defer s.st.Unlock()

	info := &snap.Info{
		Type: snap.TypeBase,
	}
	info.RealName = "some-base"

	c.Check(snapstate.CanRemove(s.st, info, &snapstate.SnapState{Active: true}, false), Equals, true)
	c.Check(snapstate.CanRemove(s.st, info, &snapstate.SnapState{Active: true}, true), Equals, true)
}

func (s *canRemoveSuite) TestBaseInUse(c *C) {
	s.st.Lock()
	defer s.st.Unlock()

	// pretend we have a snap installed that uses "some-base"
	si := &snap.SideInfo{RealName: "some-snap", SnapID: "some-snap-id", Revision: snap.R(1)}
	snaptest.MockSnap(c, "name: some-snap\nversion: 1.0\nbase: some-base", si)
	snapstate.Set(s.st, "some-snap", &snapstate.SnapState{
		Active:   true,
		Sequence: []*snap.SideInfo{si},
		Current:  snap.R(1),
	})

	// pretend now we want to remove "some-base"
	info := &snap.Info{
		Type: snap.TypeBase,
	}
	info.RealName = "some-base"
	c.Check(snapstate.CanRemove(s.st, info, &snapstate.SnapState{Active: true}, true), Equals, false)
}

func (s *canRemoveSuite) TestBaseInUseOtherRevision(c *C) {
	s.st.Lock()
	defer s.st.Unlock()

	// pretend we have a snap installed that uses "some-base"
	si := &snap.SideInfo{RealName: "some-snap", SnapID: "some-snap-id", Revision: snap.R(1)}
	si2 := &snap.SideInfo{RealName: "some-snap", SnapID: "some-snap-id", Revision: snap.R(2)}
	// older revision uses base
	snaptest.MockSnap(c, "name: some-snap\nversion: 1.0\nbase: some-base", si)
	// new one does not
	snaptest.MockSnap(c, "name: some-snap\nversion: 1.0\n", si2)
	snapstate.Set(s.st, "some-snap", &snapstate.SnapState{
		Active:   true,
		Sequence: []*snap.SideInfo{si, si2},
		Current:  snap.R(2),
	})

	// pretend now we want to remove "some-base"
	info := &snap.Info{
		Type: snap.TypeBase,
	}
	info.RealName = "some-base"
	// revision 1 requires some-base
	c.Check(snapstate.CanRemove(s.st, info, &snapstate.SnapState{Active: true}, true), Equals, false)

	// now pretend we want to remove the core snap
	os := &snap.Info{
		Type: snap.TypeOS,
	}
	os.RealName = "core"
	// but revision 2 requires core
	c.Check(snapstate.CanRemove(s.st, os, &snapstate.SnapState{}, true), Equals, false)
}

func revs(seq []*snap.SideInfo) []int {
	revs := make([]int, len(seq))
	for i, si := range seq {
		revs[i] = si.Revision.N
	}

	return revs
}

type opSeqOpts struct {
	revert  bool
	fail    bool
	before  []int
	current int
	via     int
	after   []int
}

// build a SnapState with a revision sequence given by `before` and a
// current revision of `current`. Then refresh --revision via. Then
// check the revision sequence is as in `after`.
func (s *snapmgrTestSuite) testOpSequence(c *C, opts *opSeqOpts) (*snapstate.SnapState, *state.TaskSet) {
	s.state.Lock()
	defer s.state.Unlock()

	seq := make([]*snap.SideInfo, len(opts.before))
	for i, n := range opts.before {
		seq[i] = &snap.SideInfo{RealName: "some-snap", SnapID: "some-snap-id", Revision: snap.R(n)}
	}

	snapstate.Set(s.state, "some-snap", &snapstate.SnapState{
		Active:   true,
		Channel:  "edge",
		Sequence: seq,
		Current:  snap.R(opts.current),
		SnapType: "app",
	})

	var chg *state.Change
	var ts *state.TaskSet
	var err error
	if opts.revert {
		chg = s.state.NewChange("revert", "revert a snap")
		ts, err = snapstate.RevertToRevision(s.state, "some-snap", snap.R(opts.via), snapstate.Flags{})
	} else {
		chg = s.state.NewChange("refresh", "refresh a snap")
		ts, err = snapstate.Update(s.state, "some-snap", "", snap.R(opts.via), s.user.ID, snapstate.Flags{})
	}
	c.Assert(err, IsNil)
	if opts.fail {
		tasks := ts.Tasks()
		last := tasks[len(tasks)-1]
		terr := s.state.NewTask("error-trigger", "provoking total undo")
		terr.WaitFor(last)
		if len(last.Lanes()) > 0 {
			lanes := last.Lanes()
			// sanity
			c.Assert(lanes, HasLen, 1)
			terr.JoinLane(lanes[0])
		}
		chg.AddTask(terr)
	}
	chg.AddAll(ts)

	s.state.Unlock()
	defer s.se.Stop()
	s.settle(c)
	s.state.Lock()

	var snapst snapstate.SnapState
	err = snapstate.Get(s.state, "some-snap", &snapst)
	c.Assert(err, IsNil)
	c.Check(revs(snapst.Sequence), DeepEquals, opts.after)

	return &snapst, ts
}

func (s *snapmgrTestSuite) testUpdateSequence(c *C, opts *opSeqOpts) *state.TaskSet {
	opts.revert = false
	snapst, ts := s.testOpSequence(c, opts)
	// update always ends with current==seq[-1]==via:
	c.Check(snapst.Current.N, Equals, opts.after[len(opts.after)-1])
	c.Check(snapst.Current.N, Equals, opts.via)

	c.Check(s.fakeBackend.ops.Count("copy-data"), Equals, 1)
	c.Check(s.fakeBackend.ops.First("copy-data"), DeepEquals, &fakeOp{
		op:   "copy-data",
		path: fmt.Sprintf(filepath.Join(dirs.SnapMountDir, "some-snap/%d"), opts.via),
		old:  fmt.Sprintf(filepath.Join(dirs.SnapMountDir, "some-snap/%d"), opts.current),
	})

	return ts
}

func (s *snapmgrTestSuite) testUpdateFailureSequence(c *C, opts *opSeqOpts) *state.TaskSet {
	opts.revert = false
	opts.after = opts.before
	s.fakeBackend.linkSnapFailTrigger = fmt.Sprintf(filepath.Join(dirs.SnapMountDir, "some-snap/%d"), opts.via)
	snapst, ts := s.testOpSequence(c, opts)
	// a failed update will always end with current unchanged
	c.Check(snapst.Current.N, Equals, opts.current)

	ops := s.fakeBackend.ops
	c.Check(ops.Count("copy-data"), Equals, 1)
	do := ops.First("copy-data")

	c.Check(ops.Count("undo-copy-snap-data"), Equals, 1)
	undo := ops.First("undo-copy-snap-data")

	do.op = undo.op
	c.Check(do, DeepEquals, undo) // i.e. they only differed in the op

	return ts
}

// testTotal*Failure fails *after* link-snap
func (s *snapmgrTestSuite) testTotalUpdateFailureSequence(c *C, opts *opSeqOpts) *state.TaskSet {
	opts.revert = false
	opts.fail = true
	snapst, ts := s.testOpSequence(c, opts)
	// a failed update will always end with current unchanged
	c.Check(snapst.Current.N, Equals, opts.current)

	ops := s.fakeBackend.ops
	c.Check(ops.Count("copy-data"), Equals, 1)
	do := ops.First("copy-data")

	c.Check(ops.Count("undo-copy-snap-data"), Equals, 1)
	undo := ops.First("undo-copy-snap-data")

	do.op = undo.op
	c.Check(do, DeepEquals, undo) // i.e. they only differed in the op

	return ts
}

func (s *snapmgrTestSuite) testRevertSequence(c *C, opts *opSeqOpts) *state.TaskSet {
	opts.revert = true
	opts.after = opts.before
	snapst, ts := s.testOpSequence(c, opts)
	// successful revert leaves current == via
	c.Check(snapst.Current.N, Equals, opts.via)

	c.Check(s.fakeBackend.ops.Count("copy-data"), Equals, 0)

	return ts
}

func (s *snapmgrTestSuite) testRevertFailureSequence(c *C, opts *opSeqOpts) *state.TaskSet {
	opts.revert = true
	opts.after = opts.before
	s.fakeBackend.linkSnapFailTrigger = fmt.Sprintf(filepath.Join(dirs.SnapMountDir, "some-snap/%d"), opts.via)
	snapst, ts := s.testOpSequence(c, opts)
	// a failed revert will always end with current unchanged
	c.Check(snapst.Current.N, Equals, opts.current)

	c.Check(s.fakeBackend.ops.Count("copy-data"), Equals, 0)
	c.Check(s.fakeBackend.ops.Count("undo-copy-snap-data"), Equals, 0)

	return ts
}

func (s *snapmgrTestSuite) testTotalRevertFailureSequence(c *C, opts *opSeqOpts) *state.TaskSet {
	opts.revert = true
	opts.fail = true
	opts.after = opts.before
	snapst, ts := s.testOpSequence(c, opts)
	// a failed revert will always end with current unchanged
	c.Check(snapst.Current.N, Equals, opts.current)

	c.Check(s.fakeBackend.ops.Count("copy-data"), Equals, 0)
	c.Check(s.fakeBackend.ops.Count("undo-copy-snap-data"), Equals, 0)

	return ts
}

// *** sequence tests ***

// 1. a boring update
// 1a. ... that works
func (s *snapmgrTestSuite) TestSeqNormal(c *C) {
	s.testUpdateSequence(c, &opSeqOpts{before: []int{1, 2, 3}, current: 3, via: 4, after: []int{2, 3, 4}})
}

// 1b. that fails during link
func (s *snapmgrTestSuite) TestSeqNormalFailure(c *C) {
	s.testUpdateFailureSequence(c, &opSeqOpts{before: []int{1, 2, 3}, current: 3, via: 4})
}

// 1c. that fails after link
func (s *snapmgrTestSuite) TestSeqTotalNormalFailure(c *C) {
	// total updates are failures after sequence trimming => we lose a rev
	s.testTotalUpdateFailureSequence(c, &opSeqOpts{before: []int{1, 2, 3}, current: 3, via: 4, after: []int{2, 3}})
}

// 2. a boring revert
// 2a. that works
func (s *snapmgrTestSuite) TestSeqRevert(c *C) {
	s.testRevertSequence(c, &opSeqOpts{before: []int{1, 2, 3}, current: 3, via: 2})
}

// 2b. that fails during link
func (s *snapmgrTestSuite) TestSeqRevertFailure(c *C) {
	s.testRevertFailureSequence(c, &opSeqOpts{before: []int{1, 2, 3}, current: 3, via: 2})
}

// 2c. that fails after link
func (s *snapmgrTestSuite) TestSeqTotalRevertFailure(c *C) {
	s.testTotalRevertFailureSequence(c, &opSeqOpts{before: []int{1, 2, 3}, current: 3, via: 2})
}

// 3. a post-revert update
// 3a. that works
func (s *snapmgrTestSuite) TestSeqPostRevert(c *C) {
	s.testUpdateSequence(c, &opSeqOpts{before: []int{1, 2, 3}, current: 2, via: 4, after: []int{1, 2, 4}})
}

// 3b. that fails during link
func (s *snapmgrTestSuite) TestSeqPostRevertFailure(c *C) {
	s.testUpdateFailureSequence(c, &opSeqOpts{before: []int{1, 2, 3}, current: 2, via: 4})
}

// 3c. that fails after link
func (s *snapmgrTestSuite) TestSeqTotalPostRevertFailure(c *C) {
	// lose a rev here as well
	s.testTotalUpdateFailureSequence(c, &opSeqOpts{before: []int{1, 2, 3}, current: 2, via: 4, after: []int{1, 2}})
}

// 3d. manually requesting the one reverted away from
func (s *snapmgrTestSuite) TestSeqRefreshPostRevertSameRevno(c *C) {
	s.testUpdateSequence(c, &opSeqOpts{before: []int{1, 2, 3}, current: 2, via: 3, after: []int{1, 2, 3}})
}

// 4. a post-revert revert
// 4a. that works
func (s *snapmgrTestSuite) TestSeqRevertPostRevert(c *C) {
	s.testRevertSequence(c, &opSeqOpts{before: []int{1, 2, 3}, current: 2, via: 1})
}

// 4b. that fails during link
func (s *snapmgrTestSuite) TestSeqRevertPostRevertFailure(c *C) {
	s.testRevertFailureSequence(c, &opSeqOpts{before: []int{1, 2, 3}, current: 2, via: 1})
}

// 4c. that fails after link
func (s *snapmgrTestSuite) TestSeqTotalRevertPostRevertFailure(c *C) {
	s.testTotalRevertFailureSequence(c, &opSeqOpts{before: []int{1, 2, 3}, current: 2, via: 1})
}

// 5. an update that missed a rev
// 5a. that works
func (s *snapmgrTestSuite) TestSeqMissedOne(c *C) {
	s.testUpdateSequence(c, &opSeqOpts{before: []int{1, 2}, current: 2, via: 4, after: []int{1, 2, 4}})
}

// 5b. that fails during link
func (s *snapmgrTestSuite) TestSeqMissedOneFailure(c *C) {
	s.testUpdateFailureSequence(c, &opSeqOpts{before: []int{1, 2}, current: 2, via: 4})
}

// 5c. that fails after link
func (s *snapmgrTestSuite) TestSeqTotalMissedOneFailure(c *C) {
	// we don't lose a rev here because len(Seq) < 3 going in
	s.testTotalUpdateFailureSequence(c, &opSeqOpts{before: []int{1, 2}, current: 2, via: 4, after: []int{1, 2}})
}

// 6. an update that updates to a revision we already have ("ABA update")
// 6a. that works
func (s *snapmgrTestSuite) TestSeqABA(c *C) {
	s.testUpdateSequence(c, &opSeqOpts{before: []int{1, 2, 3}, current: 3, via: 2, after: []int{1, 3, 2}})
	c.Check(s.fakeBackend.ops[len(s.fakeBackend.ops)-1], DeepEquals, fakeOp{
		op:    "cleanup-trash",
		name:  "some-snap",
		revno: snap.R(2),
	})
}

// 6b. that fails during link
func (s *snapmgrTestSuite) TestSeqABAFailure(c *C) {
	s.testUpdateFailureSequence(c, &opSeqOpts{before: []int{1, 2, 3}, current: 3, via: 2})
	c.Check(s.fakeBackend.ops.First("cleanup-trash"), IsNil)
}

// 6c that fails after link
func (s *snapmgrTestSuite) TestSeqTotalABAFailure(c *C) {
	// we don't lose a rev here because ABA
	s.testTotalUpdateFailureSequence(c, &opSeqOpts{before: []int{1, 2, 3}, current: 3, via: 2, after: []int{1, 2, 3}})
	// XXX: TODO: NOTE!! WARNING!! etc
	//
	// if this happens in real life, things will be weird. revno 2 will
	// have data that has been copied from 3, instead of old 2's data,
	// because the failure occurred *after* nuking the trash. This can
	// happen when things are chained. Because of this, if it were to
	// *actually* happen the correct end sequence would be [1, 3] and not
	// [1, 2, 3]. IRL this scenario can happen if an update that works is
	// chained to an update that fails. Detecting this case is rather hard,
	// and the end result is not nice, and we want to move cleanup to a
	// separate handler & status that will cope with this better (so trash
	// gets nuked after all tasks succeeded).
}

func (s *snapmgrTestSuite) TestSeqRetainConf(c *C) {
	revseq := []int{1, 2, 3, 4, 5, 6, 7, 8, 9, 10}

	for i := 2; i <= 10; i++ {
		// wot, me, hacky?
		s.TearDownTest(c)
		s.SetUpTest(c)
		s.state.Lock()
		tr := config.NewTransaction(s.state)
		tr.Set("core", "refresh.retain", i)
		tr.Commit()
		s.state.Unlock()

		s.testUpdateSequence(c, &opSeqOpts{before: revseq[:9], current: 9, via: 10, after: revseq[10-i:]})
	}
}

func (s *snapmgrTestSuite) TestUpdateTasksWithOldCurrent(c *C) {
	s.state.Lock()
	defer s.state.Unlock()

	si1 := &snap.SideInfo{RealName: "some-snap", SnapID: "some-snap-id", Revision: snap.R(1)}
	si2 := &snap.SideInfo{RealName: "some-snap", SnapID: "some-snap-id", Revision: snap.R(2)}
	si3 := &snap.SideInfo{RealName: "some-snap", SnapID: "some-snap-id", Revision: snap.R(3)}
	si4 := &snap.SideInfo{RealName: "some-snap", SnapID: "some-snap-id", Revision: snap.R(4)}
	snapstate.Set(s.state, "some-snap", &snapstate.SnapState{
		Active:   true,
		Channel:  "edge",
		Sequence: []*snap.SideInfo{si1, si2, si3, si4},
		Current:  snap.R(2),
		SnapType: "app",
	})

	// run the update
	ts, err := snapstate.Update(s.state, "some-snap", "some-channel", snap.R(0), s.user.ID, snapstate.Flags{})
	c.Assert(err, IsNil)

	verifyUpdateTasks(c, unlinkBefore|cleanupAfter, 2, ts, s.state)

	// and ensure that it will remove the revisions after "current"
	// (si3, si4)
	var snapsup snapstate.SnapSetup
	tasks := ts.Tasks()

	i := len(tasks) - 6
	c.Check(tasks[i].Kind(), Equals, "clear-snap")
	err = tasks[i].Get("snap-setup", &snapsup)
	c.Assert(err, IsNil)
	c.Check(snapsup.Revision(), Equals, si3.Revision)

	i = len(tasks) - 4
	c.Check(tasks[i].Kind(), Equals, "clear-snap")
	err = tasks[i].Get("snap-setup", &snapsup)
	c.Assert(err, IsNil)
	c.Check(snapsup.Revision(), Equals, si4.Revision)
}

func (s *snapmgrTestSuite) TestUpdateCanDoBackwards(c *C) {
	si7 := snap.SideInfo{
		RealName: "some-snap",
		SnapID:   "some-snap-id",
		Revision: snap.R(7),
	}
	si11 := snap.SideInfo{
		RealName: "some-snap",
		SnapID:   "some-snap-id",
		Revision: snap.R(11),
	}

	s.state.Lock()
	defer s.state.Unlock()

	snapstate.Set(s.state, "some-snap", &snapstate.SnapState{
		Active:   true,
		Sequence: []*snap.SideInfo{&si7, &si11},
		Current:  si11.Revision,
		SnapType: "app",
	})

	chg := s.state.NewChange("refresh", "refresh a snap")
	ts, err := snapstate.Update(s.state, "some-snap", "", snap.R(7), s.user.ID, snapstate.Flags{})
	c.Assert(err, IsNil)
	chg.AddAll(ts)

	s.state.Unlock()
	defer s.se.Stop()
	s.settle(c)
	s.state.Lock()
	expected := fakeOps{
		{
			op:   "remove-snap-aliases",
			name: "some-snap",
		},
		{
			op:   "unlink-snap",
			path: filepath.Join(dirs.SnapMountDir, "some-snap/11"),
		},
		{
			op:   "copy-data",
			path: filepath.Join(dirs.SnapMountDir, "some-snap/7"),
			old:  filepath.Join(dirs.SnapMountDir, "some-snap/11"),
		},
		{
			op:    "setup-profiles:Doing",
			name:  "some-snap",
			revno: snap.R(7),
		},
		{
			op: "candidate",
			sinfo: snap.SideInfo{
				RealName: "some-snap",
				SnapID:   "some-snap-id",
				Channel:  "",
				Revision: snap.R(7),
			},
		},
		{
			op:   "link-snap",
			path: filepath.Join(dirs.SnapMountDir, "some-snap/7"),
		},
		{
			op:    "auto-connect:Doing",
			name:  "some-snap",
			revno: snap.R(7),
		},
		{
			op: "update-aliases",
		},
		{
			op:    "cleanup-trash",
			name:  "some-snap",
			revno: snap.R(7),
		},
	}
	// start with an easier-to-read error if this fails:
	c.Assert(s.fakeBackend.ops.Ops(), DeepEquals, expected.Ops())
	c.Assert(s.fakeBackend.ops, DeepEquals, expected)
}

func (s *snapmgrTestSuite) TestSnapStateNoLocalRevision(c *C) {
	si7 := snap.SideInfo{
		RealName: "some-snap",
		Revision: snap.R(-7),
	}
	si11 := snap.SideInfo{
		RealName: "some-snap",
		Revision: snap.R(-11),
	}
	snapst := &snapstate.SnapState{
		Sequence: []*snap.SideInfo{&si7, &si11},
		Current:  si7.Revision,
	}
	c.Assert(snapst.LocalRevision(), Equals, snap.R(-11))
}

func (s *snapmgrTestSuite) TestSnapStateLocalRevision(c *C) {
	si7 := snap.SideInfo{
		RealName: "some-snap",
		Revision: snap.R(7),
	}
	snapst := &snapstate.SnapState{
		Sequence: []*snap.SideInfo{&si7},
		Current:  si7.Revision,
	}
	c.Assert(snapst.LocalRevision().Unset(), Equals, true)
}

func (s *snapmgrTestSuite) TestInstallMany(c *C) {
	s.state.Lock()
	defer s.state.Unlock()

	installed, tts, err := snapstate.InstallMany(s.state, []string{"one", "two"}, 0)
	c.Assert(err, IsNil)
	c.Assert(tts, HasLen, 2)
	c.Check(installed, DeepEquals, []string{"one", "two"})

	for i, ts := range tts {
		verifyInstallTasks(c, 0, 0, ts, s.state)
		// check that tasksets are in separate lanes
		for _, t := range ts.Tasks() {
			c.Assert(t.Lanes(), DeepEquals, []int{i + 1})
		}
	}
}

func verifyStopReason(c *C, ts *state.TaskSet, reason string) {
	tl := tasksWithKind(ts, "stop-snap-services")
	c.Check(tl, HasLen, 1)

	var stopReason string
	err := tl[0].Get("stop-reason", &stopReason)
	c.Assert(err, IsNil)
	c.Check(stopReason, Equals, reason)

}

func (s *snapmgrTestSuite) TestRemoveMany(c *C) {
	s.state.Lock()
	defer s.state.Unlock()

	snapstate.Set(s.state, "one", &snapstate.SnapState{
		Active: true,
		Sequence: []*snap.SideInfo{
			{RealName: "one", SnapID: "one-id", Revision: snap.R(1)},
		},
		Current: snap.R(1),
	})
	snapstate.Set(s.state, "two", &snapstate.SnapState{
		Active: true,
		Sequence: []*snap.SideInfo{
			{RealName: "two", SnapID: "two-id", Revision: snap.R(1)},
		},
		Current: snap.R(1),
	})

	removed, tts, err := snapstate.RemoveMany(s.state, []string{"one", "two"})
	c.Assert(err, IsNil)
	c.Assert(tts, HasLen, 2)
	c.Check(removed, DeepEquals, []string{"one", "two"})

	c.Assert(s.state.TaskCount(), Equals, 8*2)
	for i, ts := range tts {
		c.Assert(taskKinds(ts.Tasks()), DeepEquals, []string{
			"stop-snap-services",
			"auto-disconnect",
			"run-hook[remove]",
			"remove-aliases",
			"unlink-snap",
			"remove-profiles",
			"clear-snap",
			"discard-snap",
		})
		verifyStopReason(c, ts, "remove")
		// check that tasksets are in separate lanes
		for _, t := range ts.Tasks() {
			c.Assert(t.Lanes(), DeepEquals, []int{i + 1})
		}

	}
}

func tasksWithKind(ts *state.TaskSet, kind string) []*state.Task {
	var tasks []*state.Task
	for _, task := range ts.Tasks() {
		if task.Kind() == kind {
			tasks = append(tasks, task)
		}
	}
	return tasks
}

var gadgetYaml = `
defaults:
    some-snap-ididididididididididid:
        key: value

volumes:
    volume-id:
        bootloader: grub
`

func (s *snapmgrTestSuite) prepareGadget(c *C, extraGadgetYaml ...string) {
	gadgetSideInfo := &snap.SideInfo{RealName: "the-gadget", SnapID: "the-gadget-id", Revision: snap.R(1)}
	gadgetInfo := snaptest.MockSnap(c, `
name: the-gadget
type: gadget
version: 1.0
`, gadgetSideInfo)

	gadgetYamlWhole := strings.Join(append([]string{gadgetYaml}, extraGadgetYaml...), "")
	err := ioutil.WriteFile(filepath.Join(gadgetInfo.MountDir(), "meta/gadget.yaml"), []byte(gadgetYamlWhole), 0600)
	c.Assert(err, IsNil)

	snapstate.Set(s.state, "the-gadget", &snapstate.SnapState{
		Active:   true,
		Sequence: []*snap.SideInfo{&gadgetInfo.SideInfo},
		Current:  snap.R(1),
		SnapType: "gadget",
	})
}

func (s *snapmgrTestSuite) TestConfigDefaults(c *C) {
	r := release.MockOnClassic(false)
	defer r()

	// using MockSnap, we want to read the bits on disk
	snapstate.MockSnapReadInfo(snap.ReadInfo)

	s.state.Lock()
	defer s.state.Unlock()

	s.prepareGadget(c)

	snapstate.Set(s.state, "some-snap", &snapstate.SnapState{
		Active: true,
		Sequence: []*snap.SideInfo{
			{RealName: "some-snap", Revision: snap.R(11), SnapID: "some-snap-ididididididididididid"},
		},
		Current:  snap.R(11),
		SnapType: "app",
	})
	makeInstalledMockCoreSnap(c)

	defls, err := snapstate.ConfigDefaults(s.state, "some-snap")
	c.Assert(err, IsNil)
	c.Assert(defls, DeepEquals, map[string]interface{}{"key": "value"})

	snapstate.Set(s.state, "local-snap", &snapstate.SnapState{
		Active: true,
		Sequence: []*snap.SideInfo{
			{RealName: "local-snap", Revision: snap.R(5)},
		},
		Current:  snap.R(5),
		SnapType: "app",
	})
	_, err = snapstate.ConfigDefaults(s.state, "local-snap")
	c.Assert(err, Equals, state.ErrNoState)
}

func (s *snapmgrTestSuite) TestConfigDefaultsSystem(c *C) {
	r := release.MockOnClassic(false)
	defer r()

	// using MockSnapReadInfo, we want to read the bits on disk
	snapstate.MockSnapReadInfo(snap.ReadInfo)

	s.state.Lock()
	defer s.state.Unlock()

	s.prepareGadget(c, `
defaults:
    system:
        foo: bar
`)

	makeInstalledMockCoreSnap(c)

	defls, err := snapstate.ConfigDefaults(s.state, "core")
	c.Assert(err, IsNil)
	c.Assert(defls, DeepEquals, map[string]interface{}{"foo": "bar"})
}

func (s *snapmgrTestSuite) TestConfigDefaultsSystemConflictsCoreSnapId(c *C) {
	r := release.MockOnClassic(false)
	defer r()

	// using MockSnapReadInfo, we want to read the bits on disk
	snapstate.MockSnapReadInfo(snap.ReadInfo)

	s.state.Lock()
	defer s.state.Unlock()

	s.prepareGadget(c, `
defaults:
    system:
        foo: bar
    the-core-snapidididididididididi:
        foo: other-bar
        other-key: other-key-default
`)

	snapstate.Set(s.state, "core", &snapstate.SnapState{
		Active: true,
		Sequence: []*snap.SideInfo{
			{RealName: "core", SnapID: "the-core-snapidididididididididi", Revision: snap.R(1)},
		},
		Current:  snap.R(1),
		SnapType: "os",
	})

	makeInstalledMockCoreSnap(c)

	// 'system' key defaults take precedence over snap-id ones
	defls, err := snapstate.ConfigDefaults(s.state, "core")
	c.Assert(err, IsNil)
	c.Assert(defls, DeepEquals, map[string]interface{}{"foo": "bar"})
}

func (s *snapmgrTestSuite) TestGadgetDefaultsAreNormalizedForConfigHook(c *C) {
	var mockGadgetSnapYaml = `
name: canonical-pc
type: gadget
`
	var mockGadgetYaml = []byte(`
defaults:
  otheridididididididididididididi:
    foo:
      bar: baz
      num: 1.305

volumes:
    volume-id:
        bootloader: grub
`)

	info := snaptest.MockSnap(c, mockGadgetSnapYaml, &snap.SideInfo{Revision: snap.R(2)})
	err := ioutil.WriteFile(filepath.Join(info.MountDir(), "meta", "gadget.yaml"), mockGadgetYaml, 0644)
	c.Assert(err, IsNil)

	gi, err := snap.ReadGadgetInfo(info, false)
	c.Assert(err, IsNil)
	c.Assert(gi, NotNil)

	snapName := "some-snap"
	hooksup := &hookstate.HookSetup{
		Snap:        snapName,
		Hook:        "configure",
		Optional:    true,
		IgnoreError: false,
		TrackError:  false,
	}

	var contextData map[string]interface{}
	contextData = map[string]interface{}{"patch": gi.Defaults}

	s.state.Lock()
	defer s.state.Unlock()
	c.Assert(hookstate.HookTask(s.state, "", hooksup, contextData), NotNil)
}

func makeInstalledMockCoreSnap(c *C) {
	coreSnapYaml := `name: core
version: 1.0
type: os
`
	snaptest.MockSnap(c, coreSnapYaml, &snap.SideInfo{
		RealName: "core",
		Revision: snap.R(1),
	})
}

func (s *snapmgrTestSuite) TestGadgetDefaults(c *C) {
	r := release.MockOnClassic(false)
	defer r()

	makeInstalledMockCoreSnap(c)

	// using MockSnap, we want to read the bits on disk
	snapstate.MockSnapReadInfo(snap.ReadInfo)

	s.state.Lock()
	defer s.state.Unlock()

	s.prepareGadget(c)

	snapPath := makeTestSnap(c, "name: some-snap\nversion: 1.0")

	ts, _, err := snapstate.InstallPath(s.state, &snap.SideInfo{RealName: "some-snap", SnapID: "some-snap-id", Revision: snap.R(1)}, snapPath, "", "edge", snapstate.Flags{})
	c.Assert(err, IsNil)

	var m map[string]interface{}
	runHooks := tasksWithKind(ts, "run-hook")

	// two hooks expected - install and configure
	c.Assert(runHooks, HasLen, 2)
	c.Assert(runHooks[1].Kind(), Equals, "run-hook")
	err = runHooks[1].Get("hook-context", &m)
	c.Assert(err, IsNil)
	c.Assert(m, DeepEquals, map[string]interface{}{"use-defaults": true})
}

func (s *snapmgrTestSuite) TestInstallPathSkipConfigure(c *C) {
	r := release.MockOnClassic(false)
	defer r()

	makeInstalledMockCoreSnap(c)

	// using MockSnap, we want to read the bits on disk
	snapstate.MockSnapReadInfo(snap.ReadInfo)

	s.state.Lock()
	defer s.state.Unlock()

	s.prepareGadget(c)

	snapPath := makeTestSnap(c, "name: some-snap\nversion: 1.0")

	ts, _, err := snapstate.InstallPath(s.state, &snap.SideInfo{RealName: "some-snap", SnapID: "some-snap-id", Revision: snap.R(1)}, snapPath, "", "edge", snapstate.Flags{SkipConfigure: true})
	c.Assert(err, IsNil)

	snapsup, err := snapstate.TaskSnapSetup(ts.Tasks()[0])
	c.Assert(err, IsNil)
	// SkipConfigure is consumed and consulted when creating the taskset
	// but is not copied into SnapSetup
	c.Check(snapsup.Flags.SkipConfigure, Equals, false)
}

func (s *snapmgrTestSuite) TestGadgetDefaultsInstalled(c *C) {
	makeInstalledMockCoreSnap(c)

	// using MockSnap, we want to read the bits on disk
	snapstate.MockSnapReadInfo(snap.ReadInfo)

	s.state.Lock()
	defer s.state.Unlock()

	s.prepareGadget(c)

	snapstate.Set(s.state, "some-snap", &snapstate.SnapState{
		Active:   true,
		Sequence: []*snap.SideInfo{{RealName: "some-snap", SnapID: "some-snap-id", Revision: snap.R(1)}},
		Current:  snap.R(1),
		SnapType: "app",
	})

	snapPath := makeTestSnap(c, "name: some-snap\nversion: 1.0")

	ts, _, err := snapstate.InstallPath(s.state, &snap.SideInfo{RealName: "some-snap", SnapID: "some-snap-id", Revision: snap.R(2)}, snapPath, "", "edge", snapstate.Flags{})
	c.Assert(err, IsNil)

	var m map[string]interface{}
	runHooks := tasksWithKind(ts, "run-hook")

	c.Assert(runHooks[0].Kind(), Equals, "run-hook")
	err = runHooks[0].Get("hook-context", &m)
	c.Assert(err, Equals, state.ErrNoState)
}

func (s *snapmgrTestSuite) TestTransitionCoreTasksNoUbuntuCore(c *C) {
	s.state.Lock()
	defer s.state.Unlock()

	snapstate.Set(s.state, "core", &snapstate.SnapState{
		Active:   true,
		Sequence: []*snap.SideInfo{{RealName: "corecore", SnapID: "core-snap-id", Revision: snap.R(1)}},
		Current:  snap.R(1),
		SnapType: "os",
	})

	_, err := snapstate.TransitionCore(s.state, "ubuntu-core", "core")
	c.Assert(err, ErrorMatches, `cannot transition snap "ubuntu-core": not installed`)
}

func verifyTransitionConnectionsTasks(c *C, ts *state.TaskSet) {
	c.Check(taskKinds(ts.Tasks()), DeepEquals, []string{
		"transition-ubuntu-core",
	})

	transIf := ts.Tasks()[0]
	var oldName, newName string
	err := transIf.Get("old-name", &oldName)
	c.Assert(err, IsNil)
	c.Check(oldName, Equals, "ubuntu-core")

	err = transIf.Get("new-name", &newName)
	c.Assert(err, IsNil)
	c.Check(newName, Equals, "core")
}

func (s *snapmgrTestSuite) TestTransitionCoreTasks(c *C) {
	s.state.Lock()
	defer s.state.Unlock()

	snapstate.Set(s.state, "core", nil)
	snapstate.Set(s.state, "ubuntu-core", &snapstate.SnapState{
		Active:   true,
		Sequence: []*snap.SideInfo{{RealName: "ubuntu-core", SnapID: "ubuntu-core-snap-id", Revision: snap.R(1)}},
		Current:  snap.R(1),
		SnapType: "os",
	})

	tsl, err := snapstate.TransitionCore(s.state, "ubuntu-core", "core")
	c.Assert(err, IsNil)

	c.Assert(tsl, HasLen, 3)
	// 1. install core
	verifyInstallTasks(c, runCoreConfigure|maybeCore, 0, tsl[0], s.state)
	// 2 transition-connections
	verifyTransitionConnectionsTasks(c, tsl[1])
	// 3 remove-ubuntu-core
	verifyRemoveTasks(c, tsl[2])
}

func (s *snapmgrTestSuite) TestTransitionCoreTasksWithUbuntuCoreAndCore(c *C) {
	s.state.Lock()
	defer s.state.Unlock()

	snapstate.Set(s.state, "ubuntu-core", &snapstate.SnapState{
		Active:   true,
		Sequence: []*snap.SideInfo{{RealName: "ubuntu-core", SnapID: "ubuntu-core-snap-id", Revision: snap.R(1)}},
		Current:  snap.R(1),
		SnapType: "os",
	})
	snapstate.Set(s.state, "core", &snapstate.SnapState{
		Active:   true,
		Sequence: []*snap.SideInfo{{RealName: "ubuntu-core", SnapID: "ubuntu-core-snap-id", Revision: snap.R(1)}},
		Current:  snap.R(1),
		SnapType: "os",
	})

	tsl, err := snapstate.TransitionCore(s.state, "ubuntu-core", "core")
	c.Assert(err, IsNil)

	c.Assert(tsl, HasLen, 2)
	// 1. transition connections
	verifyTransitionConnectionsTasks(c, tsl[0])
	// 2. remove ubuntu-core
	verifyRemoveTasks(c, tsl[1])
}

func (s *snapmgrTestSuite) TestTransitionCoreRunThrough(c *C) {
	s.state.Lock()
	defer s.state.Unlock()

	snapstate.Set(s.state, "core", nil)
	snapstate.Set(s.state, "ubuntu-core", &snapstate.SnapState{
		Active:   true,
		Sequence: []*snap.SideInfo{{RealName: "ubuntu-core", SnapID: "ubuntu-core-snap-id", Revision: snap.R(1)}},
		Current:  snap.R(1),
		SnapType: "os",
		Channel:  "beta",
	})

	chg := s.state.NewChange("transition-ubuntu-core", "...")
	tsl, err := snapstate.TransitionCore(s.state, "ubuntu-core", "core")
	c.Assert(err, IsNil)
	for _, ts := range tsl {
		chg.AddAll(ts)
	}

	s.state.Unlock()
	defer s.se.Stop()
	s.settle(c)
	s.state.Lock()

	// ensure all our tasks ran
	c.Assert(chg.Err(), IsNil)
	c.Assert(chg.IsReady(), Equals, true)
	c.Check(s.fakeStore.downloads, DeepEquals, []fakeDownload{{
		name: "core",
		// the transition has no user associcated with it
		macaroon: "",
		target:   filepath.Join(dirs.SnapBlobDir, "core_11.snap"),
	}})
	expected := fakeOps{
		{
			op: "storesvc-snap-action",
			curSnaps: []store.CurrentSnap{
				{InstanceName: "ubuntu-core", SnapID: "ubuntu-core-snap-id", Revision: snap.R(1), TrackingChannel: "beta", RefreshedDate: fakeRevDateEpoch.AddDate(0, 0, 1)},
			},
		},
		{
			op: "storesvc-snap-action:action",
			action: store.SnapAction{
				Action:       "install",
				InstanceName: "core",
				Channel:      "beta",
			},
			revno: snap.R(11),
		},
		{
			op:   "storesvc-download",
			name: "core",
		},
		{
			op:    "validate-snap:Doing",
			name:  "core",
			revno: snap.R(11),
		},
		{
			op:  "current",
			old: "<no-current>",
		},
		{
			op:   "open-snap-file",
			path: filepath.Join(dirs.SnapBlobDir, "core_11.snap"),
			sinfo: snap.SideInfo{
				RealName: "core",
				SnapID:   "core-id",
				Channel:  "beta",
				Revision: snap.R(11),
			},
		},
		{
			op:    "setup-snap",
			name:  "core",
			path:  filepath.Join(dirs.SnapBlobDir, "core_11.snap"),
			revno: snap.R(11),
		},
		{
			op:   "copy-data",
			path: filepath.Join(dirs.SnapMountDir, "core/11"),
			old:  "<no-old>",
		},
		{
			op:    "setup-profiles:Doing",
			name:  "core",
			revno: snap.R(11),
		},
		{
			op: "candidate",
			sinfo: snap.SideInfo{
				RealName: "core",
				SnapID:   "core-id",
				Channel:  "beta",
				Revision: snap.R(11),
			},
		},
		{
			op:   "link-snap",
			path: filepath.Join(dirs.SnapMountDir, "core/11"),
		},
		{
			op:    "auto-connect:Doing",
			name:  "core",
			revno: snap.R(11),
		},
		{
			op: "update-aliases",
		},
		{
			op:   "transition-ubuntu-core:Doing",
			name: "ubuntu-core",
		},
		{
			op:    "auto-disconnect:Doing",
			name:  "ubuntu-core",
			revno: snap.R(1),
		},
		{
			op:   "remove-snap-aliases",
			name: "ubuntu-core",
		},
		{
			op:   "unlink-snap",
			path: filepath.Join(dirs.SnapMountDir, "ubuntu-core/1"),
		},
		{
			op:    "remove-profiles:Doing",
			name:  "ubuntu-core",
			revno: snap.R(1),
		},
		{
			op:   "remove-snap-data",
			path: filepath.Join(dirs.SnapMountDir, "ubuntu-core/1"),
		},
		{
			op:   "remove-snap-common-data",
			path: filepath.Join(dirs.SnapMountDir, "ubuntu-core/1"),
		},
		{
			op:   "remove-snap-data-dir",
			name: "ubuntu-core",
			path: filepath.Join(dirs.SnapDataDir, "ubuntu-core"),
		},
		{
			op:    "remove-snap-files",
			path:  filepath.Join(dirs.SnapMountDir, "ubuntu-core/1"),
			stype: "os",
		},
		{
			op:   "discard-namespace",
			name: "ubuntu-core",
		},
		{
			op:   "remove-snap-dir",
			name: "ubuntu-core",
			path: filepath.Join(dirs.SnapMountDir, "ubuntu-core"),
		},
		{
			op:    "cleanup-trash",
			name:  "core",
			revno: snap.R(11),
		},
	}
	// start with an easier-to-read error if this fails:
	c.Assert(s.fakeBackend.ops.Ops(), DeepEquals, expected.Ops())
	c.Assert(s.fakeBackend.ops, DeepEquals, expected)
}

func (s *snapmgrTestSuite) TestTransitionCoreRunThroughWithCore(c *C) {
	s.state.Lock()
	defer s.state.Unlock()

	snapstate.Set(s.state, "ubuntu-core", &snapstate.SnapState{
		Active:   true,
		Sequence: []*snap.SideInfo{{RealName: "ubuntu-core", SnapID: "ubuntu-core-snap-id", Revision: snap.R(1)}},
		Current:  snap.R(1),
		SnapType: "os",
		Channel:  "stable",
	})
	snapstate.Set(s.state, "core", &snapstate.SnapState{
		Active:   true,
		Sequence: []*snap.SideInfo{{RealName: "core", SnapID: "core-snap-id", Revision: snap.R(1)}},
		Current:  snap.R(1),
		SnapType: "os",
		Channel:  "stable",
	})

	chg := s.state.NewChange("transition-ubuntu-core", "...")
	tsl, err := snapstate.TransitionCore(s.state, "ubuntu-core", "core")
	c.Assert(err, IsNil)
	for _, ts := range tsl {
		chg.AddAll(ts)
	}

	s.state.Unlock()
	defer s.se.Stop()
	s.settle(c)
	s.state.Lock()

	// ensure all our tasks ran
	c.Assert(chg.Err(), IsNil)
	c.Assert(chg.IsReady(), Equals, true)
	c.Check(s.fakeStore.downloads, HasLen, 0)
	expected := fakeOps{
		{
			op:   "transition-ubuntu-core:Doing",
			name: "ubuntu-core",
		},
		{
			op:    "auto-disconnect:Doing",
			name:  "ubuntu-core",
			revno: snap.R(1),
		},
		{
			op:   "remove-snap-aliases",
			name: "ubuntu-core",
		},
		{
			op:   "unlink-snap",
			path: filepath.Join(dirs.SnapMountDir, "ubuntu-core/1"),
		},
		{
			op:    "remove-profiles:Doing",
			name:  "ubuntu-core",
			revno: snap.R(1),
		},
		{
			op:   "remove-snap-data",
			path: filepath.Join(dirs.SnapMountDir, "ubuntu-core/1"),
		},
		{
			op:   "remove-snap-common-data",
			path: filepath.Join(dirs.SnapMountDir, "ubuntu-core/1"),
		},
		{
			op:   "remove-snap-data-dir",
			name: "ubuntu-core",
			path: filepath.Join(dirs.SnapDataDir, "ubuntu-core"),
		},
		{
			op:    "remove-snap-files",
			path:  filepath.Join(dirs.SnapMountDir, "ubuntu-core/1"),
			stype: "os",
		},
		{
			op:   "discard-namespace",
			name: "ubuntu-core",
		},
		{
			op:   "remove-snap-dir",
			name: "ubuntu-core",
			path: filepath.Join(dirs.SnapMountDir, "ubuntu-core"),
		},
	}
	// start with an easier-to-read error if this fails:
	c.Assert(s.fakeBackend.ops.Ops(), DeepEquals, expected.Ops())
	c.Assert(s.fakeBackend.ops, DeepEquals, expected)
}

func (s *snapmgrTestSuite) TestTransitionCoreStartsAutomatically(c *C) {
	s.state.Lock()
	defer s.state.Unlock()

	snapstate.Set(s.state, "ubuntu-core", &snapstate.SnapState{
		Active:   true,
		Sequence: []*snap.SideInfo{{RealName: "corecore", SnapID: "core-snap-id", Revision: snap.R(1)}},
		Current:  snap.R(1),
		SnapType: "os",
	})

	s.state.Unlock()
	defer s.se.Stop()
	s.settle(c)
	s.state.Lock()

	c.Check(s.state.Changes(), HasLen, 1)
	c.Check(s.state.Changes()[0].Kind(), Equals, "transition-ubuntu-core")
}

func (s *snapmgrTestSuite) TestTransitionCoreTimeLimitWorks(c *C) {
	s.state.Lock()
	defer s.state.Unlock()

	snapstate.Set(s.state, "ubuntu-core", &snapstate.SnapState{
		Active:   true,
		Sequence: []*snap.SideInfo{{RealName: "corecore", SnapID: "core-snap-id", Revision: snap.R(1)}},
		Current:  snap.R(1),
		SnapType: "os",
	})

	// tried 3h ago, no retry
	s.state.Set("ubuntu-core-transition-last-retry-time", time.Now().Add(-3*time.Hour))

	s.state.Unlock()
	defer s.se.Stop()
	s.settle(c)
	s.state.Lock()

	c.Check(s.state.Changes(), HasLen, 0)

	// tried 7h ago, retry
	s.state.Set("ubuntu-core-transition-last-retry-time", time.Now().Add(-7*time.Hour))

	s.state.Unlock()
	defer s.se.Stop()
	s.settle(c)
	s.state.Lock()
	c.Check(s.state.Changes(), HasLen, 1)

	var t time.Time
	s.state.Get("ubuntu-core-transition-last-retry-time", &t)
	c.Assert(time.Now().Sub(t) < 2*time.Minute, Equals, true)
}

func (s *snapmgrTestSuite) TestTransitionCoreNoOtherChanges(c *C) {
	s.state.Lock()
	defer s.state.Unlock()

	snapstate.Set(s.state, "ubuntu-core", &snapstate.SnapState{
		Active:   true,
		Sequence: []*snap.SideInfo{{RealName: "corecore", SnapID: "core-snap-id", Revision: snap.R(1)}},
		Current:  snap.R(1),
		SnapType: "os",
	})
	chg := s.state.NewChange("unrelated-change", "unfinished change blocks core transition")
	chg.SetStatus(state.DoStatus)

	s.state.Unlock()
	defer s.se.Stop()
	s.settle(c)
	s.state.Lock()

	c.Check(s.state.Changes(), HasLen, 1)
	c.Check(s.state.Changes()[0].Kind(), Equals, "unrelated-change")
}

func (s *snapmgrTestSuite) TestTransitionCoreBlocksOtherChanges(c *C) {
	s.state.Lock()
	defer s.state.Unlock()

	// if we have a ubuntu-core -> core transition
	chg := s.state.NewChange("transition-ubuntu-core", "...")
	chg.SetStatus(state.DoStatus)

	// other tasks block until the transition is done
	_, err := snapstate.Install(s.state, "some-snap", "stable", snap.R(0), s.user.ID, snapstate.Flags{})
	c.Check(err, FitsTypeOf, &snapstate.ChangeConflictError{})
	c.Check(err, ErrorMatches, "ubuntu-core to core transition in progress, no other changes allowed until this is done")

	// and when the transition is done, other tasks run
	chg.SetStatus(state.DoneStatus)
	ts, err := snapstate.Install(s.state, "some-snap", "stable", snap.R(0), s.user.ID, snapstate.Flags{})
	c.Check(err, IsNil)
	c.Check(ts, NotNil)
}

func (s *snapmgrTestSuite) TestForceDevModeCleanupRunsForUbuntuCore(c *C) {
	s.checkForceDevModeCleanupRuns(c, "ubuntu-core", true)
}

func (s *snapmgrTestSuite) TestForceDevModeCleanupRunsForCore(c *C) {
	s.checkForceDevModeCleanupRuns(c, "core", true)
}

func (s *snapmgrTestSuite) TestForceDevModeCleanupSkipsRando(c *C) {
	s.checkForceDevModeCleanupRuns(c, "rando", false)
}

func (s *snapmgrTestSuite) checkForceDevModeCleanupRuns(c *C, name string, shouldBeReset bool) {
	r := release.MockForcedDevmode(true)
	defer r()
	c.Assert(release.ReleaseInfo.ForceDevMode(), Equals, true)

	s.state.Lock()
	defer s.state.Unlock()

	snapstate.Set(s.state, name, &snapstate.SnapState{
		Active: true,
		Sequence: []*snap.SideInfo{{
			RealName: name,
			SnapID:   "id-id-id",
			Revision: snap.R(1)}},
		Current:  snap.R(1),
		SnapType: "os",
		Flags:    snapstate.Flags{DevMode: true},
	})

	var snapst1 snapstate.SnapState
	// sanity check
	snapstate.Get(s.state, name, &snapst1)
	c.Assert(snapst1.DevMode, Equals, true)

	s.state.Unlock()
	defer s.se.Stop()
	s.settle(c)
	s.state.Lock()

	var snapst2 snapstate.SnapState
	snapstate.Get(s.state, name, &snapst2)

	c.Check(snapst2.DevMode, Equals, !shouldBeReset)

	var n int
	s.state.Get("fix-forced-devmode", &n)
	c.Check(n, Equals, 1)
}

func (s *snapmgrTestSuite) TestForceDevModeCleanupRunsNoSnaps(c *C) {
	r := release.MockForcedDevmode(true)
	defer r()
	c.Assert(release.ReleaseInfo.ForceDevMode(), Equals, true)

	defer s.se.Stop()
	s.settle(c)
	s.state.Lock()
	defer s.state.Unlock()

	var n int
	s.state.Get("fix-forced-devmode", &n)
	c.Check(n, Equals, 1)
}

func (s *snapmgrTestSuite) TestForceDevModeCleanupSkipsNonForcedOS(c *C) {
	r := release.MockForcedDevmode(false)
	defer r()
	c.Assert(release.ReleaseInfo.ForceDevMode(), Equals, false)

	s.state.Lock()
	defer s.state.Unlock()

	snapstate.Set(s.state, "core", &snapstate.SnapState{
		Active: true,
		Sequence: []*snap.SideInfo{{
			RealName: "core",
			SnapID:   "id-id-id",
			Revision: snap.R(1)}},
		Current:  snap.R(1),
		SnapType: "os",
		Flags:    snapstate.Flags{DevMode: true},
	})

	var snapst1 snapstate.SnapState
	// sanity check
	snapstate.Get(s.state, "core", &snapst1)
	c.Assert(snapst1.DevMode, Equals, true)

	s.state.Unlock()
	defer s.se.Stop()
	s.settle(c)
	s.state.Lock()

	var snapst2 snapstate.SnapState
	snapstate.Get(s.state, "core", &snapst2)

	// no change
	c.Check(snapst2.DevMode, Equals, true)

	// not really run at all in fact
	var n int
	s.state.Get("fix-forced-devmode", &n)
	c.Check(n, Equals, 0)
}

func (s *snapmgrTestSuite) TestEnsureAliasesV2(c *C) {
	s.state.Lock()
	defer s.state.Unlock()

	snapstate.AutoAliases = func(st *state.State, info *snap.Info) (map[string]string, error) {
		switch info.InstanceName() {
		case "alias-snap":
			return map[string]string{
				"alias1": "cmd1",
				"alias2": "cmd2",
			}, nil
		}
		return nil, nil
	}

	snapstate.Set(s.state, "core", nil)
	snapstate.Set(s.state, "alias-snap", &snapstate.SnapState{
		Sequence: []*snap.SideInfo{
			{RealName: "alias-snap", Revision: snap.R(11)},
		},
		Current: snap.R(11),
		Active:  true,
	})

	s.state.Set("aliases", map[string]map[string]string{
		"alias-snap": {
			"alias1": "auto",
		},
	})

	s.state.Unlock()
	err := s.snapmgr.Ensure()
	s.state.Lock()
	c.Assert(err, IsNil)

	var gone interface{}
	err = s.state.Get("aliases", &gone)
	c.Assert(err, Equals, state.ErrNoState)

	var snapst snapstate.SnapState
	err = snapstate.Get(s.state, "alias-snap", &snapst)
	c.Assert(err, IsNil)

	c.Check(snapst.AutoAliasesDisabled, Equals, false)
	c.Check(snapst.AliasesPending, Equals, false)
	c.Check(snapst.Aliases, DeepEquals, map[string]*snapstate.AliasTarget{
		"alias1": {Auto: "cmd1"},
		"alias2": {Auto: "cmd2"},
	})

	expected := fakeOps{
		{
			op:   "remove-snap-aliases",
			name: "alias-snap",
		},
		{
			op: "update-aliases",
			aliases: []*backend.Alias{
				{"alias1", "alias-snap.cmd1"},
				{"alias2", "alias-snap.cmd2"},
			},
		},
	}
	// start with an easier-to-read error if this fails:
	c.Assert(s.fakeBackend.ops.Ops(), DeepEquals, expected.Ops())
	c.Assert(s.fakeBackend.ops, DeepEquals, expected)
}

func (s *snapmgrTestSuite) TestEnsureAliasesV2SnapDisabled(c *C) {
	s.state.Lock()
	defer s.state.Unlock()

	snapstate.AutoAliases = func(st *state.State, info *snap.Info) (map[string]string, error) {
		switch info.InstanceName() {
		case "alias-snap":
			return map[string]string{
				"alias1": "cmd1",
				"alias2": "cmd2",
			}, nil
		}
		return nil, nil
	}

	snapstate.Set(s.state, "core", nil)
	snapstate.Set(s.state, "alias-snap", &snapstate.SnapState{
		Sequence: []*snap.SideInfo{
			{RealName: "alias-snap", Revision: snap.R(11)},
		},
		Current: snap.R(11),
		Active:  false,
	})

	s.state.Set("aliases", map[string]map[string]string{
		"alias-snap": {
			"alias1": "auto",
		},
	})

	s.state.Unlock()
	err := s.snapmgr.Ensure()
	s.state.Lock()
	c.Assert(err, IsNil)

	var gone interface{}
	err = s.state.Get("aliases", &gone)
	c.Assert(err, Equals, state.ErrNoState)

	var snapst snapstate.SnapState
	err = snapstate.Get(s.state, "alias-snap", &snapst)
	c.Assert(err, IsNil)

	c.Check(snapst.AutoAliasesDisabled, Equals, false)
	c.Check(snapst.AliasesPending, Equals, true)
	c.Check(snapst.Aliases, DeepEquals, map[string]*snapstate.AliasTarget{
		"alias1": {Auto: "cmd1"},
		"alias2": {Auto: "cmd2"},
	})

	expected := fakeOps{
		{
			op:   "remove-snap-aliases",
			name: "alias-snap",
		},
	}
	// start with an easier-to-read error if this fails:
	c.Assert(s.fakeBackend.ops.Ops(), DeepEquals, expected.Ops())
	c.Assert(s.fakeBackend.ops, DeepEquals, expected)
}

func (s *snapmgrTestSuite) TestEnsureAliasesV2MarkAliasTasksInError(c *C) {
	s.state.Lock()
	defer s.state.Unlock()

	s.state.Set("aliases", map[string]map[string]string{
		"alias-snap": {
			"alias1": "auto",
		},
	})

	// pending old alias task
	t := s.state.NewTask("alias", "...")
	t.Set("aliases", map[string]string{})
	chg := s.state.NewChange("alias chg", "...")
	chg.AddTask(t)

	s.state.Unlock()
	err := s.snapmgr.Ensure()
	s.state.Lock()
	c.Assert(err, IsNil)

	c.Check(chg.Status(), Equals, state.ErrorStatus)
	c.Check(chg.IsReady(), Equals, true)
	c.Check(t.Status(), Equals, state.ErrorStatus)
}

func (s *snapmgrTestSuite) TestConflictMany(c *C) {
	s.state.Lock()
	defer s.state.Unlock()

	for _, instanceName := range []string{"a-snap", "b-snap"} {
		snapstate.Set(s.state, instanceName, &snapstate.SnapState{
			Sequence: []*snap.SideInfo{
				{RealName: instanceName, Revision: snap.R(11)},
			},
			Current: snap.R(11),
			Active:  false,
		})

		ts, err := snapstate.Enable(s.state, instanceName)
		c.Assert(err, IsNil)
		// need a change to make the tasks visible
		s.state.NewChange("enable", "...").AddAll(ts)
	}

	// things that should be ok:
	for _, m := range [][]string{
		{}, //nothing
		{"c-snap"},
		{"c-snap", "d-snap", "e-snap", "f-snap"},
	} {
		c.Check(snapstate.CheckChangeConflictMany(s.state, m, ""), IsNil)
	}

	// things that should not be ok:
	for _, m := range [][]string{
		{"a-snap"},
		{"a-snap", "b-snap"},
		{"a-snap", "c-snap"},
		{"b-snap", "c-snap"},
	} {
		err := snapstate.CheckChangeConflictMany(s.state, m, "")
		c.Check(err, FitsTypeOf, &snapstate.ChangeConflictError{})
		c.Check(err, ErrorMatches, `snap "[^"]*" has "enable" change in progress`)
	}
}

func (s *snapmgrTestSuite) TestInstallWithoutCoreRunThrough1(c *C) {
	s.state.Lock()
	defer s.state.Unlock()

	// pretend we don't have core
	snapstate.Set(s.state, "core", nil)

	chg := s.state.NewChange("install", "install a snap on a system without core")
	ts, err := snapstate.Install(s.state, "some-snap", "some-channel", snap.R(42), s.user.ID, snapstate.Flags{})
	c.Assert(err, IsNil)
	chg.AddAll(ts)

	s.state.Unlock()
	defer s.se.Stop()
	s.settle(c)
	s.state.Lock()

	// ensure all our tasks ran
	c.Assert(chg.Err(), IsNil)
	c.Assert(chg.IsReady(), Equals, true)
	c.Check(s.fakeStore.downloads, DeepEquals, []fakeDownload{
		{
			macaroon: s.user.StoreMacaroon,
			name:     "core",
			target:   filepath.Join(dirs.SnapBlobDir, "core_11.snap"),
		},
		{
			macaroon: s.user.StoreMacaroon,
			name:     "some-snap",
			target:   filepath.Join(dirs.SnapBlobDir, "some-snap_42.snap"),
		}})
	expected := fakeOps{
		// we check the snap
		{
			op:     "storesvc-snap-action",
			userID: 1,
		},
		{
			op: "storesvc-snap-action:action",
			action: store.SnapAction{
				Action:       "install",
				InstanceName: "some-snap",
				Revision:     snap.R(42),
			},
			revno:  snap.R(42),
			userID: 1,
		},
		// then we check core because its not installed already
		// and continue with that
		{
			op:     "storesvc-snap-action",
			userID: 1,
		},
		{
			op: "storesvc-snap-action:action",
			action: store.SnapAction{
				Action:       "install",
				InstanceName: "core",
				Channel:      "stable",
			},
			revno:  snap.R(11),
			userID: 1,
		},
		{
			op:   "storesvc-download",
			name: "core",
		},
		{
			op:    "validate-snap:Doing",
			name:  "core",
			revno: snap.R(11),
		},
		{
			op:  "current",
			old: "<no-current>",
		},
		{
			op:   "open-snap-file",
			path: filepath.Join(dirs.SnapBlobDir, "core_11.snap"),
			sinfo: snap.SideInfo{
				RealName: "core",
				Channel:  "stable",
				SnapID:   "core-id",
				Revision: snap.R(11),
			},
		},
		{
			op:    "setup-snap",
			name:  "core",
			path:  filepath.Join(dirs.SnapBlobDir, "core_11.snap"),
			revno: snap.R(11),
		},
		{
			op:   "copy-data",
			path: filepath.Join(dirs.SnapMountDir, "core/11"),
			old:  "<no-old>",
		},
		{
			op:    "setup-profiles:Doing",
			name:  "core",
			revno: snap.R(11),
		},
		{
			op: "candidate",
			sinfo: snap.SideInfo{
				RealName: "core",
				Channel:  "stable",
				SnapID:   "core-id",
				Revision: snap.R(11),
			},
		},
		{
			op:   "link-snap",
			path: filepath.Join(dirs.SnapMountDir, "core/11"),
		},
		{
			op:    "auto-connect:Doing",
			name:  "core",
			revno: snap.R(11),
		},
		{
			op: "update-aliases",
		},
		// after core is in place continue with the snap
		{
			op:   "storesvc-download",
			name: "some-snap",
		},
		{
			op:    "validate-snap:Doing",
			name:  "some-snap",
			revno: snap.R(42),
		},
		{
			op:  "current",
			old: "<no-current>",
		},
		{
			op:   "open-snap-file",
			path: filepath.Join(dirs.SnapBlobDir, "some-snap_42.snap"),
			sinfo: snap.SideInfo{
				RealName: "some-snap",
				SnapID:   "some-snap-id",
				Revision: snap.R(42),
			},
		},
		{
			op:    "setup-snap",
			name:  "some-snap",
			path:  filepath.Join(dirs.SnapBlobDir, "some-snap_42.snap"),
			revno: snap.R(42),
		},
		{
			op:   "copy-data",
			path: filepath.Join(dirs.SnapMountDir, "some-snap/42"),
			old:  "<no-old>",
		},
		{
			op:    "setup-profiles:Doing",
			name:  "some-snap",
			revno: snap.R(42),
		},
		{
			op: "candidate",
			sinfo: snap.SideInfo{
				RealName: "some-snap",
				SnapID:   "some-snap-id",
				Revision: snap.R(42),
			},
		},
		{
			op:   "link-snap",
			path: filepath.Join(dirs.SnapMountDir, "some-snap/42"),
		},
		{
			op:    "auto-connect:Doing",
			name:  "some-snap",
			revno: snap.R(42),
		},
		{
			op: "update-aliases",
		},
		// cleanups order is random
		{
			op:    "cleanup-trash",
			name:  "core",
			revno: snap.R(42),
		},
		{
			op:    "cleanup-trash",
			name:  "some-snap",
			revno: snap.R(42),
		},
	}
	// start with an easier-to-read error if this fails:
	c.Assert(s.fakeBackend.ops.Ops(), DeepEquals, expected.Ops())
	// compare the details without the cleanup tasks, the order is random
	// as they run in parallel
	opsLenWithoutCleanups := len(s.fakeBackend.ops) - 2
	c.Assert(s.fakeBackend.ops[:opsLenWithoutCleanups], DeepEquals, expected[:opsLenWithoutCleanups])

	// verify core in the system state
	var snaps map[string]*snapstate.SnapState
	err = s.state.Get("snaps", &snaps)
	c.Assert(err, IsNil)

	snapst := snaps["core"]
	c.Assert(snapst, NotNil)
	c.Assert(snapst.Active, Equals, true)
	c.Assert(snapst.Channel, Equals, "stable")
	c.Assert(snapst.Sequence[0], DeepEquals, &snap.SideInfo{
		RealName: "core",
		Channel:  "stable",
		SnapID:   "core-id",
		Revision: snap.R(11),
	})
}

func (s *snapmgrTestSuite) TestInstallWithoutCoreTwoSnapsRunThrough(c *C) {
	s.state.Lock()
	defer s.state.Unlock()

	restore := snapstate.MockPrerequisitesRetryTimeout(10 * time.Millisecond)
	defer restore()

	// pretend we don't have core
	snapstate.Set(s.state, "core", nil)

	chg1 := s.state.NewChange("install", "install snap 1")
	ts1, err := snapstate.Install(s.state, "snap1", "some-channel", snap.R(42), s.user.ID, snapstate.Flags{})
	c.Assert(err, IsNil)
	chg1.AddAll(ts1)

	chg2 := s.state.NewChange("install", "install snap 2")
	ts2, err := snapstate.Install(s.state, "snap2", "some-other-channel", snap.R(21), s.user.ID, snapstate.Flags{})
	c.Assert(err, IsNil)
	chg2.AddAll(ts2)

	s.state.Unlock()
	defer s.se.Stop()
	s.settle(c)
	s.state.Lock()

	// ensure all our tasks ran and core was only installed once
	c.Assert(chg1.Err(), IsNil)
	c.Assert(chg2.Err(), IsNil)

	c.Assert(chg1.IsReady(), Equals, true)
	c.Assert(chg2.IsReady(), Equals, true)

	// order in which the changes run is random
	len1 := len(chg1.Tasks())
	len2 := len(chg2.Tasks())
	if len1 > len2 {
		c.Assert(chg1.Tasks(), HasLen, 26)
		c.Assert(chg2.Tasks(), HasLen, 13)
	} else {
		c.Assert(chg1.Tasks(), HasLen, 13)
		c.Assert(chg2.Tasks(), HasLen, 26)
	}

	// FIXME: add helpers and do a DeepEquals here for the operations
}

func (s *snapmgrTestSuite) TestInstallWithoutCoreTwoSnapsWithFailureRunThrough(c *C) {
	s.state.Lock()
	defer s.state.Unlock()

	// slightly longer retry timeout to avoid deadlock when we
	// trigger a retry quickly that the link snap for core does
	// not have a chance to run
	restore := snapstate.MockPrerequisitesRetryTimeout(40 * time.Millisecond)
	defer restore()

	defer s.se.Stop()
	// Two changes are created, the first will fails, the second will
	// be fine. The order of what change runs first is random, the
	// first change will also install core in its own lane. This test
	// ensures that core gets installed and there are no conflicts
	// even if core already got installed from the first change.
	//
	// It runs multiple times so that both possible cases get a chance
	// to run
	for i := 0; i < 5; i++ {
		// start clean
		snapstate.Set(s.state, "core", nil)
		snapstate.Set(s.state, "snap2", nil)

		// chg1 has an error
		chg1 := s.state.NewChange("install", "install snap 1")
		ts1, err := snapstate.Install(s.state, "snap1", "some-channel", snap.R(42), s.user.ID, snapstate.Flags{})
		c.Assert(err, IsNil)
		chg1.AddAll(ts1)

		tasks := ts1.Tasks()
		last := tasks[len(tasks)-1]
		terr := s.state.NewTask("error-trigger", "provoking total undo")
		terr.WaitFor(last)
		chg1.AddTask(terr)

		// chg2 is good
		chg2 := s.state.NewChange("install", "install snap 2")
		ts2, err := snapstate.Install(s.state, "snap2", "some-other-channel", snap.R(21), s.user.ID, snapstate.Flags{})
		c.Assert(err, IsNil)
		chg2.AddAll(ts2)

		// we use our own settle as we need a bigger timeout
		s.state.Unlock()
		err = s.o.Settle(15 * time.Second)
		s.state.Lock()
		c.Assert(err, IsNil)

		// ensure expected change states
		c.Check(chg1.Status(), Equals, state.ErrorStatus)
		c.Check(chg2.Status(), Equals, state.DoneStatus)

		// ensure we have both core and snap2
		var snapst snapstate.SnapState
		err = snapstate.Get(s.state, "core", &snapst)
		c.Assert(err, IsNil)
		c.Assert(snapst.Active, Equals, true)
		c.Assert(snapst.Sequence, HasLen, 1)
		c.Assert(snapst.Sequence[0], DeepEquals, &snap.SideInfo{
			RealName: "core",
			SnapID:   "core-id",
			Channel:  "stable",
			Revision: snap.R(11),
		})

		var snapst2 snapstate.SnapState
		err = snapstate.Get(s.state, "snap2", &snapst2)
		c.Assert(err, IsNil)
		c.Assert(snapst2.Active, Equals, true)
		c.Assert(snapst2.Sequence, HasLen, 1)
		c.Assert(snapst2.Sequence[0], DeepEquals, &snap.SideInfo{
			RealName: "snap2",
			SnapID:   "snap2-id",
			Channel:  "",
			Revision: snap.R(21),
		})

	}
}

type behindYourBackStore struct {
	*fakeStore
	state *state.State

	coreInstallRequested bool
	coreInstalled        bool
	chg                  *state.Change
}

func (s behindYourBackStore) SnapAction(ctx context.Context, currentSnaps []*store.CurrentSnap, actions []*store.SnapAction, user *auth.UserState, opts *store.RefreshOptions) ([]*snap.Info, error) {
	if len(actions) == 1 && actions[0].Action == "install" && actions[0].InstanceName == "core" {
		s.state.Lock()
		if !s.coreInstallRequested {
			s.coreInstallRequested = true
			snapsup := &snapstate.SnapSetup{
				SideInfo: &snap.SideInfo{
					RealName: "core",
				},
			}
			t := s.state.NewTask("prepare", "prepare core")
			t.Set("snap-setup", snapsup)
			s.chg = s.state.NewChange("install", "install core")
			s.chg.AddAll(state.NewTaskSet(t))
		}
		if s.chg != nil && !s.coreInstalled {
			// marks change ready but also
			// tasks need to also be marked cleaned
			for _, t := range s.chg.Tasks() {
				t.SetStatus(state.DoneStatus)
				t.SetClean()
			}
			snapstate.Set(s.state, "core", &snapstate.SnapState{
				Active: true,
				Sequence: []*snap.SideInfo{
					{RealName: "core", Revision: snap.R(1)},
				},
				Current:  snap.R(1),
				SnapType: "os",
			})
			s.coreInstalled = true
		}
		s.state.Unlock()
	}

	return s.fakeStore.SnapAction(ctx, currentSnaps, actions, user, opts)
}

// this test the scenario that some-snap gets installed and during the
// install (when unlocking for the store info call for core) an
// explicit "snap install core" happens. In this case the snapstate
// will return a change conflict. we handle this via a retry, ensure
// this is actually what happens.
func (s *snapmgrTestSuite) TestInstallWithoutCoreConflictingInstall(c *C) {
	s.state.Lock()
	defer s.state.Unlock()

	restore := snapstate.MockPrerequisitesRetryTimeout(10 * time.Millisecond)
	defer restore()

	snapstate.ReplaceStore(s.state, behindYourBackStore{fakeStore: s.fakeStore, state: s.state})

	// pretend we don't have core
	snapstate.Set(s.state, "core", nil)

	// now install a snap that will pull in core
	chg := s.state.NewChange("install", "install a snap on a system without core")
	ts, err := snapstate.Install(s.state, "some-snap", "some-channel", snap.R(0), s.user.ID, snapstate.Flags{})
	c.Assert(err, IsNil)
	chg.AddAll(ts)

	prereq := ts.Tasks()[0]
	c.Assert(prereq.Kind(), Equals, "prerequisites")
	c.Check(prereq.AtTime().IsZero(), Equals, true)

	s.state.Unlock()
	defer s.se.Stop()

	// start running the change, this will trigger the
	// prerequisites task, which will trigger the install of core
	// and also call our mock store which will generate a parallel
	// change
	s.se.Ensure()
	s.se.Wait()

	// change is not ready yet, because the prerequists triggered
	// a state.Retry{} because of the conflicting change
	c.Assert(chg.IsReady(), Equals, false)
	s.state.Lock()
	// marked for retry
	c.Check(prereq.AtTime().IsZero(), Equals, false)
	c.Check(prereq.Status().Ready(), Equals, false)
	s.state.Unlock()

	// retry interval is 10ms so 20ms should be plenty of time
	time.Sleep(20 * time.Millisecond)
	s.settle(c)
	// chg got retried, core is now installed, things are good
	c.Assert(chg.IsReady(), Equals, true)

	s.state.Lock()

	// ensure all our tasks ran
	c.Assert(chg.Err(), IsNil)
	c.Assert(chg.IsReady(), Equals, true)

	// verify core in the system state
	var snaps map[string]*snapstate.SnapState
	err = s.state.Get("snaps", &snaps)
	c.Assert(err, IsNil)

	snapst := snaps["core"]
	c.Assert(snapst, NotNil)
	c.Assert(snapst.Active, Equals, true)
	c.Assert(snapst.Sequence[0], DeepEquals, &snap.SideInfo{
		RealName: "core",
		Revision: snap.R(1),
	})

	snapst = snaps["some-snap"]
	c.Assert(snapst, NotNil)
	c.Assert(snapst.Active, Equals, true)
	c.Assert(snapst.Sequence[0], DeepEquals, &snap.SideInfo{
		RealName: "some-snap",
		SnapID:   "some-snap-id",
		Channel:  "some-channel",
		Revision: snap.R(11),
	})
}

type contentStore struct {
	*fakeStore
	state *state.State
}

func (s contentStore) SnapAction(ctx context.Context, currentSnaps []*store.CurrentSnap, actions []*store.SnapAction, user *auth.UserState, opts *store.RefreshOptions) ([]*snap.Info, error) {
	snaps, err := s.fakeStore.SnapAction(ctx, currentSnaps, actions, user, opts)
	if len(snaps) != 1 {
		panic("expected to be queried for install of only one snap at a time")
	}
	info := snaps[0]
	switch info.InstanceName() {
	case "snap-content-plug":
		info.Plugs = map[string]*snap.PlugInfo{
			"some-plug": {
				Snap:      info,
				Name:      "shared-content",
				Interface: "content",
				Attrs: map[string]interface{}{
					"default-provider": "snap-content-slot",
					"content":          "shared-content",
				},
			},
		}
	case "snap-content-plug-compat":
		info.Plugs = map[string]*snap.PlugInfo{
			"some-plug": {
				Snap:      info,
				Name:      "shared-content",
				Interface: "content",
				Attrs: map[string]interface{}{
					"default-provider": "snap-content-slot:some-slot",
					"content":          "shared-content",
				},
			},
		}
	case "snap-content-slot":
		info.Slots = map[string]*snap.SlotInfo{
			"some-slot": {
				Snap:      info,
				Name:      "shared-content",
				Interface: "content",
				Attrs: map[string]interface{}{
					"content": "shared-content",
				},
			},
		}
	case "snap-content-circular1":
		info.Plugs = map[string]*snap.PlugInfo{
			"circular-plug1": {
				Snap:      info,
				Name:      "circular-plug1",
				Interface: "content",
				Attrs: map[string]interface{}{
					"default-provider": "snap-content-circular2",
					"content":          "circular2",
				},
			},
		}
		info.Slots = map[string]*snap.SlotInfo{
			"circular-slot1": {
				Snap:      info,
				Name:      "circular-slot1",
				Interface: "content",
				Attrs: map[string]interface{}{
					"content": "circular1",
				},
			},
		}
	case "snap-content-circular2":
		info.Plugs = map[string]*snap.PlugInfo{
			"circular-plug2": {
				Snap:      info,
				Name:      "circular-plug2",
				Interface: "content",
				Attrs: map[string]interface{}{
					"default-provider": "snap-content-circular1",
					"content":          "circular2",
				},
			},
		}
		info.Slots = map[string]*snap.SlotInfo{
			"circular-slot2": {
				Snap:      info,
				Name:      "circular-slot2",
				Interface: "content",
				Attrs: map[string]interface{}{
					"content": "circular1",
				},
			},
		}
	}

	return []*snap.Info{info}, err
}

func (s *snapmgrTestSuite) TestInstallDefaultProviderRunThrough(c *C) {
	s.state.Lock()
	defer s.state.Unlock()

	snapstate.ReplaceStore(s.state, contentStore{fakeStore: s.fakeStore, state: s.state})

	repo := interfaces.NewRepository()
	ifacerepo.Replace(s.state, repo)

	chg := s.state.NewChange("install", "install a snap")
	ts, err := snapstate.Install(s.state, "snap-content-plug", "stable", snap.R(42), s.user.ID, snapstate.Flags{})
	c.Assert(err, IsNil)
	chg.AddAll(ts)

	s.state.Unlock()
	defer s.se.Stop()
	s.settle(c)
	s.state.Lock()

	// ensure all our tasks ran
	c.Assert(chg.Err(), IsNil)
	c.Assert(chg.IsReady(), Equals, true)
	expected := fakeOps{{
		op:     "storesvc-snap-action",
		userID: 1,
	}, {
		op: "storesvc-snap-action:action",
		action: store.SnapAction{
			Action:       "install",
			InstanceName: "snap-content-plug",
			Revision:     snap.R(42),
		},
		revno:  snap.R(42),
		userID: 1,
	}, {
		op:     "storesvc-snap-action",
		userID: 1,
	}, {
		op: "storesvc-snap-action:action",
		action: store.SnapAction{
			Action:       "install",
			InstanceName: "snap-content-slot",
			Channel:      "stable",
		},
		revno:  snap.R(11),
		userID: 1,
	}, {
		op:   "storesvc-download",
		name: "snap-content-slot",
	}, {
		op:    "validate-snap:Doing",
		name:  "snap-content-slot",
		revno: snap.R(11),
	}, {
		op:  "current",
		old: "<no-current>",
	}, {
		op:   "open-snap-file",
		path: filepath.Join(dirs.SnapBlobDir, "snap-content-slot_11.snap"),
		sinfo: snap.SideInfo{
			RealName: "snap-content-slot",
			Channel:  "stable",
			SnapID:   "snap-content-slot-id",
			Revision: snap.R(11),
		},
	}, {
		op:    "setup-snap",
		name:  "snap-content-slot",
		path:  filepath.Join(dirs.SnapBlobDir, "snap-content-slot_11.snap"),
		revno: snap.R(11),
	}, {
		op:   "copy-data",
		path: filepath.Join(dirs.SnapMountDir, "snap-content-slot/11"),
		old:  "<no-old>",
	}, {
		op:    "setup-profiles:Doing",
		name:  "snap-content-slot",
		revno: snap.R(11),
	}, {
		op: "candidate",
		sinfo: snap.SideInfo{
			RealName: "snap-content-slot",
			Channel:  "stable",
			SnapID:   "snap-content-slot-id",
			Revision: snap.R(11),
		},
	}, {
		op:   "link-snap",
		path: filepath.Join(dirs.SnapMountDir, "snap-content-slot/11"),
	}, {
		op:    "auto-connect:Doing",
		name:  "snap-content-slot",
		revno: snap.R(11),
	}, {
		op: "update-aliases",
	}, {
		op:   "storesvc-download",
		name: "snap-content-plug",
	}, {
		op:    "validate-snap:Doing",
		name:  "snap-content-plug",
		revno: snap.R(42),
	}, {
		op:  "current",
		old: "<no-current>",
	}, {
		op:   "open-snap-file",
		path: filepath.Join(dirs.SnapBlobDir, "snap-content-plug_42.snap"),
		sinfo: snap.SideInfo{
			RealName: "snap-content-plug",
			SnapID:   "snap-content-plug-id",
			Revision: snap.R(42),
		},
	}, {
		op:    "setup-snap",
		name:  "snap-content-plug",
		path:  filepath.Join(dirs.SnapBlobDir, "snap-content-plug_42.snap"),
		revno: snap.R(42),
	}, {
		op:   "copy-data",
		path: filepath.Join(dirs.SnapMountDir, "snap-content-plug/42"),
		old:  "<no-old>",
	}, {
		op:    "setup-profiles:Doing",
		name:  "snap-content-plug",
		revno: snap.R(42),
	}, {
		op: "candidate",
		sinfo: snap.SideInfo{
			RealName: "snap-content-plug",
			SnapID:   "snap-content-plug-id",
			Revision: snap.R(42),
		},
	}, {
		op:   "link-snap",
		path: filepath.Join(dirs.SnapMountDir, "snap-content-plug/42"),
	}, {
		op:    "auto-connect:Doing",
		name:  "snap-content-plug",
		revno: snap.R(42),
	}, {
		op: "update-aliases",
	}, {
		op:    "cleanup-trash",
		name:  "snap-content-plug",
		revno: snap.R(42),
	}, {
		op:    "cleanup-trash",
		name:  "snap-content-slot",
		revno: snap.R(11),
	},
	}
	// snap and default provider are installed in parallel so we can't
	// do a simple c.Check(ops, DeepEquals, fakeOps{...})
	c.Check(len(s.fakeBackend.ops), Equals, len(expected))
	for _, op := range expected {
		c.Assert(s.fakeBackend.ops, testutil.DeepContains, op)
	}
}

func (s *snapmgrTestSuite) TestInstallDefaultProviderCircular(c *C) {
	s.state.Lock()
	defer s.state.Unlock()

	snapstate.ReplaceStore(s.state, contentStore{fakeStore: s.fakeStore, state: s.state})

	repo := interfaces.NewRepository()
	ifacerepo.Replace(s.state, repo)

	chg := s.state.NewChange("install", "install a snap")
	ts, err := snapstate.Install(s.state, "snap-content-circular1", "some-channel", snap.R(42), s.user.ID, snapstate.Flags{})
	c.Assert(err, IsNil)
	chg.AddAll(ts)

	s.state.Unlock()
	defer s.se.Stop()
	s.settle(c)
	s.state.Lock()

	// ensure all our tasks ran
	c.Assert(chg.Err(), IsNil)
	c.Assert(chg.IsReady(), Equals, true)
	// and both circular snaps got linked
	c.Check(s.fakeBackend.ops, testutil.DeepContains, fakeOp{
		op:   "link-snap",
		path: filepath.Join(dirs.SnapMountDir, "snap-content-circular1/42"),
	})
	c.Check(s.fakeBackend.ops, testutil.DeepContains, fakeOp{
		op:   "link-snap",
		path: filepath.Join(dirs.SnapMountDir, "snap-content-circular2/11"),
	})
}

func (s *snapmgrTestSuite) TestInstallDefaultProviderCompat(c *C) {
	s.state.Lock()
	defer s.state.Unlock()

	snapstate.ReplaceStore(s.state, contentStore{fakeStore: s.fakeStore, state: s.state})

	repo := interfaces.NewRepository()
	ifacerepo.Replace(s.state, repo)

	chg := s.state.NewChange("install", "install a snap")
	ts, err := snapstate.Install(s.state, "snap-content-plug-compat", "some-channel", snap.R(42), s.user.ID, snapstate.Flags{})
	c.Assert(err, IsNil)
	chg.AddAll(ts)

	s.state.Unlock()
	defer s.se.Stop()
	s.settle(c)
	s.state.Lock()

	// ensure all our tasks ran
	c.Assert(chg.Err(), IsNil)
	c.Assert(chg.IsReady(), Equals, true)
	// and both circular snaps got linked
	c.Check(s.fakeBackend.ops, testutil.DeepContains, fakeOp{
		op:   "link-snap",
		path: filepath.Join(dirs.SnapMountDir, "snap-content-plug-compat/42"),
	})
	c.Check(s.fakeBackend.ops, testutil.DeepContains, fakeOp{
		op:   "link-snap",
		path: filepath.Join(dirs.SnapMountDir, "snap-content-slot/11"),
	})
}

func (s *snapmgrTestSuite) TestSnapManagerLegacyRefreshSchedule(c *C) {
	s.state.Lock()
	defer s.state.Unlock()

	for _, t := range []struct {
		in     string
		out    string
		legacy bool
	}{
		{"", snapstate.DefaultRefreshSchedule, false},
		{"invalid schedule", snapstate.DefaultRefreshSchedule, false},
		{"8:00-12:00", "8:00-12:00", true},
		// using the legacy configuration option with a new-style
		// refresh.timer string is rejected (i.e. the legacy parser is
		// used for the parsing)
		{"0:00~24:00/24", snapstate.DefaultRefreshSchedule, false},
	} {
		if t.in != "" {
			tr := config.NewTransaction(s.state)
			tr.Set("core", "refresh.timer", "")
			tr.Set("core", "refresh.schedule", t.in)
			tr.Commit()
		}
		scheduleStr, legacy, err := s.snapmgr.RefreshSchedule()
		c.Check(err, IsNil)
		c.Check(scheduleStr, Equals, t.out)
		c.Check(legacy, Equals, t.legacy)
	}
}

func (s *snapmgrTestSuite) TestSnapManagerRefreshSchedule(c *C) {
	s.state.Lock()
	defer s.state.Unlock()

	for _, t := range []struct {
		in  string
		out string
	}{
		{"", snapstate.DefaultRefreshSchedule},
		{"invalid schedule", snapstate.DefaultRefreshSchedule},
		{"8:00-12:00", "8:00-12:00"},
		// this is only valid under the new schedule parser
		{"9:00~15:00/2,,mon,20:00", "9:00~15:00/2,,mon,20:00"},
	} {
		if t.in != "" {
			tr := config.NewTransaction(s.state)
			tr.Set("core", "refresh.timer", t.in)
			tr.Commit()
		}
		scheduleStr, legacy, err := s.snapmgr.RefreshSchedule()
		c.Check(err, IsNil)
		c.Check(scheduleStr, Equals, t.out)
		c.Check(legacy, Equals, false)
	}
}

func (s *snapmgrTestSuite) TestSideInfoPaid(c *C) {
	s.state.Lock()
	defer s.state.Unlock()
	ts, err := snapstate.Install(s.state, "some-snap", "channel-for-paid", snap.R(0), s.user.ID, snapstate.Flags{})
	c.Assert(err, IsNil)

	chg := s.state.NewChange("install", "install paid snap")
	chg.AddAll(ts)

	s.state.Unlock()
	defer s.se.Stop()
	s.settle(c)
	s.state.Lock()

	// verify snap has paid sideinfo
	var snapst snapstate.SnapState
	err = snapstate.Get(s.state, "some-snap", &snapst)
	c.Assert(err, IsNil)
	c.Check(snapst.CurrentSideInfo().Paid, Equals, true)
	c.Check(snapst.CurrentSideInfo().Private, Equals, false)
}

func (s *snapmgrTestSuite) TestSideInfoPrivate(c *C) {
	s.state.Lock()
	defer s.state.Unlock()
	ts, err := snapstate.Install(s.state, "some-snap", "channel-for-private", snap.R(0), s.user.ID, snapstate.Flags{})
	c.Assert(err, IsNil)

	chg := s.state.NewChange("install", "install private snap")
	chg.AddAll(ts)

	s.state.Unlock()
	defer s.se.Stop()
	s.settle(c)
	s.state.Lock()

	// verify snap has private sideinfo
	var snapst snapstate.SnapState
	err = snapstate.Get(s.state, "some-snap", &snapst)
	c.Assert(err, IsNil)
	c.Check(snapst.CurrentSideInfo().Private, Equals, true)
	c.Check(snapst.CurrentSideInfo().Paid, Equals, false)
}

func (s *snapmgrTestSuite) TestInstallPathWithLayoutsChecksFeatureFlag(c *C) {
	s.state.Lock()
	defer s.state.Unlock()

	// When layouts are disabled we cannot install a local snap depending on the feature.
	tr := config.NewTransaction(s.state)
	tr.Set("core", "experimental.layouts", false)
	tr.Commit()

	mockSnap := makeTestSnap(c, `name: some-snap
version: 1.0
layout:
 /usr:
  bind: $SNAP/usr
`)
	_, _, err := snapstate.InstallPath(s.state, &snap.SideInfo{RealName: "some-snap", SnapID: "some-snap-id", Revision: snap.R(8)}, mockSnap, "", "", snapstate.Flags{})
	c.Assert(err, ErrorMatches, "experimental feature disabled - test it by setting 'experimental.layouts' to true")

	// When layouts are enabled we can install a local snap depending on the feature.
	tr = config.NewTransaction(s.state)
	tr.Set("core", "experimental.layouts", true)
	tr.Commit()

	_, _, err = snapstate.InstallPath(s.state, &snap.SideInfo{RealName: "some-snap", SnapID: "some-snap-id", Revision: snap.R(8)}, mockSnap, "", "", snapstate.Flags{})
	c.Assert(err, IsNil)
}

func (s *snapmgrTestSuite) TestInstallPathWithMetadataChannelSwitchKernel(c *C) {
	// use the real thing for this one
	snapstate.MockOpenSnapFile(backend.OpenSnapFile)

	s.state.Lock()
	defer s.state.Unlock()

	// snapd cannot be installed unless the model uses a base snap
	snapstate.SetModelWithKernelTrack("18")
	snapstate.Set(s.state, "kernel", &snapstate.SnapState{
		Sequence: []*snap.SideInfo{
			{RealName: "kernel", Revision: snap.R(11)},
		},
		Channel: "18/stable",
		Current: snap.R(11),
		Active:  true,
	})

	someSnap := makeTestSnap(c, `name: kernel
version: 1.0`)
	si := &snap.SideInfo{
		RealName: "kernel",
		SnapID:   "kernel-id",
		Revision: snap.R(42),
		Channel:  "some-channel",
	}
	_, _, err := snapstate.InstallPath(s.state, si, someSnap, "", "some-channel", snapstate.Flags{Required: true})
	c.Assert(err, ErrorMatches, `cannot switch from kernel track "18" as specified for the \(device\) model to "some-channel/stable"`)
}

func (s *snapmgrTestSuite) TestInstallPathWithMetadataChannelSwitchGadget(c *C) {
	// use the real thing for this one
	snapstate.MockOpenSnapFile(backend.OpenSnapFile)

	s.state.Lock()
	defer s.state.Unlock()

	// snapd cannot be installed unless the model uses a base snap
	snapstate.SetModelWithGadgetTrack("18")
	snapstate.Set(s.state, "brand-gadget", &snapstate.SnapState{
		Sequence: []*snap.SideInfo{
			{RealName: "brand-gadget", Revision: snap.R(11)},
		},
		Channel: "18/stable",
		Current: snap.R(11),
		Active:  true,
	})

	someSnap := makeTestSnap(c, `name: brand-gadget
version: 1.0`)
	si := &snap.SideInfo{
		RealName: "brand-gadget",
		SnapID:   "brand-gadget-id",
		Revision: snap.R(42),
		Channel:  "some-channel",
	}
	_, _, err := snapstate.InstallPath(s.state, si, someSnap, "", "some-channel", snapstate.Flags{Required: true})
	c.Assert(err, ErrorMatches, `cannot switch from gadget track "18" as specified for the \(device\) model to "some-channel/stable"`)
}

func (s *snapmgrTestSuite) TestInstallLayoutsChecksFeatureFlag(c *C) {
	s.state.Lock()
	defer s.state.Unlock()

	// Layouts are now enabled by default.
	_, err := snapstate.Install(s.state, "some-snap", "channel-for-layout", snap.R(0), s.user.ID, snapstate.Flags{})
	c.Assert(err, IsNil)

	// Layouts can be explicitly disabled.
	tr := config.NewTransaction(s.state)
	tr.Set("core", "experimental.layouts", false)
	tr.Commit()
	_, err = snapstate.Install(s.state, "some-snap", "channel-for-layout", snap.R(0), s.user.ID, snapstate.Flags{})
	c.Assert(err, ErrorMatches, "experimental feature disabled - test it by setting 'experimental.layouts' to true")

	// Layouts can be explicitly enabled.
	tr = config.NewTransaction(s.state)
	tr.Set("core", "experimental.layouts", true)
	tr.Commit()
	_, err = snapstate.Install(s.state, "some-snap", "channel-for-layout", snap.R(0), s.user.ID, snapstate.Flags{})
	c.Assert(err, IsNil)

	// The default empty value now means "enabled".
	tr = config.NewTransaction(s.state)
	tr.Set("core", "experimental.layouts", "")
	tr.Commit()
	_, err = snapstate.Install(s.state, "some-snap", "channel-for-layout", snap.R(0), s.user.ID, snapstate.Flags{})
	c.Assert(err, IsNil)

	// Layouts are enabled when the controlling flag is reset to nil.
	tr = config.NewTransaction(s.state)
	tr.Set("core", "experimental.layouts", nil)
	tr.Commit()
	_, err = snapstate.Install(s.state, "some-snap", "channel-for-layout", snap.R(0), s.user.ID, snapstate.Flags{})
	c.Assert(err, IsNil)

}

func (s *snapmgrTestSuite) TestUpdateLayoutsChecksFeatureFlag(c *C) {
	s.state.Lock()
	defer s.state.Unlock()

	// When layouts are disabled we cannot refresh to a snap depending on the feature.
	tr := config.NewTransaction(s.state)
	tr.Set("core", "experimental.layouts", false)
	tr.Commit()

	snapstate.Set(s.state, "some-snap", &snapstate.SnapState{
		Active: true,
		Sequence: []*snap.SideInfo{
			{RealName: "some-snap", SnapID: "some-snap-id", Revision: snap.R(1)},
		},
		Current:  snap.R(1),
		SnapType: "app",
	})

	_, err := snapstate.Update(s.state, "some-snap", "channel-for-layout", snap.R(0), s.user.ID, snapstate.Flags{})
	c.Assert(err, ErrorMatches, "experimental feature disabled - test it by setting 'experimental.layouts' to true")

	// When layouts are enabled we can refresh to a snap depending on the feature.
	tr = config.NewTransaction(s.state)
	tr.Set("core", "experimental.layouts", true)
	tr.Commit()

	_, err = snapstate.Update(s.state, "some-snap", "channel-for-layout", snap.R(0), s.user.ID, snapstate.Flags{})
	c.Assert(err, IsNil)
}

func (s *snapmgrTestSuite) TestUpdateManyExplicitLayoutsChecksFeatureFlag(c *C) {
	s.state.Lock()
	defer s.state.Unlock()

	// When layouts are disabled we cannot refresh multiple snaps if one of them depends on the feature.
	tr := config.NewTransaction(s.state)
	tr.Set("core", "experimental.layouts", false)
	tr.Commit()

	snapstate.Set(s.state, "some-snap", &snapstate.SnapState{
		Active:  true,
		Channel: "channel-for-layout",
		Sequence: []*snap.SideInfo{
			{RealName: "some-snap", SnapID: "some-snap-id", Revision: snap.R(1)},
		},
		Current:  snap.R(1),
		SnapType: "app",
	})

	_, _, err := snapstate.UpdateMany(context.TODO(), s.state, []string{"some-snap"}, s.user.ID, nil)
	c.Assert(err, ErrorMatches, "experimental feature disabled - test it by setting 'experimental.layouts' to true")

	// When layouts are enabled we can refresh multiple snaps if one of them depends on the feature.
	tr = config.NewTransaction(s.state)
	tr.Set("core", "experimental.layouts", true)
	tr.Commit()

	_, _, err = snapstate.UpdateMany(context.TODO(), s.state, []string{"some-snap"}, s.user.ID, nil)
	c.Assert(err, IsNil)
}

func (s *snapmgrTestSuite) TestUpdateManyLayoutsChecksFeatureFlag(c *C) {
	s.state.Lock()
	defer s.state.Unlock()

	// When layouts are disabled we cannot refresh multiple snaps if one of them depends on the feature.
	tr := config.NewTransaction(s.state)
	tr.Set("core", "experimental.layouts", false)
	tr.Commit()

	snapstate.Set(s.state, "some-snap", &snapstate.SnapState{
		Active:  true,
		Channel: "channel-for-layout",
		Sequence: []*snap.SideInfo{
			{RealName: "some-snap", SnapID: "some-snap-id", Revision: snap.R(1)},
		},
		Current:  snap.R(1),
		SnapType: "app",
	})

	refreshes, _, err := snapstate.UpdateMany(context.TODO(), s.state, nil, s.user.ID, nil)
	c.Assert(err, IsNil)
	c.Assert(refreshes, HasLen, 0)

	// When layouts are enabled we can refresh multiple snaps if one of them depends on the feature.
	tr = config.NewTransaction(s.state)
	tr.Set("core", "experimental.layouts", true)
	tr.Commit()

	refreshes, _, err = snapstate.UpdateMany(context.TODO(), s.state, nil, s.user.ID, nil)
	c.Assert(err, IsNil)
	c.Assert(refreshes, DeepEquals, []string{"some-snap"})
}

func (s *snapmgrTestSuite) TestParallelInstallValidateFeatureFlag(c *C) {
	s.state.Lock()
	defer s.state.Unlock()

	info := &snap.Info{
		InstanceKey: "foo",
	}

	err := snapstate.ValidateFeatureFlags(s.state, info)
	c.Assert(err, ErrorMatches, `experimental feature disabled - test it by setting 'experimental.parallel-instances' to true`)

	// various forms of disabling
	tr := config.NewTransaction(s.state)
	tr.Set("core", "experimental.parallel-instances", false)
	tr.Commit()

	err = snapstate.ValidateFeatureFlags(s.state, info)
	c.Assert(err, ErrorMatches, `experimental feature disabled - test it by setting 'experimental.parallel-instances' to true`)

	tr = config.NewTransaction(s.state)
	tr.Set("core", "experimental.parallel-instances", "")
	tr.Commit()

	err = snapstate.ValidateFeatureFlags(s.state, info)
	c.Assert(err, ErrorMatches, `experimental feature disabled - test it by setting 'experimental.parallel-instances' to true`)

	tr = config.NewTransaction(s.state)
	tr.Set("core", "experimental.parallel-instances", nil)
	tr.Commit()

	err = snapstate.ValidateFeatureFlags(s.state, info)
	c.Assert(err, ErrorMatches, `experimental feature disabled - test it by setting 'experimental.parallel-instances' to true`)

	tr = config.NewTransaction(s.state)
	tr.Set("core", "experimental.parallel-instances", "veryfalse")
	tr.Commit()

	err = snapstate.ValidateFeatureFlags(s.state, info)
	c.Assert(err, ErrorMatches, `internal error: feature flag experimental.parallel-instances has unexpected value "veryfalse" \(string\)`)

	// enable parallel instances
	tr = config.NewTransaction(s.state)
	tr.Set("core", "experimental.parallel-instances", true)
	tr.Commit()

	err = snapstate.ValidateFeatureFlags(s.state, info)
	c.Assert(err, IsNil)
}

func (s *snapmgrTestSuite) TestParallelInstallInstallPathExperimentalSwitch(c *C) {
	s.state.Lock()
	defer s.state.Unlock()

	mockSnap := makeTestSnap(c, `name: some-snap
version: 1.0
`)
	si := &snap.SideInfo{RealName: "some-snap", SnapID: "some-snap-id", Revision: snap.R(8)}
	_, _, err := snapstate.InstallPath(s.state, si, mockSnap, "some-snap_foo", "", snapstate.Flags{})
	c.Assert(err, ErrorMatches, "experimental feature disabled - test it by setting 'experimental.parallel-instances' to true")

	// enable parallel instances
	tr := config.NewTransaction(s.state)
	tr.Set("core", "experimental.parallel-instances", true)
	tr.Commit()

	_, _, err = snapstate.InstallPath(s.state, si, mockSnap, "some-snap_foo", "", snapstate.Flags{})
	c.Assert(err, IsNil)
}

func (s *snapmgrTestSuite) TestInjectTasks(c *C) {
	s.state.Lock()
	defer s.state.Unlock()

	lane := s.state.NewLane()

	// setup main task and two tasks waiting for it; all part of same change
	chg := s.state.NewChange("change", "")
	t0 := s.state.NewTask("task1", "")
	chg.AddTask(t0)
	t0.JoinLane(lane)
	t01 := s.state.NewTask("task1-1", "")
	t01.WaitFor(t0)
	chg.AddTask(t01)
	t02 := s.state.NewTask("task1-2", "")
	t02.WaitFor(t0)
	chg.AddTask(t02)

	// setup extra tasks
	t1 := s.state.NewTask("task2", "")
	t2 := s.state.NewTask("task3", "")
	ts := state.NewTaskSet(t1, t2)

	snapstate.InjectTasks(t0, ts)

	// verify that extra tasks are now part of same change
	c.Assert(t1.Change().ID(), Equals, t0.Change().ID())
	c.Assert(t2.Change().ID(), Equals, t0.Change().ID())
	c.Assert(t1.Change().ID(), Equals, chg.ID())

	c.Assert(t1.Lanes(), DeepEquals, []int{lane})

	// verify that halt tasks of the main task now wait for extra tasks
	c.Assert(t1.HaltTasks(), HasLen, 2)
	c.Assert(t2.HaltTasks(), HasLen, 2)
	c.Assert(t1.HaltTasks(), DeepEquals, t2.HaltTasks())

	ids := []string{t1.HaltTasks()[0].Kind(), t2.HaltTasks()[1].Kind()}
	sort.Strings(ids)
	c.Assert(ids, DeepEquals, []string{"task1-1", "task1-2"})

	// verify that extra tasks wait for the main task
	c.Assert(t1.WaitTasks(), HasLen, 1)
	c.Assert(t1.WaitTasks()[0].Kind(), Equals, "task1")
	c.Assert(t2.WaitTasks(), HasLen, 1)
	c.Assert(t2.WaitTasks()[0].Kind(), Equals, "task1")
}

func (s *snapmgrTestSuite) TestInjectTasksWithNullChange(c *C) {
	s.state.Lock()
	defer s.state.Unlock()

	// setup main task
	t0 := s.state.NewTask("task1", "")
	t01 := s.state.NewTask("task1-1", "")
	t01.WaitFor(t0)

	// setup extra task
	t1 := s.state.NewTask("task2", "")
	ts := state.NewTaskSet(t1)

	snapstate.InjectTasks(t0, ts)

	c.Assert(t1.Lanes(), DeepEquals, []int{0})

	// verify that halt tasks of the main task now wait for extra tasks
	c.Assert(t1.HaltTasks(), HasLen, 1)
	c.Assert(t1.HaltTasks()[0].Kind(), Equals, "task1-1")
}

func hasConfigureTask(ts *state.TaskSet) bool {
	for _, tk := range taskKinds(ts.Tasks()) {
		if tk == "run-hook[configure]" {
			return true
		}
	}
	return false
}

func (s *snapmgrTestSuite) TestNoConfigureForBasesTask(c *C) {
	s.state.Lock()
	defer s.state.Unlock()

	// normal snaps get a configure task
	ts, err := snapstate.Install(s.state, "some-snap", "some-channel", snap.R(0), s.user.ID, snapstate.Flags{})
	c.Assert(err, IsNil)
	c.Check(hasConfigureTask(ts), Equals, true)

	// but bases do not for install
	ts, err = snapstate.Install(s.state, "some-base", "some-channel", snap.R(0), s.user.ID, snapstate.Flags{})
	c.Assert(err, IsNil)
	c.Check(hasConfigureTask(ts), Equals, false)

	// or for refresh
	snapstate.Set(s.state, "some-base", &snapstate.SnapState{
		Active:   true,
		Channel:  "edge",
		Sequence: []*snap.SideInfo{{RealName: "some-base", SnapID: "some-base-id", Revision: snap.R(1)}},
		Current:  snap.R(1),
		SnapType: "base",
	})
	ts, err = snapstate.Update(s.state, "some-base", "", snap.R(0), s.user.ID, snapstate.Flags{})
	c.Assert(err, IsNil)
	c.Check(hasConfigureTask(ts), Equals, false)
}

func (s *snapmgrTestSuite) TestNoSnapdSnapOnSystemsWithoutBase(c *C) {
	s.state.Lock()
	defer s.state.Unlock()

	// but snapd do not for install
	_, err := snapstate.Install(s.state, "snapd", "some-channel", snap.R(0), s.user.ID, snapstate.Flags{})
	c.Assert(err, ErrorMatches, "cannot install snapd snap on a model without a base snap yet")
}

func (s *snapmgrTestSuite) TestNoSnapdSnapOnSystemsWithoutBaseButOption(c *C) {
	s.state.Lock()
	defer s.state.Unlock()

	tr := config.NewTransaction(s.state)
	tr.Set("core", "experimental.snapd-snap", true)
	tr.Commit()

	_, err := snapstate.Install(s.state, "snapd", "some-channel", snap.R(0), s.user.ID, snapstate.Flags{})
	c.Assert(err, IsNil)
}

func (s *snapmgrTestSuite) TestNoConfigureForSnapdSnap(c *C) {
	s.state.Lock()
	defer s.state.Unlock()

	// snapd cannot be installed unless the model uses a base snap
	snapstate.SetModelWithBase("core18")

	// but snapd do not for install
	ts, err := snapstate.Install(s.state, "snapd", "some-channel", snap.R(0), s.user.ID, snapstate.Flags{})
	c.Assert(err, IsNil)
	c.Check(hasConfigureTask(ts), Equals, false)

	// or for refresh
	snapstate.Set(s.state, "snapd", &snapstate.SnapState{
		Active:   true,
		Channel:  "edge",
		Sequence: []*snap.SideInfo{{RealName: "snapd", SnapID: "snapd-id", Revision: snap.R(1)}},
		Current:  snap.R(1),
		SnapType: "app",
	})
	ts, err = snapstate.Update(s.state, "snapd", "", snap.R(0), s.user.ID, snapstate.Flags{})
	c.Assert(err, IsNil)
	c.Check(hasConfigureTask(ts), Equals, false)

}

func (s snapmgrTestSuite) TestCanLoadOldSnapSetupWithoutType(c *C) {
	// ensure we don't crash when loading a SnapSetup json without
	// a type set
	oldSnapSetup := []byte(`{
 "snap-path":"/some/path",
 "side-info": {
    "channel": "edge",
    "name": "some-snap",
    "revision": "1",
    "snap-id": "some-snap-id"
 }
}`)
	var snapsup snapstate.SnapSetup
	err := json.Unmarshal(oldSnapSetup, &snapsup)
	c.Assert(err, IsNil)
	c.Check(snapsup.SnapPath, Equals, "/some/path")
	c.Check(snapsup.SideInfo, DeepEquals, &snap.SideInfo{
		Channel:  "edge",
		RealName: "some-snap",
		Revision: snap.R(1),
		SnapID:   "some-snap-id",
	})
	c.Check(snapsup.Type, Equals, snap.Type(""))
}

func (s snapmgrTestSuite) TestHasOtherInstances(c *C) {
	s.state.Lock()
	defer s.state.Unlock()

	snapstate.Set(s.state, "some-snap", &snapstate.SnapState{
		Active: true,
		Sequence: []*snap.SideInfo{
			{RealName: "some-snap", SnapID: "some-snap-id", Revision: snap.R(1)},
		},
		Current:  snap.R(1),
		SnapType: "app",
	})
	snapstate.Set(s.state, "some-snap_instance", &snapstate.SnapState{
		Active: true,
		Sequence: []*snap.SideInfo{
			{RealName: "some-snap", SnapID: "some-snap-id", Revision: snap.R(3)},
		},
		Current:     snap.R(3),
		SnapType:    "app",
		InstanceKey: "instance",
	})
	snapstate.Set(s.state, "some-other-snap", &snapstate.SnapState{
		Active: true,
		Sequence: []*snap.SideInfo{
			{RealName: "some-other-snap", SnapID: "some-other-snap-id", Revision: snap.R(1)},
		},
		Current:  snap.R(1),
		SnapType: "app",
	})

	other, err := snapstate.HasOtherInstances(s.state, "some-snap")
	c.Assert(err, IsNil)
	c.Assert(other, Equals, true)
	other, err = snapstate.HasOtherInstances(s.state, "some-snap_instance")
	c.Assert(err, IsNil)
	c.Assert(other, Equals, true)
	other, err = snapstate.HasOtherInstances(s.state, "some-other-snap")
	c.Assert(err, IsNil)
	c.Assert(other, Equals, false)
	// other snaps like only looks at the name of the refence snap
	other, err = snapstate.HasOtherInstances(s.state, "some-other-snap_instance")
	c.Assert(err, IsNil)
	c.Assert(other, Equals, true)

	// remove the snap without instance key
	snapstate.Set(s.state, "some-snap", nil)
	// some-snap_instance is like some-snap
	other, err = snapstate.HasOtherInstances(s.state, "some-snap")
	c.Assert(err, IsNil)
	c.Assert(other, Equals, true)
	other, err = snapstate.HasOtherInstances(s.state, "some-snap_instance")
	c.Assert(err, IsNil)
	c.Assert(other, Equals, false)

	// add another snap with instance key
	snapstate.Set(s.state, "some-snap_other", &snapstate.SnapState{
		Active: true,
		Sequence: []*snap.SideInfo{
			{RealName: "some-snap", SnapID: "some-snap-id", Revision: snap.R(3)},
		},
		Current:     snap.R(3),
		SnapType:    "app",
		InstanceKey: "other",
	})
	other, err = snapstate.HasOtherInstances(s.state, "some-snap")
	c.Assert(err, IsNil)
	c.Assert(other, Equals, true)
	other, err = snapstate.HasOtherInstances(s.state, "some-snap_instance")
	c.Assert(err, IsNil)
	c.Assert(other, Equals, true)
}

func (s *snapmgrTestSuite) TestRequestSalt(c *C) {
	si := snap.SideInfo{
		RealName: "other-snap",
		Revision: snap.R(7),
		SnapID:   "other-snap-id",
	}
	s.state.Lock()
	defer s.state.Unlock()

	snapstate.Set(s.state, "other-snap", &snapstate.SnapState{
		Active:   true,
		Sequence: []*snap.SideInfo{&si},
		Current:  si.Revision,
		SnapType: "app",
	})
	snapstate.Set(s.state, "other-snap_instance", &snapstate.SnapState{
		Active:      true,
		Sequence:    []*snap.SideInfo{&si},
		Current:     si.Revision,
		SnapType:    "app",
		InstanceKey: "instance",
	})

	// clear request-salt to have it generated
	s.state.Set("refresh-privacy-key", nil)

	_, err := snapstate.Install(s.state, "some-snap", "", snap.R(0), s.user.ID, snapstate.Flags{})
	c.Assert(err, ErrorMatches, "internal error: request salt is unset")

	s.state.Set("refresh-privacy-key", "privacy-key")

	chg := s.state.NewChange("install", "install a snap")
	ts, err := snapstate.Install(s.state, "some-snap", "", snap.R(0), s.user.ID, snapstate.Flags{})
	c.Assert(err, IsNil)
	chg.AddAll(ts)

	s.state.Unlock()
	defer s.se.Stop()
	s.settle(c)
	s.state.Lock()

	c.Assert(len(s.fakeBackend.ops) >= 1, Equals, true)
	storeAction := s.fakeBackend.ops[0]
	c.Assert(storeAction.op, Equals, "storesvc-snap-action")
	c.Assert(storeAction.curSnaps, HasLen, 2)
	c.Assert(s.fakeStore.seenPrivacyKeys["privacy-key"], Equals, true)
}

type canDisableSuite struct{}

var _ = Suite(&canDisableSuite{})

func (s *canDisableSuite) TestCanDisable(c *C) {
	for _, tt := range []struct {
		typ        snap.Type
		canDisable bool
	}{
		{snap.TypeApp, true},
		{snap.TypeGadget, false},
		{snap.TypeKernel, false},
		{snap.TypeOS, false},
	} {
		info := &snap.Info{Type: tt.typ}
		c.Check(snapstate.CanDisable(info), Equals, tt.canDisable)
	}
}

func (s *snapmgrTestSuite) TestGadgetConnections(c *C) {
	r := release.MockOnClassic(false)
	defer r()

	// using MockSnap, we want to read the bits on disk
	snapstate.MockSnapReadInfo(snap.ReadInfo)

	s.state.Lock()
	defer s.state.Unlock()

	_, err := snapstate.GadgetConnections(s.state)
	c.Assert(err, Equals, state.ErrNoState)

	s.prepareGadget(c, `
connections:
  - plug: snap1idididididididididididididi:plug
    slot: snap2idididididididididididididi:slot
`)

	conns, err := snapstate.GadgetConnections(s.state)
	c.Assert(err, IsNil)
	c.Check(conns, DeepEquals, []snap.GadgetConnection{
		{Plug: snap.GadgetConnectionPlug{SnapID: "snap1idididididididididididididi", Plug: "plug"}, Slot: snap.GadgetConnectionSlot{SnapID: "snap2idididididididididididididi", Slot: "slot"}}})
}

func (s *snapmgrTestSuite) TestSnapManagerCanStandby(c *C) {
	s.state.Lock()
	defer s.state.Unlock()

	// no snaps -> can standby
	s.state.Set("snaps", nil)
	c.Assert(s.snapmgr.CanStandby(), Equals, true)

	// snaps installed -> can *not* standby
	snapstate.Set(s.state, "core", &snapstate.SnapState{
		Active: true,
		Sequence: []*snap.SideInfo{
			{RealName: "core", Revision: snap.R(1)},
		},
		Current:  snap.R(1),
		SnapType: "os",
	})
	c.Assert(s.snapmgr.CanStandby(), Equals, false)
}

type modelPastSeedSuite struct {
	st *state.State
}

var _ = Suite(&modelPastSeedSuite{})

func (s *modelPastSeedSuite) SetUpTest(c *C) {
	s.st = state.New(nil)
}

func (s *modelPastSeedSuite) TearDownTest(c *C) {
	snapstate.Model = nil
}

func (s *modelPastSeedSuite) TestTooEarly(c *C) {
	s.st.Lock()
	defer s.st.Unlock()

	snapstate.Model = func(*state.State) (*asserts.Model, error) {
		return nil, state.ErrNoState
	}

	expectedErr := &snapstate.ChangeConflictError{
		Message: "too early for operation, device not yet seeded or" +
			" device model not acknowledged",
		ChangeKind: "seed",
	}

	// not seeded, no model assertion
	_, err := snapstate.ModelPastSeeding(s.st)
	c.Assert(err, DeepEquals, expectedErr)

	// seeded, no model assertion
	s.st.Set("seeded", true)
	_, err = snapstate.ModelPastSeeding(s.st)
	c.Assert(err, DeepEquals, expectedErr)
}

func (s *modelPastSeedSuite) TestReady(c *C) {
	s.st.Lock()
	defer s.st.Unlock()

	// seeded and model assertion
	s.st.Set("seeded", true)

	snapstate.SetDefaultModel()

	modelAs, err := snapstate.ModelPastSeeding(s.st)
	c.Assert(err, IsNil)
	c.Check(modelAs.Model(), Equals, "baz-3000")
}<|MERGE_RESOLUTION|>--- conflicted
+++ resolved
@@ -2259,14 +2259,8 @@
 	c.Check(snapstate.Installing(s.state), Equals, false)
 	c.Check(s.fakeStore.downloads, DeepEquals, []fakeDownload{{
 		macaroon: s.user.StoreMacaroon,
-<<<<<<< HEAD
-		// TODO parallel-install: fix once store changes are in place
-		name:   "some-snap",
-		target: filepath.Join(dirs.SnapBlobDir, "some-snap_instance_11.snap"),
-=======
 		name:     "some-snap",
 		target:   filepath.Join(dirs.SnapBlobDir, "some-snap_instance_11.snap"),
->>>>>>> 15f02939
 	}})
 	c.Check(s.fakeStore.seenPrivacyKeys["privacy-key"], Equals, true, Commentf("salts seen: %v", s.fakeStore.seenPrivacyKeys))
 	expected := fakeOps{
