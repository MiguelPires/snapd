#!/usr/bin/make -f
# -*- makefile -*-
#
# These rules should work for any debian-ish distro that uses systemd
# as init.  That does _not_ include Ubuntu 14.04 ("trusty"); look for
# its own special rule file.
#
# Please keep the diff between that and this relatively small, even if
# it means having suboptimal code; these need to be kept in sync by
# sentient bags of meat.

#export DH_VERBOSE=1
export DH_OPTIONS
export DH_GOPKG := github.com/snapcore/snapd
#export DEB_BUILD_OPTIONS=nocheck
export DH_GOLANG_EXCLUDES=tests
export DH_GOLANG_GO_GENERATE=1

export PATH:=${PATH}:${CURDIR}
# make sure that correct go version is found on trusty
export PATH:=/usr/lib/go-1.6/bin:${PATH}

include /etc/os-release

# this is overridden in the ubuntu/14.04 release branch
SYSTEMD_UNITS_DESTDIR="lib/systemd/system/"

# The go tool does not fully support vendoring with gccgo, but we can
# work around that by constructing the appropriate -I flag by hand.
GCCGO := $(shell go tool dist env > /dev/null 2>&1 && echo no || echo yes)

# Disable -buildmode=pie mode on i386 as can panics in spectacular
# ways (LP: #1711052).
# See also https://forum.snapcraft.io/t/artful-i386-panics/
# Note while the panic is only on artful, that's because artful
# detects it; the issue potentially there on older things.
BUILDFLAGS:=-pkgdir=$(CURDIR)/_build/std
ifneq ($(shell dpkg-architecture -qDEB_HOST_ARCH),i386)
BUILDFLAGS+= -buildmode=pie
endif

GCCGOFLAGS=
ifeq ($(GCCGO),yes)
GOARCH := $(shell go env GOARCH)
GOOS := $(shell go env GOOS)
BUILDFLAGS:=
GCCGOFLAGS=-gccgoflags="-I $(CURDIR)/_build/pkg/gccgo_$(GOOS)_$(GOARCH)/$(DH_GOPKG)/vendor"
export DH_GOLANG_GO_GENERATE=0
endif

# check if we need to include the testkeys in the binary
TAGS=
ifneq (,$(filter testkeys,$(DEB_BUILD_OPTIONS)))
	TAGS=-tags withtestkeys
endif

BUILT_USING_PACKAGES=
# export DEB_BUILD_MAINT_OPTIONS = hardening=+all
# DPKG_EXPORT_BUILDFLAGS = 1
# include /usr/share/dpkg/buildflags.mk

# Currently, we enable confinement for Ubuntu only, not for derivatives,
# because derivatives may have different kernels that don't support all the
# required confinement features and we don't to mislead anyone about the
# security of the system.  Discuss a proper approach to this for downstreams
# if and when they approach us.
ifeq ($(shell dpkg-vendor --query Vendor),Ubuntu)
    # On Ubuntu 16.04 we need to produce a build that can be used on wide
    # variety of systems. As such we prefer static linking over dynamic linking
    # for stability, predicability and easy of deployment. We need to link some
    # things dynamically though: udev has no stable IPC protocol between
    # libudev and udevd so we need to link with it dynamically.
    VENDOR_ARGS=--enable-nvidia-ubuntu --enable-static-libcap --enable-static-libapparmor --enable-static-libseccomp
    BUILT_USING_PACKAGES=libcap-dev libapparmor-dev libseccomp-dev
else
ifeq ($(shell dpkg-vendor --query Vendor),Debian)
    VENDOR_ARGS=--disable-apparmor --disable-seccomp
    BUILT_USING_PACKAGES=libcap-dev
else
    VENDOR_ARGS=--disable-apparmor
endif
endif
BUILT_USING=$(shell dpkg-query -f '$${source:Package} (= $${source:Version}), ' -W $(BUILT_USING_PACKAGES))

%:
	dh $@ --buildsystem=golang --with=golang --fail-missing --with systemd --builddirectory=_build

override_dh_fixperms:
	dh_fixperms -Xusr/lib/snapd/snap-confine


# The .real profile is a workaround for a bug in dpkg LP: #1673247 that causes
# ubiquity to crash. It allows us to "move" the snap-confine profile from
# snap-confine into snapd in a way that works with old dpkg that is in the live
# CD image.
#
# Because both the usual and the .real profile describe the same binary the
# .real profile takes priority (as it is loaded later).
override_dh_installdeb:
	dh_apparmor --profile-name=usr.lib.snapd.snap-confine.real -psnapd
	dh_installdeb

override_dh_clean:
ifneq (,$(TEST_GITHUB_AUTOPKGTEST))
	# this will be set by the GITHUB webhook to trigger a autopkgtest
	# we only need to run "govendor sync" here and then its ready
	(export GOPATH="/tmp/go"; \
	  mkdir -p /tmp/go/src/github.com/snapcore/; \
          cp -ar . /tmp/go/src/github.com/snapcore/snapd; \
	  go get -u github.com/kardianos/govendor; \
	  (cd /tmp/go/src/github.com/snapcore/snapd ; /tmp/go/bin/govendor sync); \
	  cp -ar /tmp/go/src/github.com/snapcore/snapd/vendor/ .; \
        )
endif
	dh_clean
	$(MAKE) -C data clean
	# XXX: hacky
	$(MAKE) -C cmd distclean || true

override_dh_auto_build:
	# usually done via `go generate` but that is not supported on powerpc
	./mkversion.sh
	# Build golang bits
	mkdir -p _build/src/$(DH_GOPKG)/cmd/snap/test-data
	cp -a cmd/snap/test-data/*.gpg _build/src/$(DH_GOPKG)/cmd/snap/test-data/
	dh_auto_build -- $(BUILDFLAGS) $(TAGS) $(GCCGOFLAGS)
	# Generate static snap-exec - it somehow includes CGO so we must
	# force a static build here. We need a static snap-exec inside
	# the core snap because not all bases will have a libc
<<<<<<< HEAD
	(cd _build/bin && GOPATH=$$(pwd)/.. CGO_ENABLED=0 go build $(BUILDFLAGS) $(TAGS) $(GCCGOFLAGS) $(DH_GOPKG)/cmd/snap-exec)
=======
	(cd _build/bin && GOPATH=$$(pwd)/.. CGO_ENABLED=0 go build $(DH_GOPKG)/cmd/snap-exec)
>>>>>>> 32eb4526
	# ensure we generated a static build
	$(shell	if ldd _build/bin/snap-exec; then false "need static build"; fi)

	# Build C bits, sadly manually
	cd cmd && ( autoreconf -i -f )
	cd cmd && ( ./configure --prefix=/usr --libexecdir=/usr/lib/snapd $(VENDOR_ARGS))
	$(MAKE) -C cmd all

	# Generate the real systemd/dbus/env config files
	$(MAKE) -C data all

override_dh_auto_test:
	dh_auto_test -- $(GCCGOFLAGS)
# a tested default (production) build should have no test keys
ifeq (,$(filter nocheck,$(DEB_BUILD_OPTIONS)))
	# check that only the main trusted account-keys are included
	[ $$(strings _build/bin/snapd|grep -c -E "public-key-sha3-384: [a-zA-Z0-9_-]{64}") -eq 2 ]
	strings _build/bin/snapd|grep -c "^public-key-sha3-384: -CvQKAwRQ5h3Ffn10FILJoEZUXOv6km9FwA80-Rcj-f-6jadQ89VRswHNiEB9Lxk$$"
	strings _build/bin/snapd|grep -c "^public-key-sha3-384: d-JcZF9nD9eBw7bwMnH61x-bklnQOhQud1Is6o_cn2wTj8EYDi9musrIT9z2MdAa$$"
endif
ifeq (,$(filter nocheck,$(DEB_BUILD_OPTIONS)))
	# run the snap-confine tests
	$(MAKE) -C cmd check
endif

override_dh_systemd_enable:
	# enable auto-import
	dh_systemd_enable \
		-psnapd \
		data/systemd/snapd.autoimport.service
	# we want the auto-update timer enabled by default
	dh_systemd_enable \
		-psnapd \
		data/systemd/snapd.refresh.timer
	# but the auto-update service disabled
	dh_systemd_enable \
		--no-enable \
		-psnapd \
		data/systemd/snapd.refresh.service
	# we want the repair timer enabled by default
	dh_systemd_enable \
		-psnapd \
		data/systemd/snapd.snap-repair.timer
	# but the repair service disabled
	dh_systemd_enable \
		--no-enable \
		-psnapd \
		data/systemd/snapd.snap-repair.service
	# enable snapd
	dh_systemd_enable \
		-psnapd \
		data/systemd/snapd.socket
	dh_systemd_enable \
		-psnapd \
		data/systemd/snapd.service
	dh_systemd_enable \
		-psnapd \
		data/systemd/snapd.system-shutdown.service
	dh_systemd_enable \
		-psnapd \
		data/systemd/snapd.core-fixup.service

override_dh_systemd_start:
	# we want to start the auto-update timer
	dh_systemd_start \
		-psnapd \
		data/systemd/snapd.refresh.timer
	# but not start the service
	dh_systemd_start \
		--no-start \
		-psnapd \
		data/systemd/snapd.refresh.service
	# start snapd
	dh_systemd_start \
		-psnapd \
		data/systemd/snapd.socket
	dh_systemd_start \
		-psnapd \
		data/systemd/snapd.service
	# start autoimport
	dh_systemd_start \
		-psnapd \
		data/systemd/snapd.autoimport.service
	dh_systemd_start \
		-psnapd \
		data/systemd/snapd.core-fixup.service

override_dh_install:
	# we do not need this in the package, its just needed during build
	rm -rf ${CURDIR}/debian/tmp/usr/bin/xgettext-go
	# toolbelt is not shippable
	rm -f ${CURDIR}/debian/tmp/usr/bin/toolbelt
	# we do not like /usr/bin/snappy anymore
	rm -f ${CURDIR}/debian/tmp/usr/bin/snappy
	# i18n stuff
	mkdir -p debian/snapd/usr/share
	if [ -d share/locale ]; then \
		cp -R share/locale debian/snapd/usr/share; \
	fi

	# install snapd's systemd units / upstart jobs, done
	# here instead of debian/snapd.install because the
	# ubuntu/14.04 release branch adds/changes bits here
	$(MAKE) -C data install DESTDIR=$(CURDIR)/debian/snapd/ \
		SYSTEMDSYSTEMUNITDIR=$(SYSTEMD_UNITS_DESTDIR)
	# we called this apps-bin-path.sh instead of snapd.sh, and
	# it's a conf file so we're stuck with it
	mv debian/snapd/etc/profile.d/snapd.sh debian/snapd/etc/profile.d/apps-bin-path.sh

	$(MAKE) -C cmd install DESTDIR=$(CURDIR)/debian/tmp

	# Rename the apparmor profile, see dh_apparmor call above for an explanation.
ifeq ($(shell dpkg-vendor --query Vendor),Ubuntu)
	mv $(CURDIR)/debian/tmp/etc/apparmor.d/usr.lib.snapd.snap-confine $(CURDIR)/debian/tmp/etc/apparmor.d/usr.lib.snapd.snap-confine.real
else
	# HACK: As we want to share the packaging bits between Debian and Ubuntu
	# we have to get an empty file in place which satisfies the item in
	# the snapd.install file.
	install -d $(CURDIR)/debian/tmp/etc/apparmor.d
	touch $(CURDIR)/debian/tmp/etc/apparmor.d/usr.lib.snapd.snap-confine.real
endif

	dh_install

override_dh_auto_install: snap.8
	dh_auto_install -O--buildsystem=golang

snap.8:
	$(CURDIR)/_build/bin/snap help --man > $@

override_dh_auto_clean:
	dh_auto_clean -O--buildsystem=golang
	rm -vf snap.8

override_dh_gencontrol:
	dh_gencontrol -- -VBuilt-Using="$(BUILT_USING)"<|MERGE_RESOLUTION|>--- conflicted
+++ resolved
@@ -127,11 +127,7 @@
 	# Generate static snap-exec - it somehow includes CGO so we must
 	# force a static build here. We need a static snap-exec inside
 	# the core snap because not all bases will have a libc
-<<<<<<< HEAD
 	(cd _build/bin && GOPATH=$$(pwd)/.. CGO_ENABLED=0 go build $(BUILDFLAGS) $(TAGS) $(GCCGOFLAGS) $(DH_GOPKG)/cmd/snap-exec)
-=======
-	(cd _build/bin && GOPATH=$$(pwd)/.. CGO_ENABLED=0 go build $(DH_GOPKG)/cmd/snap-exec)
->>>>>>> 32eb4526
 	# ensure we generated a static build
 	$(shell	if ldd _build/bin/snap-exec; then false "need static build"; fi)
 
