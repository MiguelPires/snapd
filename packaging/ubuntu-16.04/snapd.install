--- conflicted
+++ resolved
@@ -30,10 +30,8 @@
 # wrapper scripts instead of the modern symlinks
 usr/bin/ubuntu-core-launcher
 
-<<<<<<< HEAD
-# install squashfuse as snapfuse to ensure it is available in e.g. lxd
-vendor/github.com/snapcore/squashfuse/src/snapfuse usr/bin
-=======
 # gdb helper
 usr/lib/snapd/snap-gdb-shim
->>>>>>> a207d32d
+
+# install squashfuse as snapfuse to ensure it is available in e.g. lxd
+vendor/github.com/snapcore/squashfuse/src/snapfuse usr/bin