//--------------------------------------------------------------------
// Copyright (c) 2014-2015 Canonical Ltd.
//--------------------------------------------------------------------

package partition

import (
	"bufio"
	"fmt"
	"os"
	"path"
	"path/filepath"
	"sort"
	"strings"

	"github.com/mvo5/goconfigparser"
)

var (
	bootloaderUbootDir        = "/boot/uboot"
	bootloaderUbootConfigFile = "/boot/uboot/uEnv.txt"

	// File created by u-boot itself when
	// bootloaderBootmodeTry == "try" which the
	// successfully booted system must remove to flag to u-boot that
	// this partition is "good".
	bootloaderUbootStampFile = "/boot/uboot/snappy-stamp.txt"

	// the main uEnv.txt u-boot config file sources this snappy
	// boot-specific config file.
	bootloaderUbootEnvFile = "/boot/uboot/snappy-system.txt"
)

const BootloaderNameUboot BootloaderName = "u-boot"

type Uboot struct {
	*BootLoaderType
}

// Stores a Name and a Value to be added as a name=value pair in a file.
type ConfigFileChange struct {
	Name  string
	Value string
}

// Create a new Grub bootloader object
func NewUboot(partition *Partition) *Uboot {
	if !fileExists(bootloaderUbootConfigFile) {
		return nil
	}

	b := NewBootLoader(partition)
	if b == nil {
		return nil
	}
	u := Uboot{BootLoaderType: b}
	u.currentBootPath = path.Join(bootloaderUbootDir, u.currentRootfs)
	u.otherBootPath = path.Join(bootloaderUbootDir, u.otherRootfs)

	return &u
}

func (u *Uboot) Name() BootloaderName {
	return BootloaderNameUboot
}

// Make the U-Boot bootloader switch rootfs's.
//
// Approach:
//
// - Assume the device's installed version of u-boot supports
//   CONFIG_SUPPORT_RAW_INITRD (that allows u-boot to boot a
//   standard initrd+kernel on the fat32 disk partition).
// - Copy the "other" rootfs's kernel+initrd to the boot partition,
//   renaming them in the process to ensure the next boot uses the
//   correct versions.
func (u *Uboot) ToggleRootFS() (err error) {

	// If the file exists, update it. Otherwise create it.
	//
	// The file _should_ always exist, but since it's on a writable
	// partition, it's possible the admin removed it by mistake. So
	// recreate to allow the system to boot!
	changes := []ConfigFileChange{
		ConfigFileChange{Name: bootloaderRootfsVar,
			Value: string(u.otherRootfs),
		},
		ConfigFileChange{Name: bootloaderBootmodeVar,
			Value: bootloaderBootmodeTry,
		},
	}

	return modifyNameValueFile(bootloaderUbootEnvFile, changes)
}

func (u *Uboot) GetBootVar(name string) (value string, err error) {
<<<<<<< HEAD

	// FIXME: this looks like the implementation in bootloader_grub.go
	var vars []string

	vars, err = getNameValuePairs(bootloaderUbootEnvFile)

	if err != nil {
		return value, err
=======
	cfg := goconfigparser.New()
	cfg.AllowNoSectionHeader = true
	if err := cfg.ReadFile(bootloaderUbootEnvFile); err != nil {
		return "", nil
>>>>>>> 1176ebd8
	}

	return cfg.Get("", name)
}

func (u *Uboot) GetNextBootRootFSName() (label string, err error) {
	value, err := u.GetBootVar(bootloaderRootfsVar)
	if err != nil {
		// should never happen
		return label, err
	}

	return value, err
}

func (u *Uboot) GetRootFSName() string {
	return u.currentRootfs
}

func (u *Uboot) GetOtherRootFSName() string {
	return u.otherRootfs
}

// FIXME: put into utils package
func readLines(path string) (lines []string, err error) {

	file, err := os.Open(path)

	if err != nil {
		return nil, err
	}

	defer file.Close()

	scanner := bufio.NewScanner(file)
	for scanner.Scan() {
		lines = append(lines, scanner.Text())
	}

	return lines, scanner.Err()
}

// FIXME: put into utils package
func writeLines(lines []string, path string) (err error) {

	file, err := os.Create(path)

	if err != nil {
		return err
	}

	defer file.Close()

	writer := bufio.NewWriter(file)

	for _, line := range lines {
		if _, err := fmt.Fprintln(writer, line); err != nil {
			return err
		}
	}
	return writer.Flush()
}

// Returns name=value entries from the specified file, removing all
// blank lines and comments.
func getNameValuePairs(file string) (vars []string, err error) {
	lines, err := readLines(file)
	if err != nil {
		return vars, err
	}

	for _, line := range lines {
		// ignore blank lines
		if line == "" || line == "\n" {
			continue
		}

		// ignore comment lines
		if strings.HasPrefix(line, "#") {
			continue
		}

		if strings.Index(line, "=") != -1 {
			vars = append(vars, line)
		}
	}

	return vars, err
}

func (u *Uboot) MarkCurrentBootSuccessful() (err error) {
	changes := []ConfigFileChange{
		ConfigFileChange{Name: bootloaderBootmodeVar,
			Value: bootloaderBootmodeSuccess,
		},
	}

	if err := modifyNameValueFile(bootloaderUbootEnvFile, changes); err != nil {
		return err
	}

	return os.RemoveAll(bootloaderUbootStampFile)
}

func (u *Uboot) SyncBootFiles() (err error) {
	srcDir := u.currentBootPath
	destDir := u.otherBootPath

	// always start from scratch: all files here are owned by us.
	os.RemoveAll(destDir)

	return runCommand("/bin/cp", "-a", srcDir, destDir)
}

func (u *Uboot) HandleAssets() (err error) {

	var dirsToRemove map[string]int

	dirsToRemove = make(map[string]int)

	defer func() {
		var dirs []string

		// convert to slice
		for dir, _ := range dirsToRemove {
			dirs = append(dirs, dir)
		}

		// reverse sort to ensure a depth-first approach
		sort.Sort(sort.Reverse(sort.StringSlice(dirs)))

		for _, dir := range dirs {
			if derr := os.RemoveAll(dir); derr != nil {
				// pass error to parent (if none exists already)
				if err == nil {
					err = derr
				}
			}
		}
	}()

	hardware, err := u.partition.hardwareSpec()
	if err != nil {
		return err
	}

	// validate
	if hardware.Bootloader != u.Name() {
		return fmt.Errorf(
			"bootloader is of type %s but hardware spec requires %s",
			u.Name(),
			hardware.Bootloader)
	}

	// validate
	switch hardware.PartitionLayout {
	case "system-AB":
		if !u.partition.dualRootPartitions() {
			return fmt.Errorf(
				"hardware spec requires dual root partitions")
		}
	}

	destDir := u.otherBootPath

	if err := os.MkdirAll(destDir, DIR_MODE); err != nil {
		return err
	}

	// install kernel+initrd
	for _, file := range []string{hardware.Kernel, hardware.Initrd} {

		if file == "" {
			continue
		}

		// expand path
		path := path.Join(u.partition.cacheDir(), file)

		if !fileExists(path) {
			continue
		}

		dir := filepath.Dir(path)
		dirsToRemove[dir] = 1

		if err := runCommand("/bin/cp", file, destDir); err != nil {
			return err
		}
	}

	// install .dtb files
	if fileExists(hardware.DtbDir) {
		dtbDestDir := path.Join(destDir, "dtbs")

		if err := os.MkdirAll(dtbDestDir, DIR_MODE); err != nil {
			return err
		}

		files, err := filepath.Glob(path.Join(hardware.DtbDir, "*"))
		if err != nil {
			return err
		}

		for _, file := range files {
			if err := runCommand("/bin/cp", file, dtbDestDir); err != nil {
				return err
			}
		}
	}

	flashAssetsDir := u.partition.flashAssetsDir()

	if fileExists(flashAssetsDir) {
		// FIXME: we don't currently do anything with the
		// MLO + uImage files since they are not specified in
		// the hardware spec. So for now, just remove them.

		if err := os.RemoveAll(flashAssetsDir); err != nil {
			return err
		}
	}

	return err
}

// Write lines to file atomically. File does not have to preexist.
// FIXME: put into utils package
func atomicFileUpdate(file string, lines []string) (err error) {
	tmpFile := fmt.Sprintf("%s.NEW", file)

	if err := writeLines(lines, tmpFile); err != nil {
		return err
	}

	// atomic update
	if err := os.Rename(tmpFile, file); err != nil {
		return err
	}

	return nil
}

// Rewrite the specified file, applying the specified set of changes.
// Lines not in the changes slice are left alone.
// If the original file does not contain any of the name entries (from
// the corresponding ConfigFileChange objects), those entries are
// appended to the file.
//
// FIXME: put into utils package
func modifyNameValueFile(file string, changes []ConfigFileChange) (err error) {
	var updated []ConfigFileChange

	lines, err := readLines(file)
	if err != nil {
		return err
	}

	var new []string

	for _, line := range lines {
		for _, change := range changes {
			if strings.HasPrefix(line, fmt.Sprintf("%s=", change.Name)) {
				line = fmt.Sprintf("%s=%s", change.Name, change.Value)
				updated = append(updated, change)
			}
		}
		new = append(new, line)
	}

	lines = new

	for _, change := range changes {
		var got bool = false
		for _, update := range updated {
			if update.Name == change.Name {
				got = true
				break
			}
		}

		if !got {
			// name/value pair did not exist in original
			// file, so append
			lines = append(lines, fmt.Sprintf("%s=%s",
				change.Name, change.Value))
		}
	}

	return atomicFileUpdate(file, lines)
}<|MERGE_RESOLUTION|>--- conflicted
+++ resolved
@@ -94,21 +94,10 @@
 }
 
 func (u *Uboot) GetBootVar(name string) (value string, err error) {
-<<<<<<< HEAD
-
-	// FIXME: this looks like the implementation in bootloader_grub.go
-	var vars []string
-
-	vars, err = getNameValuePairs(bootloaderUbootEnvFile)
-
-	if err != nil {
-		return value, err
-=======
 	cfg := goconfigparser.New()
 	cfg.AllowNoSectionHeader = true
 	if err := cfg.ReadFile(bootloaderUbootEnvFile); err != nil {
 		return "", nil
->>>>>>> 1176ebd8
 	}
 
 	return cfg.Get("", name)
