//--------------------------------------------------------------------
// Copyright (c) 2014-2015 Canonical Ltd.
//--------------------------------------------------------------------

package partition

import (
	"bufio"
	"fmt"
	"os"
	"path"
	"path/filepath"
	"strings"

	"launchpad.net/snappy/helpers"

	"github.com/mvo5/goconfigparser"
)

var (
	bootloaderUbootDir        = "/boot/uboot"
	bootloaderUbootConfigFile = "/boot/uboot/uEnv.txt"

	// File created by u-boot itself when
	// bootloaderBootmodeTry == "try" which the
	// successfully booted system must remove to flag to u-boot that
	// this partition is "good".
	bootloaderUbootStampFile = "/boot/uboot/snappy-stamp.txt"

	// the main uEnv.txt u-boot config file sources this snappy
	// boot-specific config file.
	bootloaderUbootEnvFile = "/boot/uboot/snappy-system.txt"
)

const bootloaderNameUboot bootloaderName = "u-boot"

type uboot struct {
	*bootloaderType

	// full path to rootfs-specific assets on boot partition
	currentBootPath string
	otherBootPath   string
}

// Stores a Name and a Value to be added as a name=value pair in a file.
type configFileChange struct {
	Name  string
	Value string
}

// newUboot create a new Grub bootloader object
func newUboot(partition *Partition) bootLoader {
	if !helpers.FileExists(bootloaderUbootConfigFile) {
		return nil
	}

	b := newBootLoader(partition)
	if b == nil {
		return nil
	}
	u := uboot{bootloaderType: b}
	u.currentBootPath = path.Join(bootloaderUbootDir, u.currentRootfs)
	u.otherBootPath = path.Join(bootloaderUbootDir, u.otherRootfs)

	return &u
}

func (u *uboot) Name() bootloaderName {
	return bootloaderNameUboot
}

// ToggleRootFS make the U-Boot bootloader switch rootfs's.
//
// Approach:
//
// - Assume the device's installed version of u-boot supports
//   CONFIG_SUPPORT_RAW_INITRD (that allows u-boot to boot a
//   standard initrd+kernel on the fat32 disk partition).
// - Copy the "other" rootfs's kernel+initrd to the boot partition,
//   renaming them in the process to ensure the next boot uses the
//   correct versions.
func (u *uboot) ToggleRootFS() (err error) {

	// If the file exists, update it. Otherwise create it.
	//
	// The file _should_ always exist, but since it's on a writable
	// partition, it's possible the admin removed it by mistake. So
	// recreate to allow the system to boot!
	changes := []configFileChange{
		configFileChange{Name: bootloaderRootfsVar,
			Value: string(u.otherRootfs),
		},
		configFileChange{Name: bootloaderBootmodeVar,
			Value: bootloaderBootmodeTry,
		},
	}

	return modifyNameValueFile(bootloaderUbootEnvFile, changes)
}

func (u *uboot) GetBootVar(name string) (value string, err error) {
	cfg := goconfigparser.New()
	cfg.AllowNoSectionHeader = true
	if err := cfg.ReadFile(bootloaderUbootEnvFile); err != nil {
		return "", nil
	}

	return cfg.Get("", name)
}

func (u *uboot) GetNextBootRootFSName() (label string, err error) {
	value, err := u.GetBootVar(bootloaderRootfsVar)
	if err != nil {
		// should never happen
		return label, err
	}

	return value, err
}

func (u *uboot) GetRootFSName() string {
	return u.currentRootfs
}

func (u *uboot) GetOtherRootFSName() string {
	return u.otherRootfs
}

// FIXME: put into utils package
func readLines(path string) (lines []string, err error) {

	file, err := os.Open(path)

	if err != nil {
		return nil, err
	}

	defer file.Close()

	scanner := bufio.NewScanner(file)
	for scanner.Scan() {
		lines = append(lines, scanner.Text())
	}

	return lines, scanner.Err()
}

// FIXME: put into utils package
func writeLines(lines []string, path string) (err error) {

	file, err := os.Create(path)

	if err != nil {
		return err
	}

	defer file.Close()

	writer := bufio.NewWriter(file)

	for _, line := range lines {
		if _, err := fmt.Fprintln(writer, line); err != nil {
			return err
		}
	}
	return writer.Flush()
}

// Returns name=value entries from the specified file, removing all
// blank lines and comments.
func getNameValuePairs(file string) (vars []string, err error) {
	lines, err := readLines(file)
	if err != nil {
		return vars, err
	}

	for _, line := range lines {
		// ignore blank lines
		if line == "" || line == "\n" {
			continue
		}

		// ignore comment lines
		if strings.HasPrefix(line, "#") {
			continue
		}

		if strings.Index(line, "=") != -1 {
			vars = append(vars, line)
		}
	}

	return vars, err
}

func (u *uboot) MarkCurrentBootSuccessful() (err error) {
	changes := []configFileChange{
		configFileChange{Name: bootloaderBootmodeVar,
			Value: bootloaderBootmodeSuccess,
		},
	}

	if err := modifyNameValueFile(bootloaderUbootEnvFile, changes); err != nil {
		return err
	}

	return os.RemoveAll(bootloaderUbootStampFile)
}

func (u *uboot) SyncBootFiles() (err error) {
	srcDir := u.currentBootPath
	destDir := u.otherBootPath

	// always start from scratch: all files here are owned by us.
	os.RemoveAll(destDir)

	return runCommand("/bin/cp", "-a", srcDir, destDir)
}

func (u *uboot) HandleAssets() (err error) {

	// check if we have anything
	hardware, err := u.partition.hardwareSpec()
	if err != nil {
		return err
	}

	// validate bootloader
	if hardware.Bootloader != u.Name() {
		return fmt.Errorf(
			"bootloader is of type %s but hardware spec requires %s",
			u.Name(),
			hardware.Bootloader)
	}

	// validate partition layout
	if u.partition.dualRootPartitions() && hardware.PartitionLayout != bootloaderSystemAB {
		return fmt.Errorf("hardware spec requires dual root partitions")
	}

	// ensure we have the destdir
	destDir := u.otherBootPath
	if err := os.MkdirAll(destDir, dirMode); err != nil {
		return err
	}

	// install kernel+initrd
	for _, file := range []string{hardware.Kernel, hardware.Initrd} {

		if file == "" {
			continue
		}

		// expand path
		path := path.Join(u.partition.cacheDir(), file)

<<<<<<< HEAD
		if !helpers.FileExists(path) {
			continue
=======
		if !fileExists(path) {
			return fmt.Errorf("can not find file %s", path)
>>>>>>> e9884b1b
		}

		// ensure we remove the dir later
		defer os.RemoveAll(filepath.Dir(path))

		if err := runCommand("/bin/cp", path, destDir); err != nil {
			return err
		}
	}

	// TODO: look at the OEM package for dtb changes too once that is
	//       fully speced

	// install .dtb files
<<<<<<< HEAD
	if helpers.FileExists(hardware.DtbDir) {
		dtbDestDir := path.Join(destDir, "dtbs")
=======
	dtbSrcDir := filepath.Join(u.partition.cacheDir(), hardware.DtbDir)
	if fileExists(dtbSrcDir) {
		// ensure we cleanup the source dir
		defer os.RemoveAll(dtbSrcDir)
>>>>>>> e9884b1b

		dtbDestDir := path.Join(destDir, "dtbs")
		if err := os.MkdirAll(dtbDestDir, dirMode); err != nil {
			return err
		}

		files, err := filepath.Glob(path.Join(dtbSrcDir, "*"))
		if err != nil {
			return err
		}

		for _, file := range files {
			if err := runCommand("/bin/cp", file, dtbDestDir); err != nil {
				return err
			}
		}
	}

	flashAssetsDir := u.partition.flashAssetsDir()

	if helpers.FileExists(flashAssetsDir) {
		// FIXME: we don't currently do anything with the
		// MLO + uImage files since they are not specified in
		// the hardware spec. So for now, just remove them.

		if err := os.RemoveAll(flashAssetsDir); err != nil {
			return err
		}
	}

	return err
}

// Write lines to file atomically. File does not have to preexist.
// FIXME: put into utils package
func atomicFileUpdate(file string, lines []string) (err error) {
	tmpFile := fmt.Sprintf("%s.NEW", file)

	if err := writeLines(lines, tmpFile); err != nil {
		return err
	}

	// atomic update
	if err := os.Rename(tmpFile, file); err != nil {
		return err
	}

	return nil
}

// Rewrite the specified file, applying the specified set of changes.
// Lines not in the changes slice are left alone.
// If the original file does not contain any of the name entries (from
// the corresponding configFileChange objects), those entries are
// appended to the file.
//
// FIXME: put into utils package
func modifyNameValueFile(file string, changes []configFileChange) (err error) {
	var updated []configFileChange

	lines, err := readLines(file)
	if err != nil {
		return err
	}

	var new []string

	for _, line := range lines {
		for _, change := range changes {
			if strings.HasPrefix(line, fmt.Sprintf("%s=", change.Name)) {
				line = fmt.Sprintf("%s=%s", change.Name, change.Value)
				updated = append(updated, change)
			}
		}
		new = append(new, line)
	}

	lines = new

	for _, change := range changes {
		got := false
		for _, update := range updated {
			if update.Name == change.Name {
				got = true
				break
			}
		}

		if !got {
			// name/value pair did not exist in original
			// file, so append
			lines = append(lines, fmt.Sprintf("%s=%s",
				change.Name, change.Value))
		}
	}

	return atomicFileUpdate(file, lines)
}

func (u *uboot) AdditionalBindMounts() []string {
	// nothing additional to system-boot required on uboot
	return []string{}
}<|MERGE_RESOLUTION|>--- conflicted
+++ resolved
@@ -254,13 +254,8 @@
 		// expand path
 		path := path.Join(u.partition.cacheDir(), file)
 
-<<<<<<< HEAD
 		if !helpers.FileExists(path) {
-			continue
-=======
-		if !fileExists(path) {
 			return fmt.Errorf("can not find file %s", path)
->>>>>>> e9884b1b
 		}
 
 		// ensure we remove the dir later
@@ -275,15 +270,10 @@
 	//       fully speced
 
 	// install .dtb files
-<<<<<<< HEAD
-	if helpers.FileExists(hardware.DtbDir) {
-		dtbDestDir := path.Join(destDir, "dtbs")
-=======
 	dtbSrcDir := filepath.Join(u.partition.cacheDir(), hardware.DtbDir)
-	if fileExists(dtbSrcDir) {
+	if helpers.FileExists(dtbSrcDir) {
 		// ensure we cleanup the source dir
 		defer os.RemoveAll(dtbSrcDir)
->>>>>>> e9884b1b
 
 		dtbDestDir := path.Join(destDir, "dtbs")
 		if err := os.MkdirAll(dtbDestDir, dirMode); err != nil {
