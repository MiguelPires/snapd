# SOME DESCRIPTIVE TITLE.
# Copyright (C) YEAR THE PACKAGE'S COPYRIGHT HOLDER
# This file is distributed under the same license as the PACKAGE package.
# FIRST AUTHOR <EMAIL@ADDRESS>, YEAR.
#
#, fuzzy
msgid   ""
msgstr  "Project-Id-Version: snappy\n"
        "Report-Msgid-Bugs-To: snappy-devel@lists.ubuntu.com\n"
<<<<<<< HEAD
        "POT-Creation-Date: 2016-05-15 21:17+0200\n"
=======
        "POT-Creation-Date: 2016-05-18 23:53-0300\n"
>>>>>>> b6667406
        "PO-Revision-Date: YEAR-MO-DA HO:MI+ZONE\n"
        "Last-Translator: FULL NAME <EMAIL@ADDRESS>\n"
        "Language-Team: LANGUAGE <LL@li.org>\n"
        "Language: \n"
        "MIME-Version: 1.0\n"
        "Content-Type: text/plain; charset=CHARSET\n"
        "Content-Transfer-Encoding: 8bit\n"

msgid   "Abort a pending change"
msgstr  ""

msgid   "Adds an assertion to the system"
msgstr  ""

msgid   "Authenticates on snapd and the store"
msgstr  ""

msgid   "Bad code. Try again: "
msgstr  ""

msgid   "Classic dimension destroyed on this snappy system."
msgstr  ""

msgid   "Classic dimension disabled on this system.\n"
        "Use \"sudo snap enable-classic\" to enable it."
msgstr  ""

msgid   "Classic dimension enabled on this snappy system.\n"
        "Use \"snap shell classic\" to enter the classic dimension."
msgstr  ""

msgid   "Classic dimension is already enabled."
msgstr  ""

msgid   "Classic dimension is not enabled."
msgstr  ""

#, c-format
msgid   "Connect %s:%s to %s:%s"
msgstr  ""

msgid   "Connects a plug to a slot"
msgstr  ""

#, c-format
msgid   "Copy snap %q data"
msgstr  ""

#, c-format
msgid   "Discard interface connections for snap %q"
msgstr  ""

#, c-format
msgid   "Disconnect %s:%s from %s:%s"
msgstr  ""

msgid   "Disconnects a plug from a slot"
msgstr  ""

#, c-format
msgid   "Download snap %q from channel %q"
msgstr  ""

msgid   "Entering classic dimension"
msgstr  ""

msgid   "Finds packages to install"
msgstr  ""

msgid   "Help"
msgstr  ""

msgid   "ID\tStatus\tSpawn\tReady\tSummary\n"
msgstr  ""

#, c-format
msgid   "Install %q snap"
msgstr  ""

#, c-format
msgid   "Install %q snap from %q channel"
msgstr  ""

#, c-format
msgid   "Install %q snap from file"
msgstr  ""

#, c-format
msgid   "Install %q snap from file %q"
msgstr  ""

msgid   "Install a snap to the system"
msgstr  ""

msgid   "List installed snaps"
msgstr  ""

msgid   "List system changes"
msgstr  ""

msgid   "Lists interfaces in the system"
msgstr  ""

msgid   "Log out of the store"
msgstr  ""

msgid   "Login successful"
msgstr  ""

#, c-format
msgid   "Make current revision for snap %q unavailable"
msgstr  ""

#, c-format
msgid   "Make snap %q available to the system"
msgstr  ""

#, c-format
msgid   "Make snap %q unavailable to the system"
msgstr  ""

#, c-format
msgid   "Mount snap %q"
msgstr  ""

msgid   "Name\tVersion\tPrice\tSummary"
msgstr  ""

msgid   "Name\tVersion\tRev\tDeveloper"
msgstr  ""

msgid   "Name\tVersion\tSummary"
msgstr  ""

msgid   "Password: "
msgstr  ""

#, c-format
msgid   "Prepare snap %q"
msgstr  ""

#, c-format
msgid   "Refresh %q snap"
msgstr  ""

#, c-format
msgid   "Refresh %q snap from %q channel"
msgstr  ""

msgid   "Refresh a snap in the system"
msgstr  ""

#, c-format
msgid   "Remove %q snap"
msgstr  ""

msgid   "Remove a snap from the system"
msgstr  ""

#, c-format
msgid   "Remove data for snap %q"
msgstr  ""

#, c-format
msgid   "Remove security profile for snap %q"
msgstr  ""

#, c-format
msgid   "Remove snap %q from the system"
msgstr  ""

#, c-format
msgid   "Rollback %q snap"
msgstr  ""

msgid   "Runs unsupported experimental commands"
msgstr  ""

#, c-format
msgid   "Setup snap %q security profiles"
msgstr  ""

msgid   "Shows known assertions of the provided type"
msgstr  ""

msgid   "Slot\tPlug"
msgstr  ""

msgid   "Status\tSpawn\tReady\tSummary\n"
msgstr  ""

msgid   "This command logs the current user out of the store"
msgstr  ""

#, c-format
msgid   "Try %q snap"
msgstr  ""

msgid   "Try a snap in the system"
msgstr  ""

msgid   "Two-factor code: "
msgstr  ""

msgid   "Wrong again. Once more: "
msgstr  ""

msgid   "\n"
        "How help for the snap command."
msgstr  ""

msgid   "\n"
        "The abort command attempts to abort a change that still has pending tasks.\n"
msgstr  ""

msgid   "\n"
        "The ack command tries to add an assertion to the system assertion database.\n"
        "\n"
        "The assertion may also be a newer revision of a preexisting assertion that it\n"
        "will replace.\n"
        "\n"
        "To succeed the assertion must be valid, its signature verified with a known\n"
        "public key and the assertion consistent with and its prerequisite in the\n"
        "database.\n"
msgstr  ""

msgid   "\n"
        "The changes command displays a summary of the recent system changes performed."
msgstr  ""

msgid   "\n"
        "The connect command connects a plug to a slot.\n"
        "It may be called in the following ways:\n"
        "\n"
        "$ snap connect <snap>:<plug> <snap>:<slot>\n"
        "\n"
        "Connects the specific plug to the specific slot.\n"
        "\n"
        "$ snap connect <snap>:<plug> <snap>\n"
        "\n"
        "Connects the specific plug to the only slot in the provided snap that matches\n"
        "the connected interface. If more than one potential slot exists, the command\n"
        "fails.\n"
        "\n"
        "$ snap connect <plug> <snap>[:<slot>]\n"
        "\n"
        "Without a name for the snap offering the plug, the plug name is looked at in\n"
        "the gadget snap, the kernel snap, and then the os snap, in that order. The\n"
        "first of these snaps that has a matching plug name is used and the command\n"
        "proceeds as above.\n"
msgstr  ""

msgid   "\n"
        "The disconnect command disconnects a plug from a slot.\n"
        "It may be called in the following ways:\n"
        "\n"
        "$ snap disconnect <snap>:<plug> <snap>:<slot>\n"
        "\n"
        "Disconnects the specific plug from the specific slot.\n"
        "\n"
        "$ snap disconnect <snap>:<slot>\n"
        "\n"
        "Disconnects any previously connected plugs from the provided slot.\n"
        "\n"
        "$ snap disconnect <snap>\n"
        "\n"
        "Disconnects all plugs from the provided snap.\n"
msgstr  ""

msgid   "\n"
        "The experimental command contains a selection of additional sub-commands.\n"
        "\n"
        "Experimental commands can be removed without notice and may not work on\n"
        "non-development systems.\n"
msgstr  ""

msgid   "\n"
        "The find command queries the store for available packages.\n"
msgstr  ""

msgid   "\n"
        "The install command installs the named snap in the system.\n"
msgstr  ""

msgid   "\n"
        "The interfaces command lists interfaces available in the system.\n"
        "\n"
        "By default all slots and plugs, used and offered by all snaps, are displayed.\n"
        " \n"
        "$ snap interfaces <snap>:<slot or plug>\n"
        "\n"
        "Lists only the specified slot or plug.\n"
        "\n"
        "$ snap interfaces <snap>\n"
        "\n"
        "Lists the slots offered and plugs used by the specified snap.\n"
        "\n"
        "$ snap interfaces -i=<interface> [<snap>]\n"
        "\n"
        "Filters the complete output so only plugs and/or slots matching the provided details are listed.\n"
msgstr  ""

msgid   "\n"
        "The known command shows known assertions of the provided type.\n"
        "If header=value pairs are provided after the assertion type, the assertions\n"
        "shown must also have the specified headers matching the provided values.\n"
msgstr  ""

msgid   "\n"
        "The list command displays a summary of snaps installed in the current system."
msgstr  ""

msgid   "\n"
        "The login command authenticates on snapd and the snap store and saves credentials\n"
        "into the ~/.snap/auth.json file. Further communication with snapd will then be made\n"
        "using those credentials.\n"
        "\n"
        "Login only works for local users in the sudo or admin groups.\n"
        "\n"
        "An account can be setup at https://login.ubuntu.com\n"
msgstr  ""

msgid   "\n"
        "The refresh command refreshes (updates) the named snap.\n"
msgstr  ""

msgid   "\n"
        "The remove command removes the named snap from the system.\n"
        "\n"
        "The snap's data is currently not removed; use purge for that. This behaviour\n"
        "will change before 16.04 is final.\n"
msgstr  ""

msgid   "\n"
        "The try command tries the named snapdir.\n"
msgstr  ""

msgid   "\n"
        "\n"
        "The home directory is shared between snappy and the classic dimension.\n"
        "Run \"exit\" to leave the classic shell.\n"
msgstr  ""

msgid   "no changes found"
msgstr  ""

msgid   "no interfaces found"
msgstr  ""

#, c-format
msgid   "unsupported shell %v"
msgstr  ""
<|MERGE_RESOLUTION|>--- conflicted
+++ resolved
@@ -7,11 +7,7 @@
 msgid   ""
 msgstr  "Project-Id-Version: snappy\n"
         "Report-Msgid-Bugs-To: snappy-devel@lists.ubuntu.com\n"
-<<<<<<< HEAD
-        "POT-Creation-Date: 2016-05-15 21:17+0200\n"
-=======
-        "POT-Creation-Date: 2016-05-18 23:53-0300\n"
->>>>>>> b6667406
+        "POT-Creation-Date: 2016-05-19 08:42+0200\n"
         "PO-Revision-Date: YEAR-MO-DA HO:MI+ZONE\n"
         "Last-Translator: FULL NAME <EMAIL@ADDRESS>\n"
         "Language-Team: LANGUAGE <LL@li.org>\n"
