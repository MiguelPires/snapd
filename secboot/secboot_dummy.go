--- conflicted
+++ resolved
@@ -45,14 +45,14 @@
 	return errBuildWithoutSecboot
 }
 
-<<<<<<< HEAD
+func ProvisionTPM(lockoutAuthFile string) error {
+	return errBuildWithoutSecboot
+}
+
 func PCRHandleOfSealedKey(p string) (uint32, error) {
 	return 0, errBuildWithoutSecboot
 }
 
 func ReleasePCRResourceHandles(handles ...uint32) error {
-=======
-func ProvisionTPM(lockoutAuthFile string) error {
->>>>>>> 13e8d038
 	return errBuildWithoutSecboot
 }