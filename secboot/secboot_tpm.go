--- conflicted
+++ resolved
@@ -63,14 +63,9 @@
 
 	randutilRandomKernelUUID = randutil.RandomKernelUUID
 
-<<<<<<< HEAD
-	isTPMEnabled        = isTPMEnabledImpl
-	provisionTPM        = provisionTPMImpl
-	tpmReleaseResources = tpmReleaseResourcesImpl
-=======
 	isTPMEnabled           = (*sb_tpm2.Connection).IsEnabled
 	sbTPMEnsureProvisioned = (*sb_tpm2.Connection).EnsureProvisioned
->>>>>>> 13e8d038
+	tpmReleaseResources    = tpmReleaseResourcesImpl
 
 	// check whether the interfaces match
 	_ (sb.SnapModel) = ModelForSealing(nil)
