--- conflicted
+++ resolved
@@ -135,12 +135,7 @@
 	IconURL string
 	Prices  map[string]float64 `yaml:"prices,omitempty" json:"prices,omitempty"`
 	MustBuy bool
-<<<<<<< HEAD
-
-	Broken string
-=======
 	Broken  string
->>>>>>> e8c37bed
 }
 
 // Name returns the blessed name for the snap.
