--- conflicted
+++ resolved
@@ -40,11 +40,8 @@
 	Summary          string                 `yaml:"summary"`
 	LicenseAgreement string                 `yaml:"license-agreement,omitempty"`
 	LicenseVersion   string                 `yaml:"license-version,omitempty"`
-<<<<<<< HEAD
-	Epoch            string                 `yaml:"epoch"`
-=======
+	Epoch            string                 `yaml:"epoch,omitempty"`
 	Confinement      ConfinementType        `yaml:"confinement,omitempty"`
->>>>>>> cf63aac5
 	Plugs            map[string]interface{} `yaml:"plugs,omitempty"`
 	Slots            map[string]interface{} `yaml:"slots,omitempty"`
 	Apps             map[string]appYaml     `yaml:"apps,omitempty"`
@@ -100,15 +97,13 @@
 	if y.Type != "" {
 		typ = y.Type
 	}
-<<<<<<< HEAD
 	epoch := "0"
 	if y.Epoch != "" {
 		epoch = y.Epoch
-=======
+	}
 	confinement := StrictConfinement
 	if y.Confinement != "" {
 		confinement = y.Confinement
->>>>>>> cf63aac5
 	}
 	// Construct snap skeleton, without apps, plugs and slots
 	snap := &Info{
@@ -121,11 +116,8 @@
 		OriginalSummary:     y.Summary,
 		LicenseAgreement:    y.LicenseAgreement,
 		LicenseVersion:      y.LicenseVersion,
-<<<<<<< HEAD
 		Epoch:               epoch,
-=======
 		Confinement:         confinement,
->>>>>>> cf63aac5
 		Apps:                make(map[string]*AppInfo),
 		Plugs:               make(map[string]*PlugInfo),
 		Slots:               make(map[string]*SlotInfo),
