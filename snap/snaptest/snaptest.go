// -*- Mode: Go; indent-tabs-mode: t -*-

/*
 * Copyright (C) 2016 Canonical Ltd
 *
 * This program is free software: you can redistribute it and/or modify
 * it under the terms of the GNU General Public License version 3 as
 * published by the Free Software Foundation.
 *
 * This program is distributed in the hope that it will be useful,
 * but WITHOUT ANY WARRANTY; without even the implied warranty of
 * MERCHANTABILITY or FITNESS FOR A PARTICULAR PURPOSE.  See the
 * GNU General Public License for more details.
 *
 * You should have received a copy of the GNU General Public License
 * along with this program.  If not, see <http://www.gnu.org/licenses/>.
 *
 */

// Package snaptest contains helper functions for mocking snaps.
package snaptest

import (
	"fmt"
	"io/ioutil"
	"os"
	"path/filepath"
	"strings"

	"gopkg.in/check.v1"

	"github.com/snapcore/snapd/osutil"
	"github.com/snapcore/snapd/snap"
	"github.com/snapcore/snapd/snap/channel"
	"github.com/snapcore/snapd/snap/pack"
	"github.com/snapcore/snapd/snap/snapdir"
)

func mockSnap(c *check.C, instanceName, yamlText string, sideInfo *snap.SideInfo) *snap.Info {
	c.Assert(sideInfo, check.Not(check.IsNil))

	restoreSanitize := snap.MockSanitizePlugsSlots(func(snapInfo *snap.Info) {})
	defer restoreSanitize()

	// Parse the yaml (we need the Name).
	snapInfo, err := snap.InfoFromSnapYaml([]byte(yamlText))
	c.Assert(err, check.IsNil)

	// Set SideInfo so that we can use MountDir below
	snapInfo.SideInfo = *sideInfo

	if instanceName != "" {
		// Set the snap instance name
		snapName, instanceKey := snap.SplitInstanceName(instanceName)
		snapInfo.InstanceKey = instanceKey

		// Make sure snap name/instance name checks out
		c.Assert(snapInfo.InstanceName(), check.Equals, instanceName)
		c.Assert(snapInfo.SnapName(), check.Equals, snapName)
	}

	// Put the YAML on disk, in the right spot.
	metaDir := filepath.Join(snapInfo.MountDir(), "meta")
	err = os.MkdirAll(metaDir, 0755)
	c.Assert(err, check.IsNil)
	err = ioutil.WriteFile(filepath.Join(metaDir, "snap.yaml"), []byte(yamlText), 0644)
	c.Assert(err, check.IsNil)

	// Write the .snap to disk
	err = os.MkdirAll(filepath.Dir(snapInfo.MountFile()), 0755)
	c.Assert(err, check.IsNil)
	snapContents := fmt.Sprintf("%s-%s-%s", sideInfo.RealName, sideInfo.SnapID, sideInfo.Revision)
	err = ioutil.WriteFile(snapInfo.MountFile(), []byte(snapContents), 0644)
	c.Assert(err, check.IsNil)
	snapInfo.Size = int64(len(snapContents))

	return snapInfo
}

// MockSnap puts a snap.yaml file on disk so to mock an installed snap, based on the provided arguments.
//
// The caller is responsible for mocking root directory with dirs.SetRootDir()
// and for altering the overlord state if required.
func MockSnap(c *check.C, yamlText string, sideInfo *snap.SideInfo) *snap.Info {
	return mockSnap(c, "", yamlText, sideInfo)
}

// MockSnapInstance puts a snap.yaml file on disk so to mock an installed snap
// instance, based on the provided arguments.
//
// The caller is responsible for mocking root directory with dirs.SetRootDir()
// and for altering the overlord state if required.
func MockSnapInstance(c *check.C, instanceName, yamlText string, sideInfo *snap.SideInfo) *snap.Info {
	return mockSnap(c, instanceName, yamlText, sideInfo)
}

// MockSnapCurrent does the same as MockSnap but additionally creates the
// 'current' symlink.
//
// The caller is responsible for mocking root directory with dirs.SetRootDir()
// and for altering the overlord state if required.
func MockSnapCurrent(c *check.C, yamlText string, sideInfo *snap.SideInfo) *snap.Info {
	si := MockSnap(c, yamlText, sideInfo)
	err := os.Symlink(filepath.Base(si.MountDir()), filepath.Join(si.MountDir(), "../current"))
	c.Assert(err, check.IsNil)
	return si
}

// MockSnapInstanceCurrent does the same as MockSnapInstance but additionally
// creates the 'current' symlink.
//
// The caller is responsible for mocking root directory with dirs.SetRootDir()
// and for altering the overlord state if required.
func MockSnapInstanceCurrent(c *check.C, instanceName, yamlText string, sideInfo *snap.SideInfo) *snap.Info {
	si := MockSnapInstance(c, instanceName, yamlText, sideInfo)
	err := os.Symlink(si.MountDir(), filepath.Join(si.MountDir(), "../current"))
	c.Assert(err, check.IsNil)
	return si
}

// MockInfo parses the given snap.yaml text and returns a validated snap.Info object including the optional SideInfo.
//
// The result is just kept in memory, there is nothing kept on disk. If that is
// desired please use MockSnap instead.
func MockInfo(c *check.C, yamlText string, sideInfo *snap.SideInfo) *snap.Info {
	if sideInfo == nil {
		sideInfo = &snap.SideInfo{}
	}

	restoreSanitize := snap.MockSanitizePlugsSlots(func(snapInfo *snap.Info) {})
	defer restoreSanitize()
	snapInfo, err := snap.InfoFromSnapYaml([]byte(yamlText))
	c.Assert(err, check.IsNil)
	snapInfo.SideInfo = *sideInfo
	err = snap.Validate(snapInfo)
	c.Assert(err, check.IsNil)
	return snapInfo
}

// MockInvalidInfo parses the given snap.yaml text and returns the snap.Info object including the optional SideInfo.
//
// The result is just kept in memory, there is nothing kept on disk. If that is
// desired please use MockSnap instead.
func MockInvalidInfo(c *check.C, yamlText string, sideInfo *snap.SideInfo) *snap.Info {
	if sideInfo == nil {
		sideInfo = &snap.SideInfo{}
	}

	restoreSanitize := snap.MockSanitizePlugsSlots(func(snapInfo *snap.Info) {})
	defer restoreSanitize()

	snapInfo, err := snap.InfoFromSnapYaml([]byte(yamlText))
	c.Assert(err, check.IsNil)
	snapInfo.SideInfo = *sideInfo
	err = snap.Validate(snapInfo)
	c.Assert(err, check.NotNil)
	return snapInfo
}

// MockSnapWithFiles does the same as MockSnap, but also populates the snap
// directory with given content
//
// The caller is responsible for mocking root directory with dirs.SetRootDir()
//and for altering the overlord state if required.
func MockSnapWithFiles(c *check.C, yamlText string, si *snap.SideInfo, files [][]string) *snap.Info {
	info := MockSnap(c, yamlText, si)

	PopulateDir(info.MountDir(), files)
	return info
}

// PopulateDir populates the directory with files specified as pairs of relative file path and its content. Useful to add extra files to a snap.
func PopulateDir(dir string, files [][]string) {
	for _, filenameAndContent := range files {
		filename := filenameAndContent[0]
		content := filenameAndContent[1]
		fpath := filepath.Join(dir, filename)
		err := os.MkdirAll(filepath.Dir(fpath), 0755)
		if err != nil {
			panic(err)
		}
		err = ioutil.WriteFile(fpath, []byte(content), 0755)
		if err != nil {
			panic(err)
		}
	}
}

func AssertedSnapID(snapName string) string {
	cleanedName := strings.Replace(snapName, "-", "", -1)
	return (cleanedName + strings.Repeat("id", 16)[len(cleanedName):])
}

// MakeTestSnapWithFiles makes a squashfs snap file with the given
// snap.yaml content and optional extras files specified as pairs of
// relative file path and its content.
func MakeTestSnapWithFiles(c *check.C, snapYamlContent string, files [][]string) (snapFilePath string) {
	path, _ := MakeTestSnapInfoWithFiles(c, snapYamlContent, files, nil)
	return path
}

// MakeTestSnapInfoWithFiles makes a squashfs snap file with the given snap.yaml
// content and optional extra files specified as pairs of relative file path and
// it's contents, and returns the path to the snap file and a suitable snap.Info
// for the snap
func MakeTestSnapInfoWithFiles(c *check.C, snapYamlContent string, files [][]string, si *snap.SideInfo) (snapFilePath string, info *snap.Info) {
	tmpdir := c.MkDir()
	snapSource := filepath.Join(tmpdir, "snapsrc")
	err := os.MkdirAll(filepath.Join(snapSource, "meta"), 0755)
	c.Assert(err, check.IsNil)
<<<<<<< HEAD

	snapYamlFn := filepath.Join(snapSource, "meta", "snap.yaml")
	err = ioutil.WriteFile(snapYamlFn, []byte(snapYamlContent), 0644)
	c.Assert(err, check.IsNil)

=======
	snapYamlFn := filepath.Join(snapSource, "meta", "snap.yaml")
	err = ioutil.WriteFile(snapYamlFn, []byte(snapYamlContent), 0644)
	c.Assert(err, check.IsNil)
>>>>>>> 5762767e
	PopulateDir(snapSource, files)
	restoreSanitize := snap.MockSanitizePlugsSlots(func(snapInfo *snap.Info) {})
	defer restoreSanitize()

	// Parse the yaml (we need the Name).
	snapInfo, err := snap.InfoFromSnapYaml([]byte(snapYamlContent))
	c.Assert(err, check.IsNil)
<<<<<<< HEAD

	if si != nil {
		snapInfo.SideInfo = *si
	}

=======
	if si != nil {
		snapInfo.SideInfo = *si
	}
>>>>>>> 5762767e
	err = osutil.ChDir(snapSource, func() error {
		var err error
		snapFilePath, err = pack.Snap(snapSource, nil)
		return err
	})
	c.Assert(err, check.IsNil)
	return filepath.Join(snapSource, snapFilePath), snapInfo

}

// MustParseChannel parses a string representing a store channel and
// includes the given architecture, if architecture is "" the system
// architecture is included. It panics on error.
func MustParseChannel(s string, architecture string) channel.Channel {
	c, err := channel.Parse(s, architecture)
	if err != nil {
		panic(err)
	}
	return c
}

// RenameSlot renames gives an existing slot a new name.
//
// The new slot name cannot clash with an existing plug or slot and must
// be a valid slot name.
func RenameSlot(snapInfo *snap.Info, oldName, newName string) error {
	if snapInfo.Slots[oldName] == nil {
		return fmt.Errorf("cannot rename slot %q to %q: no such slot", oldName, newName)
	}
	if err := snap.ValidateSlotName(newName); err != nil {
		return fmt.Errorf("cannot rename slot %q to %q: %s", oldName, newName, err)
	}
	if oldName == newName {
		return nil
	}
	if snapInfo.Slots[newName] != nil {
		return fmt.Errorf("cannot rename slot %q to %q: existing slot with that name", oldName, newName)
	}
	if snapInfo.Plugs[newName] != nil {
		return fmt.Errorf("cannot rename slot %q to %q: existing plug with that name", oldName, newName)
	}

	// Rename the slot.
	slotInfo := snapInfo.Slots[oldName]
	snapInfo.Slots[newName] = slotInfo
	delete(snapInfo.Slots, oldName)
	slotInfo.Name = newName

	// Update references to the slot in all applications and hooks.
	for _, appInfo := range snapInfo.Apps {
		if _, ok := appInfo.Slots[oldName]; ok {
			delete(appInfo.Slots, oldName)
			appInfo.Slots[newName] = slotInfo
		}
	}
	for _, hookInfo := range snapInfo.Hooks {
		if _, ok := hookInfo.Slots[oldName]; ok {
			delete(hookInfo.Slots, oldName)
			hookInfo.Slots[newName] = slotInfo
		}
	}

	return nil
}

// MockContainer returns a mock snap.Container with the given content.
// If files is empty it still produces a minimal container that passes
// ValidateContainer: / and /meta exist and are 0755, and
// /meta/snap.yaml is a regular world-readable file.
func MockContainer(c *check.C, files [][]string) snap.Container {
	d := c.MkDir()
	c.Assert(os.Chmod(d, 0755), check.IsNil)
	files = append([][]string{{"meta/snap.yaml", ""}}, files...)
	PopulateDir(d, files)
	return snapdir.New(d)
}<|MERGE_RESOLUTION|>--- conflicted
+++ resolved
@@ -208,17 +208,9 @@
 	snapSource := filepath.Join(tmpdir, "snapsrc")
 	err := os.MkdirAll(filepath.Join(snapSource, "meta"), 0755)
 	c.Assert(err, check.IsNil)
-<<<<<<< HEAD
-
 	snapYamlFn := filepath.Join(snapSource, "meta", "snap.yaml")
 	err = ioutil.WriteFile(snapYamlFn, []byte(snapYamlContent), 0644)
 	c.Assert(err, check.IsNil)
-
-=======
-	snapYamlFn := filepath.Join(snapSource, "meta", "snap.yaml")
-	err = ioutil.WriteFile(snapYamlFn, []byte(snapYamlContent), 0644)
-	c.Assert(err, check.IsNil)
->>>>>>> 5762767e
 	PopulateDir(snapSource, files)
 	restoreSanitize := snap.MockSanitizePlugsSlots(func(snapInfo *snap.Info) {})
 	defer restoreSanitize()
@@ -226,17 +218,9 @@
 	// Parse the yaml (we need the Name).
 	snapInfo, err := snap.InfoFromSnapYaml([]byte(snapYamlContent))
 	c.Assert(err, check.IsNil)
-<<<<<<< HEAD
-
 	if si != nil {
 		snapInfo.SideInfo = *si
 	}
-
-=======
-	if si != nil {
-		snapInfo.SideInfo = *si
-	}
->>>>>>> 5762767e
 	err = osutil.ChDir(snapSource, func() error {
 		var err error
 		snapFilePath, err = pack.Snap(snapSource, nil)
