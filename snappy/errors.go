/*
 * Copyright (C) 2014-2015 Canonical Ltd
 *
 * This program is free software: you can redistribute it and/or modify
 * it under the terms of the GNU General Public License version 3 as
 * published by the Free Software Foundation.
 *
 * This program is distributed in the hope that it will be useful,
 * but WITHOUT ANY WARRANTY; without even the implied warranty of
 * MERCHANTABILITY or FITNESS FOR A PARTICULAR PURPOSE.  See the
 * GNU General Public License for more details.
 *
 * You should have received a copy of the GNU General Public License
 * along with this program.  If not, see <http://www.gnu.org/licenses/>.
 *
 */

package snappy

import (
	"errors"
	"fmt"
)

var (
	// ErrPackageNotFound is returned when a snap can not be found
	ErrPackageNotFound = errors.New("snappy package not found")

	// ErrNeedRoot is returned when a command needs root privs but
	// the caller is not root
	ErrNeedRoot = errors.New("this command requires root access. Please re-run using 'sudo'")

	// ErrPackageNotRemovable is returned when trying to remove a package
	// that cannot be removed.
	ErrPackageNotRemovable = errors.New("snappy package cannot be removed")

	// ErrConfigNotFound is returned if a snap without a config is
	// getting configured
	ErrConfigNotFound = errors.New("no config found for this snap")

	// ErrInvalidHWDevice is returned when a invalid hardware device
	// is given in the hw-assign command
	ErrInvalidHWDevice = errors.New("invalid hardware device")

	// ErrHWAccessRemoveNotFound is returned if the user tries to
	// remove a device that does not exist
	ErrHWAccessRemoveNotFound = errors.New("can not find device in hw-access list")

	// ErrHWAccessAlreadyAdded is returned if you try to add a device
	// that is already in the hwaccess list
	ErrHWAccessAlreadyAdded = errors.New("device is already in hw-access list")

	// ErrReadmeInvalid is returned if the package contains a invalid
	// meta/readme.md
	ErrReadmeInvalid = errors.New("meta/readme.md invalid")

	// ErrAuthenticationNeeds2fa is returned if the authentication
	// needs 2factor
	ErrAuthenticationNeeds2fa = errors.New("authentication needs second factor")

	// ErrNotInstalled is returned when the snap is not installed
	ErrNotInstalled = errors.New("the given snap is not installed")

	// ErrPrivOpInProgress is returned when a privileged operation
	// cannot be performed since an existing privileged operation is
	// still running.
	ErrPrivOpInProgress = errors.New("privileged operation already in progress")

	// ErrInvalidCredentials is returned on login error
	ErrInvalidCredentials = errors.New("invalid credentials")

	// ErrInvalidPackageYaml is returned is a package.yaml file can not
	// be parsed
	ErrInvalidPackageYaml = errors.New("can not parse package.yaml")

	// ErrSnapNotActive is returned if you try to unset a snap from
	// active to inactive
	ErrSnapNotActive = errors.New("snap not active")

<<<<<<< HEAD
	// ErrUnpackHelperNotFound is returned if the unpack helper
	// can not be found
	ErrUnpackHelperNotFound = errors.New("unpack helper not found, do you have snappy installed in your PATH or GOPATH?")
=======
	// ErrLicenseNotAccepted is returned when the user does not accept the
	// license
	ErrLicenseNotAccepted = errors.New("license not accepted")
	// ErrLicenseBlank is returned when the package specifies that
	// accepting license is required, but the license file was empty or
	// blank
	ErrLicenseBlank = errors.New("package.yaml requires accepting a license, but license file was blank")
	// ErrLicenseNotProvided is returned when the package specifies that
	// accepting a license is required, but no license file is provided
	ErrLicenseNotProvided = errors.New("package.yaml requires license, but no license was provided")
>>>>>>> a24be395
)

// ErrUnpackFailed is the error type for a snap unpack problem
type ErrUnpackFailed struct {
	snapFile string
	instDir  string
	origErr  error
}

// ErrUnpackFailed is returned if unpacking a snap fails
func (e *ErrUnpackFailed) Error() string {
	return fmt.Sprintf("unpack %s to %s failed with %s", e.snapFile, e.instDir, e.origErr)
}

// ErrSignature is returned if a snap failed the signature verification
type ErrSignature struct {
	exitCode int
}

func (e *ErrSignature) Error() string {
	return fmt.Sprintf("Signature verification failed with exit status %v", e.exitCode)
}

// ErrSystemCtl is returned if the systemctl command failed
type ErrSystemCtl struct {
	cmd      []string
	exitCode int
}

func (e *ErrSystemCtl) Error() string {
	return fmt.Sprintf("%v failed with exit status %d", e.cmd, e.exitCode)
}

// ErrHookFailed is returned if a hook command fails
type ErrHookFailed struct {
	cmd      string
	exitCode int
}

func (e *ErrHookFailed) Error() string {
	return fmt.Sprintf("hook command %v failed with exit status %d", e.cmd, e.exitCode)
}

// ErrDataCopyFailed is returned if copying the snap data fialed
type ErrDataCopyFailed struct {
	oldPath  string
	newPath  string
	exitCode int
}

func (e *ErrDataCopyFailed) Error() string {
	return fmt.Sprintf("data copy from %v to %v failed with exit status %d", e.oldPath, e.newPath, e.exitCode)
}

// ErrUpgradeVerificationFailed is returned if the upgrade has not
// worked (i.e. no new version on the other partition)
type ErrUpgradeVerificationFailed struct {
	msg string
}

func (e *ErrUpgradeVerificationFailed) Error() string {
	return fmt.Sprintf("upgrade verification failed: %s", e.msg)
}<|MERGE_RESOLUTION|>--- conflicted
+++ resolved
@@ -77,11 +77,10 @@
 	// active to inactive
 	ErrSnapNotActive = errors.New("snap not active")
 
-<<<<<<< HEAD
 	// ErrUnpackHelperNotFound is returned if the unpack helper
 	// can not be found
 	ErrUnpackHelperNotFound = errors.New("unpack helper not found, do you have snappy installed in your PATH or GOPATH?")
-=======
+
 	// ErrLicenseNotAccepted is returned when the user does not accept the
 	// license
 	ErrLicenseNotAccepted = errors.New("license not accepted")
@@ -92,7 +91,6 @@
 	// ErrLicenseNotProvided is returned when the package specifies that
 	// accepting a license is required, but no license file is provided
 	ErrLicenseNotProvided = errors.New("package.yaml requires license, but no license was provided")
->>>>>>> a24be395
 )
 
 // ErrUnpackFailed is the error type for a snap unpack problem
