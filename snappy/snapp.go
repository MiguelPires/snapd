/*
 * Copyright (C) 2014-2015 Canonical Ltd
 *
 * This program is free software: you can redistribute it and/or modify
 * it under the terms of the GNU General Public License version 3 as
 * published by the Free Software Foundation.
 *
 * This program is distributed in the hope that it will be useful,
 * but WITHOUT ANY WARRANTY; without even the implied warranty of
 * MERCHANTABILITY or FITNESS FOR A PARTICULAR PURPOSE.  See the
 * GNU General Public License for more details.
 *
 * You should have received a copy of the GNU General Public License
 * along with this program.  If not, see <http://www.gnu.org/licenses/>.
 *
 */

package snappy

import (
	"bytes"
	"encoding/json"
	"errors"
	"fmt"
	"io"
	"io/ioutil"
	"log"
	"net/http"
	"net/url"
	"os"
	"os/exec"
	"path/filepath"
	"reflect"
	"regexp"
	"sort"
	"strings"
	"time"

	"launchpad.net/snappy/clickdeb"
	"launchpad.net/snappy/helpers"
	"launchpad.net/snappy/progress"
	"launchpad.net/snappy/systemd"

	"gopkg.in/yaml.v2"
)

const (
	// the postfix we append to the release that is send to the store
	// FIXME: find a better way to detect the postfix
	releasePostfix = "-core"

	// the namespace for sideloaded snaps
	sideloadedNamesapce = "sideload"
)

// Port is used to declare the Port and Negotiable status of such port
// that is bound to a Service.
type Port struct {
	Port       string `yaml:"port,omitempty"`
	Negotiable bool   `yaml:"negotiable,omitempty"`
}

// Ports is a representation of Internal and External ports mapped with a Port.
type Ports struct {
	Internal map[string]Port `yaml:"internal,omitempty" json:"internal,omitempty"`
	External map[string]Port `yaml:"external,omitempty" json:"external,omitempty"`
}

// SecurityOverrideDefinition is used to override apparmor or seccomp
// security defaults
type SecurityOverrideDefinition struct {
	Apparmor string `yaml:"apparmor" json:"apparmor"`
}

// SecurityDefinitions contains the common apparmor/seccomp definitions
type SecurityDefinitions struct {
	// SecurityTemplate is a template like "default"
	SecurityTemplate string `yaml:"security-template,omitempty" json:"security-template,omitempty"`
	// SecurityOverride is a override for the high level security json
	SecurityOverride *SecurityOverrideDefinition `yaml:"security-override,omitempty" json:"security-override,omitempty"`
	// SecurityPolicy is a hand-crafted low-level policy
	SecurityPolicy *SecurityOverrideDefinition `yaml:"security-policy,omitempty" json:"security-policy,omitempty"`

	// SecurityCaps is are the apparmor/seccomp capabilities for an app
	SecurityCaps []string `yaml:"caps,omitempty" json:"caps,omitempty"`
}

// Service represents a service inside a SnapPart
type Service struct {
	Name        string `yaml:"name" json:"name,omitempty"`
	Description string `yaml:"description,omitempty" json:"description,omitempty"`

	Start       string  `yaml:"start,omitempty" json:"start,omitempty"`
	Stop        string  `yaml:"stop,omitempty" json:"stop,omitempty"`
	PostStop    string  `yaml:"poststop,omitempty" json:"poststop,omitempty"`
	StopTimeout Timeout `yaml:"stop-timeout,omitempty" json:"stop-timeout,omitempty"`

	// must be a pointer so that it can be "nil" and omitempty works
	Ports *Ports `yaml:"ports,omitempty" json:"ports,omitempty"`

	SecurityDefinitions `yaml:",inline"`
}

// Binary represents a single binary inside the binaries: package.yaml
type Binary struct {
	Name string `yaml:"name"`
	Exec string `yaml:"exec"`

	SecurityDefinitions `yaml:",inline"`
}

// SnapPart represents a generic snap type
type SnapPart struct {
	m           *packageYaml
	namespace   string
	hash        string
	isActive    bool
	isInstalled bool

	basedir string
}

var commasplitter = regexp.MustCompile(`\s*,\s*`).Split

type packageYaml struct {
	Name    string
	Version string
	Vendor  string
	Icon    string
	Type    SnapType

	// the spec allows a string or a list here *ick* so we need
	// to convert that into something sensible via reflect
	DeprecatedArchitecture interface{} `yaml:"architecture"`
	Architectures          []string

	DeprecatedFramework string   `yaml:"framework,omitempty"`
	Frameworks          []string `yaml:"frameworks,omitempty"`

	Services []Service `yaml:"services,omitempty"`
	Binaries []Binary  `yaml:"binaries,omitempty"`

	// oem snap only
	OEM struct {
		Store struct {
			ID string `yaml:"id,omitempty"`
		} `yaml:"store,omitempty"`
	} `yaml:"oem,omitempty"`
	Config SystemConfig `yaml:"config,omitempty"`

	// this is a bit ugly, but right now integration is a one:one
	// mapping of click hooks
	Integration map[string]clickAppHook

	ExplicitLicenseAgreement bool   `yaml:"explicit-license-agreement,omitempty"`
	LicenseVersion           string `yaml:"license-version,omitempty"`
}

type remoteSnap struct {
	Publisher       string  `json:"publisher,omitempty"`
	Name            string  `json:"name"`
	Title           string  `json:"title"`
	IconURL         string  `json:"icon_url"`
	Price           float64 `json:"price,omitempty"`
	Content         string  `json:"content,omitempty"`
	RatingsAverage  float64 `json:"ratings_average,omitempty"`
	Version         string  `json:"version"`
	AnonDownloadURL string  `json:"anon_download_url, omitempty"`
	DownloadURL     string  `json:"download_url, omitempty"`
	DownloadSha512  string  `json:"download_sha512, omitempty"`
	LastUpdated     string  `json:"last_updated, omitempty"`
	DownloadSize    int64   `json:"binary_filesize, omitempty"`
}

type searchResults struct {
	Payload struct {
		Packages []remoteSnap `json:"clickindex:package"`
	} `json:"_embedded"`
}

func parsePackageYamlFile(yamlPath string) (*packageYaml, error) {

	yamlData, err := ioutil.ReadFile(yamlPath)
	if err != nil {
		return nil, err
	}

	return parsePackageYamlData(yamlData)
}

func parsePackageYamlData(yamlData []byte) (*packageYaml, error) {
	var m packageYaml
	err := yaml.Unmarshal(yamlData, &m)
	if err != nil {
		log.Printf("Can not parse '%s'", yamlData)
		return nil, err
	}

	// parse the architecture: field that is either a string or a list
	// or empty (yes, you read that correctly)
	v := reflect.ValueOf(m.DeprecatedArchitecture)
	switch v.Kind() {
	case reflect.Invalid:
		m.Architectures = []string{"all"}
	case reflect.String:
		m.Architectures = []string{v.String()}
	case reflect.Slice:
		v2 := m.DeprecatedArchitecture.([]interface{})
		for _, arch := range v2 {
			m.Architectures = append(m.Architectures, arch.(string))
		}
	}

	if m.DeprecatedFramework != "" {
		log.Printf(`Use of deprecated "framework" key in yaml`)
		if len(m.Frameworks) != 0 {
			return nil, ErrInvalidFrameworkSpecInYaml
		}

		m.Frameworks = commasplitter(m.DeprecatedFramework, -1)
		m.DeprecatedFramework = ""
	}

<<<<<<< HEAD
	// For backward compatiblity we allow that there is no "exec:" line
	// in the binary definition and that its derived from the name.
	//
	// Generate the right exec line here
	for i := range m.Binaries {
		if m.Binaries[i].Exec == "" {
			m.Binaries[i].Exec = m.Binaries[i].Name
			m.Binaries[i].Name = filepath.Base(m.Binaries[i].Exec)
=======
	for i := range m.Services {
		if m.Services[i].StopTimeout == 0 {
			m.Services[i].StopTimeout = DefaultTimeout
>>>>>>> cac38b25
		}
	}

	return &m, nil
}

func (m *packageYaml) checkForNameClashes() error {
	d := make(map[string]struct{})
	for _, bin := range m.Binaries {
		d[bin.Name] = struct{}{}
	}
	for _, svc := range m.Services {
		if _, ok := d[svc.Name]; ok {
			return ErrNameClash(svc.Name)
		}
	}

	return nil
}

func (m *packageYaml) FrameworksForClick() string {
	return strings.Join(m.Frameworks, ",")
}

func (m *packageYaml) checkForFrameworks() error {
	installed, err := ActiveSnapNamesByType(SnapTypeFramework)
	if err != nil {
		return err
	}
	sort.Strings(installed)

	missing := make([]string, 0, len(m.Frameworks))

	for _, f := range m.Frameworks {
		i := sort.SearchStrings(installed, f)
		if i >= len(installed) || installed[i] != f {
			missing = append(missing, f)
		}
	}

	if len(missing) > 0 {
		return ErrMissingFrameworks(missing)
	}

	return nil
}

// checkLicenseAgreement returns nil if it's ok to proceed with installing the
// package, as deduced from the license agreement (which might involve asking
// the user), or an error that explains the reason why installation should not
// proceed.
func (m *packageYaml) checkLicenseAgreement(ag agreer, d *clickdeb.ClickDeb, currentActiveDir string) error {
	if !m.ExplicitLicenseAgreement {
		return nil
	}

	if ag == nil {
		return ErrLicenseNotAccepted
	}

	license, err := d.MetaMember("license.txt")
	if err != nil || len(license) == 0 {
		return ErrLicenseNotProvided
	}

	oldM, err := parsePackageYamlFile(filepath.Join(currentActiveDir, "meta", "package.yaml"))
	if err != nil && !os.IsNotExist(err) {
		return err
	}

	// don't ask for the license if
	// * the previous version also asked for license confirmation, and
	// * the license version is the same
	if err == nil && oldM.ExplicitLicenseAgreement && oldM.LicenseVersion == m.LicenseVersion {
		return nil
	}

	msg := fmt.Sprintf("%s requires that you accept the following license before continuing", m.Name)
	if !ag.Agreed(msg, string(license)) {
		return ErrLicenseNotAccepted
	}

	return nil
}

// NewInstalledSnapPart returns a new SnapPart from the given yamlPath
func NewInstalledSnapPart(yamlPath string) *SnapPart {
	m, err := parsePackageYamlFile(yamlPath)
	if err != nil {
		return nil
	}

	return NewSnapPartFromYaml(yamlPath, m)
}

// NewSnapPartFromYaml returns a new SnapPart from the given *packageYaml at yamlPath
func NewSnapPartFromYaml(yamlPath string, m *packageYaml) *SnapPart {
	part := &SnapPart{
		basedir:     filepath.Dir(filepath.Dir(yamlPath)),
		isInstalled: true,
		namespace:   sideloadedNamesapce,
		m:           m,
	}

	// check if the part is active
	allVersionsDir := filepath.Dir(part.basedir)
	p, _ := filepath.EvalSymlinks(filepath.Join(allVersionsDir, "current"))
	if p == part.basedir {
		part.isActive = true
	}

	// read hash, its ok if its not there, some older versions of
	// snappy did not write this file
	hashesData, err := ioutil.ReadFile(filepath.Join(part.basedir, "meta", "hashes.yaml"))
	if err == nil {
		var h hashesYaml
		err = yaml.Unmarshal(hashesData, &h)
		if err == nil {
			part.hash = h.ArchiveSha512
		}
	}

	return part
}

// Type returns the type of the SnapPart (app, oem, ...)
func (s *SnapPart) Type() SnapType {
	if s.m.Type != "" {
		return s.m.Type
	}

	// if not declared its a app
	return "app"
}

// Name returns the name
func (s *SnapPart) Name() string {
	return s.m.Name
}

// Version returns the version
func (s *SnapPart) Version() string {
	return s.m.Version
}

// Description returns the description
func (s *SnapPart) Description() string {
	// TODO: implement.
	return "NOT IMPLEMENTED"
}

// Namespace returns the namespace
func (s *SnapPart) Namespace() string {
	return s.namespace
}

// Hash returns the hash
func (s *SnapPart) Hash() string {
	return s.hash
}

// Channel returns the channel used
func (s *SnapPart) Channel() string {
	// FIXME: real channel support
	return "edge"
}

// Icon returns the path to the icon
func (s *SnapPart) Icon() string {
	return filepath.Join(s.basedir, s.m.Icon)
}

// IsActive returns true if the snap is active
func (s *SnapPart) IsActive() bool {
	return s.isActive
}

// IsInstalled returns true if the snap is installed
func (s *SnapPart) IsInstalled() bool {
	return s.isInstalled
}

// InstalledSize returns the size of the installed snap
func (s *SnapPart) InstalledSize() int64 {
	// FIXME: cache this at install time maybe?
	totalSize := int64(0)
	f := func(_ string, info os.FileInfo, err error) error {
		totalSize += info.Size()
		return err
	}
	filepath.Walk(s.basedir, f)
	return totalSize
}

// DownloadSize returns the dowload size
func (s *SnapPart) DownloadSize() int64 {
	return -1
}

// Date returns the last update date
func (s *SnapPart) Date() time.Time {
	st, err := os.Stat(s.basedir)
	if err != nil {
		return time.Time{}
	}

	return st.ModTime()
}

// Services return a list of Service the package declares
func (s *SnapPart) Services() []Service {
	return s.m.Services
}

// OemConfig return a list of packages to configure
func (s *SnapPart) OemConfig() SystemConfig {
	return s.m.Config
}

// Install installs the snap
func (s *SnapPart) Install(pb progress.Meter, flags InstallFlags) (name string, err error) {
	return "", errors.New("Install of a local part is not possible")
}

// SetActive sets the snap active
func (s *SnapPart) SetActive(pb progress.Meter) (err error) {
	return setActiveClick(s.basedir, false, pb)
}

// Uninstall remove the snap from the system
func (s *SnapPart) Uninstall(pb progress.Meter) (err error) {
	// OEM snaps should not be removed as they are a key
	// building block for OEMs. Prunning non active ones
	// is acceptible.
	if s.m.Type == SnapTypeOem && s.IsActive() {
		return ErrPackageNotRemovable
	}

	deps, err := s.DependentNames()
	if err != nil {
		return err
	}
	if len(deps) != 0 {
		return ErrFrameworkInUse(deps)
	}

	return removeClick(s.basedir, pb)
}

// Config is used to to configure the snap
func (s *SnapPart) Config(configuration []byte) (new string, err error) {
	return snapConfig(s.basedir, string(configuration))
}

// NeedsReboot returns true if the snap becomes active on the next reboot
func (s *SnapPart) NeedsReboot() bool {
	return false
}

// Frameworks returns the list of frameworks needed by the snap
func (s *SnapPart) Frameworks() ([]string, error) {
	return s.m.Frameworks, nil
}

// DependentNames returns a list of the names of apps installed that
// depend on this one
//
// /!\ not part of the Part interface.
func (s *SnapPart) DependentNames() ([]string, error) {
	deps, err := s.Dependents()
	if err != nil {
		return nil, err
	}

	names := make([]string, len(deps))
	for i, dep := range deps {
		names[i] = dep.Name()
	}

	return names, nil
}

// Dependents gives the list of apps installed that depend on this one
//
// /!\ not part of the Part interface.
func (s *SnapPart) Dependents() ([]*SnapPart, error) {
	if s.Type() != SnapTypeFramework {
		// only frameworks are depended on
		return nil, nil
	}

	var needed []*SnapPart

	installed, err := NewMetaRepository().Installed()
	if err != nil {
		return nil, err
	}

	name := s.Name()
	for _, part := range installed {
		fmks, err := part.Frameworks()
		if err != nil {
			return nil, err
		}
		for _, fmk := range fmks {
			if fmk == name {
				part, ok := part.(*SnapPart)
				if !ok {
					return nil, ErrInstalledNonSnapPart
				}
				needed = append(needed, part)
			}
		}
	}

	return needed, nil
}

var timestampUpdater = helpers.UpdateTimestamp

// UpdateAppArmorJSONTimestamp updates the timestamp on the snap's apparmor json symlink
func (s *SnapPart) UpdateAppArmorJSONTimestamp() error {
	// TODO: receive a list of policies that have changed, and only touch
	// things if we use one of those policies

	fns, err := filepath.Glob(filepath.Join(snapAppArmorDir, fmt.Sprintf("%s_*.json", s.Name())))
	if err != nil {
		return err
	}

	for _, fn := range fns {
		if err := timestampUpdater(fn); err != nil {
			return err
		}
	}

	return nil
}

type restartJob struct {
	name    string
	timeout time.Duration
}

// RefreshDependentsSecurity refreshes the security policies of dependent snaps
func (s *SnapPart) RefreshDependentsSecurity(inter interacter) error {
	deps, err := s.Dependents()
	if err != nil {
		return err
	}

	var restart []restartJob

	for _, dep := range deps {
		if err := dep.UpdateAppArmorJSONTimestamp(); err != nil {
			return err
		}
		for _, svc := range dep.Services() {
			svcName := generateServiceFileName(dep.m, svc)
			restart = append(restart, restartJob{svcName, time.Duration(svc.StopTimeout)})
		}
	}

	if err := exec.Command(aaClickHookCmd).Run(); err != nil {
		return err
	}

	sysd := systemd.New(globalRootDir, inter)
	for _, r := range restart {
		sysd.Restart(r.name, r.timeout)
	}

	return nil
}

// SnapLocalRepository is the type for a local snap repository
type SnapLocalRepository struct {
	path string
}

// NewLocalSnapRepository returns a new SnapLocalRepository for the given
// path
func NewLocalSnapRepository(path string) *SnapLocalRepository {
	if s, err := os.Stat(path); err != nil || !s.IsDir() {
		return nil
	}
	return &SnapLocalRepository{path: path}
}

// Description describes the local repository
func (s *SnapLocalRepository) Description() string {
	return fmt.Sprintf("Snap local repository for %s", s.path)
}

// Search searches the local repository
func (s *SnapLocalRepository) Search(terms string) (versions []Part, err error) {
	return versions, err
}

// Details returns details for the given snap
func (s *SnapLocalRepository) Details(name string) (versions []Part, err error) {
	globExpr := filepath.Join(s.path, name, "*", "meta", "package.yaml")
	parts, err := s.partsForGlobExpr(globExpr)

	if len(parts) == 0 {
		return nil, ErrPackageNotFound
	}

	return parts, nil
}

// Updates returns the available updates
func (s *SnapLocalRepository) Updates() (parts []Part, err error) {
	return nil, err
}

// Installed returns the installed snaps from this repository
func (s *SnapLocalRepository) Installed() (parts []Part, err error) {
	globExpr := filepath.Join(s.path, "*", "*", "meta", "package.yaml")
	return s.partsForGlobExpr(globExpr)
}

func (s *SnapLocalRepository) partsForGlobExpr(globExpr string) (parts []Part, err error) {
	matches, err := filepath.Glob(globExpr)
	if err != nil {
		return nil, err
	}
	for _, yamlfile := range matches {

		// skip "current" and similar symlinks
		realpath, err := filepath.EvalSymlinks(yamlfile)
		if err != nil {
			return nil, err
		}
		if realpath != yamlfile {
			continue
		}

		snap := NewInstalledSnapPart(yamlfile)
		if snap != nil {
			parts = append(parts, snap)
		}
	}

	return parts, nil
}

// RemoteSnapPart represents a snap available on the server
type RemoteSnapPart struct {
	pkg remoteSnap
}

// Type returns the type of the SnapPart (app, oem, ...)
func (s *RemoteSnapPart) Type() SnapType {
	// FIXME: the store does not publish this info
	return SnapTypeApp
}

// Name returns the name
func (s *RemoteSnapPart) Name() string {
	return s.pkg.Name
}

// Version returns the version
func (s *RemoteSnapPart) Version() string {
	return s.pkg.Version
}

// Description returns the description
func (s *RemoteSnapPart) Description() string {
	return s.pkg.Title
}

// Namespace is the origin
func (s *RemoteSnapPart) Namespace() string {
	// TODO: implement.
	return "{NOT_IMPLEMENTED}"
}

// Hash returns the hash
func (s *RemoteSnapPart) Hash() string {
	return s.pkg.DownloadSha512
}

// Channel returns the channel used
func (s *RemoteSnapPart) Channel() string {
	// FIXME: real channel support, this requires server work
	return "edge"
}

// Icon returns the icon
func (s *RemoteSnapPart) Icon() string {
	return s.pkg.IconURL
}

// IsActive returns true if the snap is active
func (s *RemoteSnapPart) IsActive() bool {
	return false
}

// IsInstalled returns true if the snap is installed
func (s *RemoteSnapPart) IsInstalled() bool {
	return false
}

// InstalledSize returns the size of the installed snap
func (s *RemoteSnapPart) InstalledSize() int64 {
	return -1
}

// DownloadSize returns the dowload size
func (s *RemoteSnapPart) DownloadSize() int64 {
	return s.pkg.DownloadSize
}

// Date returns the last update time
func (s *RemoteSnapPart) Date() time.Time {
	p, err := time.Parse("2006-01-02T15:04:05.000000Z", s.pkg.LastUpdated)
	if err != nil {
		return time.Time{}
	}

	return p
}

// Download downloads the snap and returns the filename
func (s *RemoteSnapPart) Download(pbar progress.Meter) (string, error) {

	w, err := ioutil.TempFile("", s.pkg.Name)
	if err != nil {
		return "", err
	}
	defer func() {
		if err != nil {
			os.Remove(w.Name())
		}
	}()

	// try anonymous download first and fallback to authenticated
	url := s.pkg.AnonDownloadURL
	if url == "" {
		url = s.pkg.DownloadURL
	}
	req, err := http.NewRequest("GET", url, nil)
	if err != nil {
		return "", err
	}
	setUbuntuStoreHeaders(req)

	client := &http.Client{}
	resp, err := client.Do(req)
	if err != nil {
		return "", err
	}
	defer resp.Body.Close()
	if resp.StatusCode != 200 {
		return "", fmt.Errorf("Unexpected status code %v", resp.StatusCode)
	}

	if pbar != nil {
		pbar.Start(float64(resp.ContentLength))
		mw := io.MultiWriter(w, pbar)
		_, err = io.Copy(mw, resp.Body)
		pbar.Finished()
	} else {
		_, err = io.Copy(w, resp.Body)
	}

	if err != nil {
		return "", err
	}

	return w.Name(), w.Sync()
}

// Install installs the snap
func (s *RemoteSnapPart) Install(pbar progress.Meter, flags InstallFlags) (string, error) {
	downloadedSnap, err := s.Download(pbar)
	if err != nil {
		return "", err
	}
	defer os.Remove(downloadedSnap)

	return installClick(downloadedSnap, flags, pbar)
}

// SetActive sets the snap active
func (s *RemoteSnapPart) SetActive(progress.Meter) error {
	return ErrNotInstalled
}

// Uninstall remove the snap from the system
func (s *RemoteSnapPart) Uninstall(progress.Meter) error {
	return ErrNotInstalled
}

// Config is used to to configure the snap
func (s *RemoteSnapPart) Config(configuration []byte) (new string, err error) {
	return "", err
}

// NeedsReboot returns true if the snap becomes active on the next reboot
func (s *RemoteSnapPart) NeedsReboot() bool {
	return false
}

// Frameworks returns the list of frameworks needed by the snap
func (s *RemoteSnapPart) Frameworks() ([]string, error) {
	return nil, ErrNotImplemented
}

// NewRemoteSnapPart returns a new RemoteSnapPart from the given
// remoteSnap data
func NewRemoteSnapPart(data remoteSnap) *RemoteSnapPart {
	return &RemoteSnapPart{pkg: data}
}

// SnapUbuntuStoreRepository represents the ubuntu snap store
type SnapUbuntuStoreRepository struct {
	searchURI  *url.URL
	detailsURI *url.URL
	bulkURI    string
}

var (
	storeSearchURI  *url.URL
	storeDetailsURI *url.URL
	storeBulkURI    *url.URL
)

func init() {
	storeBaseURI, err := url.Parse("https://search.apps.ubuntu.com/api/v1/")
	if err != nil {
		panic(err)
	}

	storeSearchURI, err = storeBaseURI.Parse("search/")
	if err != nil {
		panic(err)
	}

	storeDetailsURI, err = storeBaseURI.Parse("package/")
	if err != nil {
		panic(err)
	}

	storeBulkURI, err = storeBaseURI.Parse("click-metadata/")
	if err != nil {
		panic(err)
	}
}

// NewUbuntuStoreSnapRepository creates a new SnapUbuntuStoreRepository
func NewUbuntuStoreSnapRepository() *SnapUbuntuStoreRepository {
	if storeSearchURI == nil && storeDetailsURI == nil && storeBulkURI == nil {
		return nil
	}
	// see https://wiki.ubuntu.com/AppStore/Interfaces/ClickPackageIndex
	return &SnapUbuntuStoreRepository{
		searchURI:  storeSearchURI,
		detailsURI: storeDetailsURI,
		bulkURI:    storeBulkURI.String(),
	}
}

// small helper that sets the correct http headers for the ubuntu store
func setUbuntuStoreHeaders(req *http.Request) {
	req.Header.Set("Accept", "application/hal+json")

	// frameworks
	frameworks, _ := ActiveSnapNamesByType(SnapTypeFramework)
	req.Header.Set("X-Ubuntu-Frameworks", strings.Join(frameworks, ","))
	req.Header.Set("X-Ubuntu-Architecture", string(Architecture()))
	req.Header.Set("X-Ubuntu-Release", helpers.LsbRelease()+releasePostfix)

	// check if the oem part sets a custom store-id
	oems, _ := ActiveSnapsByType(SnapTypeOem)
	if len(oems) == 1 {
		storeID := oems[0].(*SnapPart).m.OEM.Store.ID
		if storeID != "" {
			req.Header.Set("X-Ubuntu-Store", storeID)
		}
	}

	// sso
	ssoToken, err := ReadStoreToken()
	if err == nil {
		req.Header.Set("Authorization", makeOauthPlaintextSignature(req, ssoToken))
	}
}

// Description describes the repository
func (s *SnapUbuntuStoreRepository) Description() string {
	return fmt.Sprintf("Snap remote repository for %s", s.searchURI)
}

// Details returns details for the given snap in this repository
func (s *SnapUbuntuStoreRepository) Details(snapName string) (parts []Part, err error) {
	url, err := s.detailsURI.Parse(snapName)
	if err != nil {
		return nil, err
	}
	req, err := http.NewRequest("GET", url.String(), nil)
	if err != nil {
		return nil, err
	}

	// set headers
	setUbuntuStoreHeaders(req)

	client := &http.Client{}
	resp, err := client.Do(req)
	if err != nil {
		return nil, err
	}
	defer resp.Body.Close()

	// check statusCode
	switch {
	case resp.StatusCode == 404:
		return nil, ErrPackageNotFound
	case resp.StatusCode != 200:
		return parts, fmt.Errorf("SnapUbuntuStoreRepository: unexpected http statusCode %v for %s", resp.StatusCode, snapName)
	}

	// and decode json
	var detailsData remoteSnap
	dec := json.NewDecoder(resp.Body)
	if err := dec.Decode(&detailsData); err != nil {
		return nil, err
	}

	snap := NewRemoteSnapPart(detailsData)
	parts = append(parts, snap)

	return parts, nil
}

// Search searches the repository for the given searchTerm
func (s *SnapUbuntuStoreRepository) Search(searchTerm string) (parts []Part, err error) {
	q := s.searchURI.Query()
	q.Set("q", searchTerm)
	s.searchURI.RawQuery = q.Encode()
	req, err := http.NewRequest("GET", s.searchURI.String(), nil)
	if err != nil {
		return nil, err
	}

	// set headers
	setUbuntuStoreHeaders(req)

	client := &http.Client{}
	resp, err := client.Do(req)
	if err != nil {
		return nil, err
	}
	defer resp.Body.Close()

	var searchData searchResults

	dec := json.NewDecoder(resp.Body)
	if err := dec.Decode(&searchData); err != nil {
		return nil, err
	}

	for _, pkg := range searchData.Payload.Packages {
		snap := NewRemoteSnapPart(pkg)
		parts = append(parts, snap)
	}

	return parts, nil
}

// Updates returns the available updates
func (s *SnapUbuntuStoreRepository) Updates() (parts []Part, err error) {
	// the store only supports apps and framworks currently, so no
	// sense in sending it our ubuntu-core snap
	installed, err := ActiveSnapNamesByType(SnapTypeApp, SnapTypeFramework)
	if err != nil || len(installed) == 0 {
		return nil, err
	}
	jsonData, err := json.Marshal(map[string][]string{"name": installed})
	if err != nil {
		return nil, err
	}

	req, err := http.NewRequest("POST", s.bulkURI, bytes.NewBuffer([]byte(jsonData)))
	if err != nil {
		return nil, err
	}
	// set headers
	setUbuntuStoreHeaders(req)
	// the updates call is a special snowflake right now
	// (see LP: #1427155)
	req.Header.Set("Accept", "application/json")

	client := &http.Client{}
	resp, err := client.Do(req)
	if err != nil {
		return nil, err
	}
	defer resp.Body.Close()

	var updateData []remoteSnap
	dec := json.NewDecoder(resp.Body)
	if err := dec.Decode(&updateData); err != nil {
		return nil, err
	}

	for _, pkg := range updateData {
		current := ActiveSnapByName(pkg.Name)
		if current == nil || current.Version() != pkg.Version {
			snap := NewRemoteSnapPart(pkg)
			parts = append(parts, snap)
		}
	}

	return parts, nil
}

// Installed returns the installed snaps from this repository
func (s *SnapUbuntuStoreRepository) Installed() (parts []Part, err error) {
	return nil, err
}

// makeSnapHookEnv returns an environment suitable for passing to
// os/exec.Cmd.Env
//
// The returned environment contains additional SNAP_* variables that
// are required when calling a meta/hook/ script and that will override
// any already existing SNAP_* variables in os.Environment()
func makeSnapHookEnv(part *SnapPart) (env []string) {
	snapDataDir := filepath.Join(snapDataDir, part.Name(), part.Version())
	snapEnv := map[string]string{
		"SNAP_NAME":          part.Name(),
		"SNAP_VERSION":       part.Version(),
		"SNAP_APP_PATH":      part.basedir,
		"SNAP_APP_DATA_PATH": snapDataDir,
	}

	// merge regular env and new snapEnv
	envMap := helpers.MakeMapFromEnvList(os.Environ())
	for k, v := range snapEnv {
		envMap[k] = v
	}

	// flatten
	for k, v := range envMap {
		env = append(env, fmt.Sprintf("%s=%s", k, v))
	}

	return env
}<|MERGE_RESOLUTION|>--- conflicted
+++ resolved
@@ -221,7 +221,6 @@
 		m.DeprecatedFramework = ""
 	}
 
-<<<<<<< HEAD
 	// For backward compatiblity we allow that there is no "exec:" line
 	// in the binary definition and that its derived from the name.
 	//
@@ -230,11 +229,12 @@
 		if m.Binaries[i].Exec == "" {
 			m.Binaries[i].Exec = m.Binaries[i].Name
 			m.Binaries[i].Name = filepath.Base(m.Binaries[i].Exec)
-=======
+		}
+	}
+
 	for i := range m.Services {
 		if m.Services[i].StopTimeout == 0 {
 			m.Services[i].StopTimeout = DefaultTimeout
->>>>>>> cac38b25
 		}
 	}
 
