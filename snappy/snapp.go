/*
 * Copyright (C) 2014-2015 Canonical Ltd
 *
 * This program is free software: you can redistribute it and/or modify
 * it under the terms of the GNU General Public License version 3 as
 * published by the Free Software Foundation.
 *
 * This program is distributed in the hope that it will be useful,
 * but WITHOUT ANY WARRANTY; without even the implied warranty of
 * MERCHANTABILITY or FITNESS FOR A PARTICULAR PURPOSE.  See the
 * GNU General Public License for more details.
 *
 * You should have received a copy of the GNU General Public License
 * along with this program.  If not, see <http://www.gnu.org/licenses/>.
 *
 */

package snappy

import (
	"bytes"
	"encoding/json"
	"errors"
	"fmt"
	"io"
	"io/ioutil"
	"net/http"
	"net/url"
	"os"
	"os/exec"
	"path/filepath"
	"reflect"
	"regexp"
	"sort"
	"strings"
	"time"

	"gopkg.in/yaml.v2"

	"launchpad.net/snappy/clickdeb"
	"launchpad.net/snappy/helpers"
	"launchpad.net/snappy/logger"
	"launchpad.net/snappy/policy"
	"launchpad.net/snappy/progress"
	"launchpad.net/snappy/release"
)

const (
	// the namespace for sideloaded snaps
	sideloadedNamespace = "sideload"
)

// SharedName is a structure that holds an Alias to the preferred package and
// the list of all the alternatives.
type SharedName struct {
	Alias Part
	Parts []Part
}

// SharedNames is a list of all packages and it's SharedName structure.
type SharedNames map[string]*SharedName

// IsAlias determines if namespace is the one that is an alias for the
// shared name.
func (f *SharedName) IsAlias(namespace string) bool {
	if alias := f.Alias; alias != nil {
		return alias.Namespace() == namespace
	}

	return false
}

// Port is used to declare the Port and Negotiable status of such port
// that is bound to a Service.
type Port struct {
	Port       string `yaml:"port,omitempty"`
	Negotiable bool   `yaml:"negotiable,omitempty"`
}

// Ports is a representation of Internal and External ports mapped with a Port.
type Ports struct {
	Internal map[string]Port `yaml:"internal,omitempty" json:"internal,omitempty"`
	External map[string]Port `yaml:"external,omitempty" json:"external,omitempty"`
}

// SecurityOverrideDefinition is used to override apparmor or seccomp
// security defaults
type SecurityOverrideDefinition struct {
	Apparmor string `yaml:"apparmor" json:"apparmor"`
	Seccomp  string `yaml:"seccomp" json:"seccomp"`
}

// SecurityPolicyDefinition is used to provide hand-crafted policy
type SecurityPolicyDefinition struct {
	Apparmor string `yaml:"apparmor" json:"apparmor"`
	Seccomp  string `yaml:"seccomp" json:"seccomp"`
}

// SecurityDefinitions contains the common apparmor/seccomp definitions
type SecurityDefinitions struct {
	// SecurityTemplate is a template like "default"
	SecurityTemplate string `yaml:"security-template,omitempty" json:"security-template,omitempty"`
	// SecurityOverride is a override for the high level security json
	SecurityOverride *SecurityOverrideDefinition `yaml:"security-override,omitempty" json:"security-override,omitempty"`
	// SecurityPolicy is a hand-crafted low-level policy
	SecurityPolicy *SecurityPolicyDefinition `yaml:"security-policy,omitempty" json:"security-policy,omitempty"`

	// SecurityCaps is are the apparmor/seccomp capabilities for an app
	SecurityCaps []string `yaml:"caps,omitempty" json:"caps,omitempty"`
}

// NeedsAppArmorUpdate checks whether the security definitions are impacted by
// changes to policies or templates.
func (sd *SecurityDefinitions) NeedsAppArmorUpdate(policies, templates map[string]bool) bool {
	if sd.SecurityPolicy != nil {
		return false
	}

	if sd.SecurityOverride != nil {
		// XXX: actually inspect the override to figure out in more detail
		return true
	}

	if templates[sd.SecurityTemplate] {
		return true
	}

	for _, cap := range sd.SecurityCaps {
		if policies[cap] {
			return true
		}
	}

	return false
}

// Service represents a service inside a SnapPart
type Service struct {
	Name        string `yaml:"name" json:"name,omitempty"`
	Description string `yaml:"description,omitempty" json:"description,omitempty"`

	Start       string  `yaml:"start,omitempty" json:"start,omitempty"`
	Stop        string  `yaml:"stop,omitempty" json:"stop,omitempty"`
	PostStop    string  `yaml:"poststop,omitempty" json:"poststop,omitempty"`
	StopTimeout Timeout `yaml:"stop-timeout,omitempty" json:"stop-timeout,omitempty"`
	BusName     string  `yaml:"bus-name,omitempty" json:"bus-name,omitempty"`

	// must be a pointer so that it can be "nil" and omitempty works
	Ports *Ports `yaml:"ports,omitempty" json:"ports,omitempty"`

	SecurityDefinitions `yaml:",inline"`
}

// Binary represents a single binary inside the binaries: package.yaml
type Binary struct {
	Name string `yaml:"name"`
	Exec string `yaml:"exec"`

	SecurityDefinitions `yaml:",inline"`
}

// SnapPart represents a generic snap type
type SnapPart struct {
	m           *packageYaml
	namespace   string
	hash        string
	isActive    bool
	isInstalled bool
	description string

	basedir string
}

var commasplitter = regexp.MustCompile(`\s*,\s*`).Split

// deprecarch handles the vagaries of the now-deprecated
// "architecture" field of the package.yaml
type deprecarch []string

func (v *deprecarch) UnmarshalYAML(unmarshal func(interface{}) error) error {
	var l []string

	if err := unmarshal(&l); err != nil {
		var s string
		if err := unmarshal(&s); err != nil {
			return err

		}
		l = append([]string(nil), s)
	}
	*v = deprecarch(l)

	return nil
}

// TODO split into payloads per package type composing the common
// elements for all snaps.
type packageYaml struct {
	Name    string
	Version string
	Vendor  string
	Icon    string
	Type    SnapType

	// the spec allows a string or a list here *ick* so we need
	// to convert that into something sensible via reflect
	DeprecatedArchitecture deprecarch `yaml:"architecture"`
	Architectures          []string   `yaml:"architectures"`

	DeprecatedFramework string   `yaml:"framework,omitempty"`
	Frameworks          []string `yaml:"frameworks,omitempty"`

	Services []Service `yaml:"services,omitempty"`
	Binaries []Binary  `yaml:"binaries,omitempty"`

	// oem snap only
	OEM    OEM          `yaml:"oem,omitempty"`
	Config SystemConfig `yaml:"config,omitempty"`

	// this is a bit ugly, but right now integration is a one:one
	// mapping of click hooks
	Integration map[string]clickAppHook

	ExplicitLicenseAgreement bool   `yaml:"explicit-license-agreement,omitempty"`
	LicenseVersion           string `yaml:"license-version,omitempty"`
}

type remoteSnap struct {
	Alias           string             `json:"alias,omitempty"`
	AnonDownloadURL string             `json:"anon_download_url,omitempty"`
	DownloadSha512  string             `json:"download_sha512,omitempty"`
	DownloadSize    int64              `json:"binary_filesize,omitempty"`
	DownloadURL     string             `json:"download_url,omitempty"`
	IconURL         string             `json:"icon_url"`
	LastUpdated     string             `json:"last_updated,omitempty"`
	Name            string             `json:"package_name"`
	Namespace       string             `json:"origin"`
	Prices          map[string]float64 `json:"prices,omitempty"`
	Publisher       string             `json:"publisher,omitempty"`
	RatingsAverage  float64            `json:"ratings_average,omitempty"`
	SupportURL      string             `json:"support_url"`
	Title           string             `json:"title"`
	Type            SnapType           `json:"content,omitempty"`
	Version         string             `json:"version"`
}

type searchResults struct {
	Payload struct {
		Packages []remoteSnap `json:"clickindex:package"`
	} `json:"_embedded"`
}

func parsePackageYamlFile(yamlPath string) (*packageYaml, error) {

	yamlData, err := ioutil.ReadFile(yamlPath)
	if err != nil {
		return nil, err
	}

	return parsePackageYamlData(yamlData)
}

func parsePackageYamlData(yamlData []byte) (*packageYaml, error) {
	var m packageYaml
	err := yaml.Unmarshal(yamlData, &m)
	if err != nil {
<<<<<<< HEAD
		logger.Noticef("Can not parse '%s'", yamlData)
		return nil, err
=======
		return nil, &ErrInvalidYaml{file: "package.yaml", err: err, yaml: yamlData}
>>>>>>> 240cb99e
	}

	if m.Architectures == nil {
		if m.DeprecatedArchitecture == nil {
			m.Architectures = []string{"all"}
		} else {
			m.Architectures = m.DeprecatedArchitecture
		}
	}

	// this is to prevent installation of legacy packages such as those that
	// contain the namespace/origin in the package name.
	if strings.ContainsRune(m.Name, '.') {
		return nil, ErrPackageNameNotSupported
	}

	if m.DeprecatedFramework != "" {
		logger.Noticef(`Use of deprecated "framework" key in yaml`)
		if len(m.Frameworks) != 0 {
			return nil, ErrInvalidFrameworkSpecInYaml
		}

		m.Frameworks = commasplitter(m.DeprecatedFramework, -1)
		m.DeprecatedFramework = ""
	}

	// do all checks here
	for _, binary := range m.Binaries {
		if err := verifyBinariesYaml(binary); err != nil {
			return nil, err
		}
	}
	for _, service := range m.Services {
		if err := verifyServiceYaml(service); err != nil {
			return nil, err
		}
	}

	// For backward compatiblity we allow that there is no "exec:" line
	// in the binary definition and that its derived from the name.
	//
	// Generate the right exec line here
	for i := range m.Binaries {
		if m.Binaries[i].Exec == "" {
			m.Binaries[i].Exec = m.Binaries[i].Name
			m.Binaries[i].Name = filepath.Base(m.Binaries[i].Exec)
		}
	}

	for i := range m.Services {
		if m.Services[i].StopTimeout == 0 {
			m.Services[i].StopTimeout = DefaultTimeout
		}
	}

	return &m, nil
}

func (m *packageYaml) checkForNameClashes() error {
	d := make(map[string]struct{})
	for _, bin := range m.Binaries {
		d[bin.Name] = struct{}{}
	}
	for _, svc := range m.Services {
		if _, ok := d[svc.Name]; ok {
			return ErrNameClash(svc.Name)
		}
	}

	return nil
}

func (m *packageYaml) checkForPackageInstalled(namespace string) error {
	part := ActiveSnapByName(m.Name)
	if part == nil {
		return nil
	}

	if m.Type != SnapTypeFramework && m.Type != SnapTypeOem {
		if part.Namespace() != namespace {
			return ErrPackageNameAlreadyInstalled
		}
	}

	return nil
}

func addCoreFmk(fmks []string) []string {
	fmkCore := false
	for _, a := range fmks {
		if a == "ubuntu-core-15.04-dev1" {
			fmkCore = true
			break
		}
	}

	if !fmkCore {
		fmks = append(fmks, "ubuntu-core-15.04-dev1")
	}

	return fmks
}

func (m *packageYaml) FrameworksForClick() string {
	fmks := addCoreFmk(m.Frameworks)

	return strings.Join(fmks, ",")
}

func (m *packageYaml) checkForFrameworks() error {
	installed, err := ActiveSnapNamesByType(SnapTypeFramework)
	if err != nil {
		return err
	}
	sort.Strings(installed)

	missing := make([]string, 0, len(m.Frameworks))

	for _, f := range m.Frameworks {
		i := sort.SearchStrings(installed, f)
		if i >= len(installed) || installed[i] != f {
			missing = append(missing, f)
		}
	}

	if len(missing) > 0 {
		return ErrMissingFrameworks(missing)
	}

	return nil
}

// checkLicenseAgreement returns nil if it's ok to proceed with installing the
// package, as deduced from the license agreement (which might involve asking
// the user), or an error that explains the reason why installation should not
// proceed.
func (m *packageYaml) checkLicenseAgreement(ag agreer, d *clickdeb.ClickDeb, currentActiveDir string) error {
	if !m.ExplicitLicenseAgreement {
		return nil
	}

	if ag == nil {
		return ErrLicenseNotAccepted
	}

	license, err := d.MetaMember("license.txt")
	if err != nil || len(license) == 0 {
		return ErrLicenseNotProvided
	}

	oldM, err := parsePackageYamlFile(filepath.Join(currentActiveDir, "meta", "package.yaml"))
	if err != nil && !os.IsNotExist(err) {
		return err
	}

	// don't ask for the license if
	// * the previous version also asked for license confirmation, and
	// * the license version is the same
	if err == nil && oldM.ExplicitLicenseAgreement && oldM.LicenseVersion == m.LicenseVersion {
		return nil
	}

	msg := fmt.Sprintf("%s requires that you accept the following license before continuing", m.Name)
	if !ag.Agreed(msg, string(license)) {
		return ErrLicenseNotAccepted
	}

	return nil
}

// NewInstalledSnapPart returns a new SnapPart from the given yamlPath
func NewInstalledSnapPart(yamlPath, namespace string) (*SnapPart, error) {
	m, err := parsePackageYamlFile(yamlPath)
	if err != nil {
		return nil, err
	}

	part, err := NewSnapPartFromYaml(yamlPath, namespace, m)
	if err != nil {
		return nil, err
	}

	return part, nil
}

// NewSnapPartFromYaml returns a new SnapPart from the given *packageYaml at yamlPath
func NewSnapPartFromYaml(yamlPath, namespace string, m *packageYaml) (*SnapPart, error) {
	if _, err := os.Stat(yamlPath); err != nil {
		return nil, err
	}

	part := &SnapPart{
		basedir:     filepath.Dir(filepath.Dir(yamlPath)),
		isInstalled: true,
		namespace:   namespace,
		m:           m,
	}

	// check if the part is active
	allVersionsDir := filepath.Dir(part.basedir)
	p, err := filepath.EvalSymlinks(filepath.Join(allVersionsDir, "current"))
	if err != nil && !os.IsNotExist(err) {
		return nil, err
	}

	if p == part.basedir {
		part.isActive = true
	}

	// get the click *title* from readme.md and use that as the *description*.
	if description, _, err := parseReadme(filepath.Join(part.basedir, "meta", "readme.md")); err == nil {
		part.description = description
	}

	// read hash, its ok if its not there, some older versions of
	// snappy did not write this file
	hashesData, err := ioutil.ReadFile(filepath.Join(part.basedir, "meta", "hashes.yaml"))
	if err != nil {
		return nil, err
	}

	var h hashesYaml
	err = yaml.Unmarshal(hashesData, &h)
	if err != nil {
		return nil, &ErrInvalidYaml{file: "hashes.yaml", err: err, yaml: hashesData}
	}
	part.hash = h.ArchiveSha512

	return part, nil
}

// Type returns the type of the SnapPart (app, oem, ...)
func (s *SnapPart) Type() SnapType {
	if s.m.Type != "" {
		return s.m.Type
	}

	// if not declared its a app
	return "app"
}

// Name returns the name
func (s *SnapPart) Name() string {
	return s.m.Name
}

// Version returns the version
func (s *SnapPart) Version() string {
	return s.m.Version
}

// Description returns the description
func (s *SnapPart) Description() string {
	return s.description
}

// Namespace returns the namespace
func (s *SnapPart) Namespace() string {
	return s.namespace
}

// Vendor returns the author. Or viceversa.
func (s *SnapPart) Vendor() string {
	return s.m.Vendor
}

// Hash returns the hash
func (s *SnapPart) Hash() string {
	return s.hash
}

// Channel returns the channel used
func (s *SnapPart) Channel() string {
	// FIXME: real channel support
	return "edge"
}

// Icon returns the path to the icon
func (s *SnapPart) Icon() string {
	return filepath.Join(s.basedir, s.m.Icon)
}

// IsActive returns true if the snap is active
func (s *SnapPart) IsActive() bool {
	return s.isActive
}

// IsInstalled returns true if the snap is installed
func (s *SnapPart) IsInstalled() bool {
	return s.isInstalled
}

// InstalledSize returns the size of the installed snap
func (s *SnapPart) InstalledSize() int64 {
	// FIXME: cache this at install time maybe?
	totalSize := int64(0)
	f := func(_ string, info os.FileInfo, err error) error {
		totalSize += info.Size()
		return err
	}
	filepath.Walk(s.basedir, f)
	return totalSize
}

// DownloadSize returns the dowload size
func (s *SnapPart) DownloadSize() int64 {
	return -1
}

// Date returns the last update date
func (s *SnapPart) Date() time.Time {
	st, err := os.Stat(s.basedir)
	if err != nil {
		return time.Time{}
	}

	return st.ModTime()
}

// Services return a list of Service the package declares
func (s *SnapPart) Services() []Service {
	return s.m.Services
}

// Binaries return a list of Service the package declares
func (s *SnapPart) Binaries() []Binary {
	return s.m.Binaries
}

// OemConfig return a list of packages to configure
func (s *SnapPart) OemConfig() SystemConfig {
	return s.m.Config
}

// Install installs the snap
func (s *SnapPart) Install(pb progress.Meter, flags InstallFlags) (name string, err error) {
	return "", errors.New("Install of a local part is not possible")
}

// SetActive sets the snap active
func (s *SnapPart) SetActive(pb progress.Meter) (err error) {
	return setActiveClick(s.basedir, false, pb)
}

// Uninstall remove the snap from the system
func (s *SnapPart) Uninstall(pb progress.Meter) (err error) {
	// OEM snaps should not be removed as they are a key
	// building block for OEMs. Prunning non active ones
	// is acceptible.
	if s.m.Type == SnapTypeOem && s.IsActive() {
		return ErrPackageNotRemovable
	}

	if IsBuiltInSoftware(s.Name()) && s.IsActive() {
		return ErrPackageNotRemovable
	}

	deps, err := s.DependentNames()
	if err != nil {
		return err
	}
	if len(deps) != 0 {
		return ErrFrameworkInUse(deps)
	}

	if err := removeClick(s.basedir, pb); err != nil {
		return err
	}

	return RemoveAllHWAccess(Dirname(s))
}

// Config is used to to configure the snap
func (s *SnapPart) Config(configuration []byte) (new string, err error) {
	return snapConfig(s.basedir, s.namespace, string(configuration))
}

// NeedsReboot returns true if the snap becomes active on the next reboot
func (s *SnapPart) NeedsReboot() bool {
	return false
}

// Frameworks returns the list of frameworks needed by the snap
func (s *SnapPart) Frameworks() ([]string, error) {
	return s.m.Frameworks, nil
}

// DependentNames returns a list of the names of apps installed that
// depend on this one
//
// /!\ not part of the Part interface.
func (s *SnapPart) DependentNames() ([]string, error) {
	deps, err := s.Dependents()
	if err != nil {
		return nil, err
	}

	names := make([]string, len(deps))
	for i, dep := range deps {
		names[i] = dep.Name()
	}

	return names, nil
}

// Dependents gives the list of apps installed that depend on this one
//
// /!\ not part of the Part interface.
func (s *SnapPart) Dependents() ([]*SnapPart, error) {
	if s.Type() != SnapTypeFramework {
		// only frameworks are depended on
		return nil, nil
	}

	var needed []*SnapPart

	installed, err := NewMetaRepository().Installed()
	if err != nil {
		return nil, err
	}

	name := s.Name()
	for _, part := range installed {
		fmks, err := part.Frameworks()
		if err != nil {
			return nil, err
		}
		for _, fmk := range fmks {
			if fmk == name {
				part, ok := part.(*SnapPart)
				if !ok {
					return nil, ErrInstalledNonSnapPart
				}
				needed = append(needed, part)
			}
		}
	}

	return needed, nil
}

var timestampUpdater = helpers.UpdateTimestamp

func updateAppArmorJSONTimestamp(fullName, thing, version string) error {
	fn := filepath.Join(snapAppArmorDir, fmt.Sprintf("%s_%s_%s.json", fullName, thing, version))
	return timestampUpdater(fn)
}

// RequestAppArmorUpdate checks whether changes to the given policies and
// templates impacts the snap, and updates the timestamp of the relevant json
// symlinks (thus requesting aaClickHookCmd regenerate the appropriate bits).
func (s *SnapPart) RequestAppArmorUpdate(policies, templates map[string]bool) error {

	fullName := Dirname(s)
	for _, svc := range s.Services() {
		if svc.NeedsAppArmorUpdate(policies, templates) {
			if err := updateAppArmorJSONTimestamp(fullName, svc.Name, s.Version()); err != nil {
				return err
			}
		}
	}
	for _, bin := range s.Binaries() {
		if bin.NeedsAppArmorUpdate(policies, templates) {
			if err := updateAppArmorJSONTimestamp(fullName, bin.Name, s.Version()); err != nil {
				return err
			}
		}
	}

	return nil
}

// RefreshDependentsSecurity refreshes the security policies of dependent snaps
func (s *SnapPart) RefreshDependentsSecurity(oldBaseDir string, inter interacter) (err error) {
	upPol, upTpl := policy.AppArmorDelta(oldBaseDir, s.basedir, s.Name()+"_")

	deps, err := s.Dependents()
	if err != nil {
		return err
	}

	for _, dep := range deps {
		err := dep.RequestAppArmorUpdate(upPol, upTpl)
		if err != nil {
			return err
		}
	}

	cmd := exec.Command(aaClickHookCmd)
	if output, err := cmd.CombinedOutput(); err != nil {
		if exitCode, err := helpers.ExitCode(err); err == nil {
			return &ErrApparmorGenerate{
				exitCode: exitCode,
				output:   output,
			}
		}
		return err
	}

	return nil
}

// SnapLocalRepository is the type for a local snap repository
type SnapLocalRepository struct {
	path string
}

// NewLocalSnapRepository returns a new SnapLocalRepository for the given
// path
func NewLocalSnapRepository(path string) *SnapLocalRepository {
	if s, err := os.Stat(path); err != nil || !s.IsDir() {
		return nil
	}
	return &SnapLocalRepository{path: path}
}

// Description describes the local repository
func (s *SnapLocalRepository) Description() string {
	return fmt.Sprintf("Snap local repository for %s", s.path)
}

// Details returns details for the given snap
func (s *SnapLocalRepository) Details(name string) (versions []Part, err error) {
	// XXX: this is broken wrt namespaceless packages (e.g. frameworks)
	if !strings.ContainsRune(name, '.') {
		name += ".*"
	}

	globExpr := filepath.Join(s.path, name, "*", "meta", "package.yaml")
	parts, err := s.partsForGlobExpr(globExpr)

	if len(parts) == 0 {
		return nil, ErrPackageNotFound
	}

	return parts, nil
}

// Updates returns the available updates
func (s *SnapLocalRepository) Updates() (parts []Part, err error) {
	return nil, err
}

// Installed returns the installed snaps from this repository
func (s *SnapLocalRepository) Installed() (parts []Part, err error) {
	globExpr := filepath.Join(s.path, "*", "*", "meta", "package.yaml")
	return s.partsForGlobExpr(globExpr)
}

func (s *SnapLocalRepository) partsForGlobExpr(globExpr string) (parts []Part, err error) {
	matches, err := filepath.Glob(globExpr)
	if err != nil {
		return nil, err
	}
	for _, yamlfile := range matches {

		// skip "current" and similar symlinks
		realpath, err := filepath.EvalSymlinks(yamlfile)
		if err != nil {
			return nil, err
		}
		if realpath != yamlfile {
			continue
		}

		m, err := parsePackageYamlFile(realpath)
		if err != nil {
			return nil, err
		}

		namespace := ""
		if m.Type != SnapTypeFramework && m.Type != SnapTypeOem {
			namespace, err = namespaceFromYamlPath(realpath)
			if err != nil {
				return nil, err
			}
		}

		snap, err := NewSnapPartFromYaml(realpath, namespace, m)
		if err != nil {
			return nil, err
		}
		parts = append(parts, snap)

	}

	return parts, nil
}

func namespaceFromYamlPath(path string) (string, error) {
	namespace := filepath.Ext(filepath.Dir(filepath.Join(path, "..", "..")))

	if len(namespace) < 1 {
		return "", ErrInvalidPart
	}

	return namespace[1:], nil
}

// RemoteSnapPart represents a snap available on the server
type RemoteSnapPart struct {
	pkg remoteSnap
}

// Type returns the type of the SnapPart (app, oem, ...)
func (s *RemoteSnapPart) Type() SnapType {
	return s.pkg.Type
}

// Name returns the name
func (s *RemoteSnapPart) Name() string {
	return s.pkg.Name
}

// Version returns the version
func (s *RemoteSnapPart) Version() string {
	return s.pkg.Version
}

// Description returns the description
func (s *RemoteSnapPart) Description() string {
	return s.pkg.Title
}

// Namespace is the origin
func (s *RemoteSnapPart) Namespace() string {
	return s.pkg.Namespace
}

// Vendor is the publisher. Author. Whatever.
func (s *RemoteSnapPart) Vendor() string {
	return s.pkg.Publisher
}

// Hash returns the hash
func (s *RemoteSnapPart) Hash() string {
	return s.pkg.DownloadSha512
}

// Channel returns the channel used
func (s *RemoteSnapPart) Channel() string {
	// FIXME: real channel support, this requires server work
	return "edge"
}

// Icon returns the icon
func (s *RemoteSnapPart) Icon() string {
	return s.pkg.IconURL
}

// IsActive returns true if the snap is active
func (s *RemoteSnapPart) IsActive() bool {
	return false
}

// IsInstalled returns true if the snap is installed
func (s *RemoteSnapPart) IsInstalled() bool {
	return false
}

// InstalledSize returns the size of the installed snap
func (s *RemoteSnapPart) InstalledSize() int64 {
	return -1
}

// DownloadSize returns the dowload size
func (s *RemoteSnapPart) DownloadSize() int64 {
	return s.pkg.DownloadSize
}

// Date returns the last update time
func (s *RemoteSnapPart) Date() time.Time {
	var p time.Time
	var err error

	for _, fmt := range []string{
		"2006-01-02T15:04:05Z",
		"2006-01-02T15:04:05.000Z",
		"2006-01-02T15:04:05.000000Z",
	} {
		p, err = time.Parse(fmt, s.pkg.LastUpdated)
		if err == nil {
			break
		}
	}

	return p
}

// Download downloads the snap and returns the filename
func (s *RemoteSnapPart) Download(pbar progress.Meter) (string, error) {

	w, err := ioutil.TempFile("", s.pkg.Name)
	if err != nil {
		return "", err
	}
	defer func() {
		if err != nil {
			os.Remove(w.Name())
		}
	}()

	// try anonymous download first and fallback to authenticated
	url := s.pkg.AnonDownloadURL
	if url == "" {
		url = s.pkg.DownloadURL
	}
	req, err := http.NewRequest("GET", url, nil)
	if err != nil {
		return "", err
	}
	setUbuntuStoreHeaders(req)

	client := &http.Client{}
	resp, err := client.Do(req)
	if err != nil {
		return "", err
	}
	defer resp.Body.Close()
	if resp.StatusCode != 200 {
		return "", fmt.Errorf("Unexpected status code %v", resp.StatusCode)
	}

	if pbar != nil {
		pbar.Start(s.pkg.Name, float64(resp.ContentLength))
		mw := io.MultiWriter(w, pbar)
		_, err = io.Copy(mw, resp.Body)
		pbar.Finished()
	} else {
		_, err = io.Copy(w, resp.Body)
	}

	if err != nil {
		return "", err
	}

	return w.Name(), w.Sync()
}

// Install installs the snap
func (s *RemoteSnapPart) Install(pbar progress.Meter, flags InstallFlags) (string, error) {
	downloadedSnap, err := s.Download(pbar)
	if err != nil {
		return "", err
	}
	defer os.Remove(downloadedSnap)

	return installClick(downloadedSnap, flags, pbar, s.Namespace())
}

// SetActive sets the snap active
func (s *RemoteSnapPart) SetActive(progress.Meter) error {
	return ErrNotInstalled
}

// Uninstall remove the snap from the system
func (s *RemoteSnapPart) Uninstall(progress.Meter) error {
	return ErrNotInstalled
}

// Config is used to to configure the snap
func (s *RemoteSnapPart) Config(configuration []byte) (new string, err error) {
	return "", err
}

// NeedsReboot returns true if the snap becomes active on the next reboot
func (s *RemoteSnapPart) NeedsReboot() bool {
	return false
}

// Frameworks returns the list of frameworks needed by the snap
func (s *RemoteSnapPart) Frameworks() ([]string, error) {
	return nil, ErrNotImplemented
}

// NewRemoteSnapPart returns a new RemoteSnapPart from the given
// remoteSnap data
func NewRemoteSnapPart(data remoteSnap) *RemoteSnapPart {
	return &RemoteSnapPart{pkg: data}
}

// SnapUbuntuStoreRepository represents the ubuntu snap store
type SnapUbuntuStoreRepository struct {
	searchURI  *url.URL
	detailsURI *url.URL
	bulkURI    string
}

var (
	storeSearchURI  *url.URL
	storeDetailsURI *url.URL
	storeBulkURI    *url.URL
)

func getStructFields(s interface{}) []string {
	st := reflect.TypeOf(s)
	num := st.NumField()
	fields := make([]string, 0, num)
	for i := 0; i < num; i++ {
		tag := st.Field(i).Tag.Get("json")
		idx := strings.IndexRune(tag, ',')
		if idx > -1 {
			tag = tag[:idx]
		}
		if tag != "" {
			fields = append(fields, tag)
		}
	}

	return fields
}

func init() {
	storeBaseURI, err := url.Parse("https://search.apps.ubuntu.com/api/v1/")
	if err != nil {
		panic(err)
	}

	storeSearchURI, err = storeBaseURI.Parse("search")
	if err != nil {
		panic(err)
	}

	v := url.Values{}
	v.Set("fields", strings.Join(getStructFields(remoteSnap{}), ","))
	storeSearchURI.RawQuery = v.Encode()

	storeDetailsURI, err = storeBaseURI.Parse("package/")

	if err != nil {
		panic(err)
	}

	storeBulkURI, err = storeBaseURI.Parse("click-metadata")
	if err != nil {
		panic(err)
	}
	storeBulkURI.RawQuery = v.Encode()
}

// NewUbuntuStoreSnapRepository creates a new SnapUbuntuStoreRepository
func NewUbuntuStoreSnapRepository() *SnapUbuntuStoreRepository {
	if storeSearchURI == nil && storeDetailsURI == nil && storeBulkURI == nil {
		return nil
	}
	// see https://wiki.ubuntu.com/AppStore/Interfaces/ClickPackageIndex
	return &SnapUbuntuStoreRepository{
		searchURI:  storeSearchURI,
		detailsURI: storeDetailsURI,
		bulkURI:    storeBulkURI.String(),
	}
}

// small helper that sets the correct http headers for the ubuntu store
func setUbuntuStoreHeaders(req *http.Request) {
	req.Header.Set("Accept", "application/hal+json")

	// frameworks
	frameworks, _ := ActiveSnapNamesByType(SnapTypeFramework)
	req.Header.Set("X-Ubuntu-Frameworks", strings.Join(addCoreFmk(frameworks), ","))
	req.Header.Set("X-Ubuntu-Architecture", string(Architecture()))
	req.Header.Set("X-Ubuntu-Release", release.String())

	if storeID := StoreID(); storeID != "" {
		req.Header.Set("X-Ubuntu-Store", storeID)
	}

	// sso
	ssoToken, err := ReadStoreToken()
	if err == nil {
		req.Header.Set("Authorization", makeOauthPlaintextSignature(req, ssoToken))
	}
}

// Description describes the repository
func (s *SnapUbuntuStoreRepository) Description() string {
	return fmt.Sprintf("Snap remote repository for %s", s.searchURI)
}

// Details returns details for the given snap in this repository
func (s *SnapUbuntuStoreRepository) Details(snapName string) (parts []Part, err error) {
	url, err := s.detailsURI.Parse(snapName)
	if err != nil {
		return nil, err
	}

	req, err := http.NewRequest("GET", url.String(), nil)
	if err != nil {
		return nil, err
	}

	// set headers
	setUbuntuStoreHeaders(req)

	client := &http.Client{}
	resp, err := client.Do(req)
	if err != nil {
		return nil, err
	}
	defer resp.Body.Close()

	// check statusCode
	switch {
	case resp.StatusCode == 404:
		return nil, ErrPackageNotFound
	case resp.StatusCode != 200:
		return parts, fmt.Errorf("SnapUbuntuStoreRepository: unexpected http statusCode %v for %s", resp.StatusCode, snapName)
	}

	// and decode json
	var detailsData remoteSnap
	dec := json.NewDecoder(resp.Body)
	if err := dec.Decode(&detailsData); err != nil {
		return nil, err
	}

	snap := NewRemoteSnapPart(detailsData)
	parts = append(parts, snap)

	return parts, nil
}

// Search searches the repository for the given searchTerm
func (s *SnapUbuntuStoreRepository) Search(searchTerm string) (SharedNames, error) {
	q := s.searchURI.Query()
	q.Set("q", searchTerm)
	s.searchURI.RawQuery = q.Encode()
	req, err := http.NewRequest("GET", s.searchURI.String(), nil)
	if err != nil {
		return nil, err
	}

	// set headers
	setUbuntuStoreHeaders(req)

	client := &http.Client{}
	resp, err := client.Do(req)
	if err != nil {
		return nil, err
	}
	defer resp.Body.Close()

	var searchData searchResults

	dec := json.NewDecoder(resp.Body)
	if err := dec.Decode(&searchData); err != nil {
		return nil, err
	}

	sharedNames := make(SharedNames, len(searchData.Payload.Packages))
	for _, pkg := range searchData.Payload.Packages {
		snap := NewRemoteSnapPart(pkg)
		pkgName := snap.Name()

		if _, ok := sharedNames[snap.Name()]; !ok {
			sharedNames[pkgName] = new(SharedName)
		}

		sharedNames[pkgName].Parts = append(sharedNames[pkgName].Parts, snap)
		if pkg.Alias != "" {
			sharedNames[pkgName].Alias = snap
		}
	}

	return sharedNames, nil
}

// Updates returns the available updates
func (s *SnapUbuntuStoreRepository) Updates() (parts []Part, err error) {
	// the store only supports apps, oem and frameworks currently, so no
	// sense in sending it our ubuntu-core snap
	installed, err := ActiveSnapNamesByType(SnapTypeApp, SnapTypeFramework, SnapTypeOem)
	if err != nil || len(installed) == 0 {
		return nil, err
	}
	jsonData, err := json.Marshal(map[string][]string{"name": installed})
	if err != nil {
		return nil, err
	}

	req, err := http.NewRequest("POST", s.bulkURI, bytes.NewBuffer([]byte(jsonData)))
	if err != nil {
		return nil, err
	}
	// set headers
	setUbuntuStoreHeaders(req)
	// the updates call is a special snowflake right now
	// (see LP: #1427155)
	req.Header.Set("Accept", "application/json")

	client := &http.Client{}
	resp, err := client.Do(req)
	if err != nil {
		return nil, err
	}
	defer resp.Body.Close()

	var updateData []remoteSnap
	dec := json.NewDecoder(resp.Body)
	if err := dec.Decode(&updateData); err != nil {
		return nil, err
	}

	for _, pkg := range updateData {
		current := ActiveSnapByName(pkg.Name)
		if current == nil || current.Version() != pkg.Version {
			snap := NewRemoteSnapPart(pkg)
			parts = append(parts, snap)
		}
	}

	return parts, nil
}

// Installed returns the installed snaps from this repository
func (s *SnapUbuntuStoreRepository) Installed() (parts []Part, err error) {
	return nil, err
}

// makeSnapHookEnv returns an environment suitable for passing to
// os/exec.Cmd.Env
//
// The returned environment contains additional SNAP_* variables that
// are required when calling a meta/hook/ script and that will override
// any already existing SNAP_* variables in os.Environment()
func makeSnapHookEnv(part *SnapPart) (env []string) {
	snapDataDir := filepath.Join(snapDataDir, part.Name(), part.Version())
	snapEnv := map[string]string{
		"SNAP_NAME":          part.Name(),
		"SNAP_ORIGIN":        part.Namespace(),
		"SNAP_FULLNAME":      Dirname(part),
		"SNAP_VERSION":       part.Version(),
		"SNAP_APP_PATH":      part.basedir,
		"SNAP_APP_DATA_PATH": snapDataDir,
	}

	// merge regular env and new snapEnv
	envMap := helpers.MakeMapFromEnvList(os.Environ())
	for k, v := range snapEnv {
		envMap[k] = v
	}

	// flatten
	for k, v := range envMap {
		env = append(env, fmt.Sprintf("%s=%s", k, v))
	}

	return env
}<|MERGE_RESOLUTION|>--- conflicted
+++ resolved
@@ -264,12 +264,7 @@
 	var m packageYaml
 	err := yaml.Unmarshal(yamlData, &m)
 	if err != nil {
-<<<<<<< HEAD
-		logger.Noticef("Can not parse '%s'", yamlData)
-		return nil, err
-=======
 		return nil, &ErrInvalidYaml{file: "package.yaml", err: err, yaml: yamlData}
->>>>>>> 240cb99e
 	}
 
 	if m.Architectures == nil {
