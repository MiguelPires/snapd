/*
 * Copyright (C) 2014-2015 Canonical Ltd
 *
 * This program is free software: you can redistribute it and/or modify
 * it under the terms of the GNU General Public License version 3 as
 * published by the Free Software Foundation.
 *
 * This program is distributed in the hope that it will be useful,
 * but WITHOUT ANY WARRANTY; without even the implied warranty of
 * MERCHANTABILITY or FITNESS FOR A PARTICULAR PURPOSE.  See the
 * GNU General Public License for more details.
 *
 * You should have received a copy of the GNU General Public License
 * along with this program.  If not, see <http://www.gnu.org/licenses/>.
 *
 */

package snappy

import (
	"io"
	"io/ioutil"
	"net/http"
	"net/http/httptest"
	"net/url"
	"os"
	"path/filepath"
	"strings"
	"time"

	"launchpad.net/snappy/helpers"
	"launchpad.net/snappy/partition"
	"launchpad.net/snappy/systemd"

	. "launchpad.net/gocheck"
)

type SnapTestSuite struct {
	tempdir string
}

var _ = Suite(&SnapTestSuite{})

func (s *SnapTestSuite) SetUpTest(c *C) {
	s.tempdir = c.MkDir()
	newPartition = func() (p partition.Interface) {
		return new(MockPartition)
	}

	SetRootDir(s.tempdir)
	os.MkdirAll(snapServicesDir, 0755)

	clickSystemHooksDir = filepath.Join(s.tempdir, "/usr/share/click/hooks")
	os.MkdirAll(clickSystemHooksDir, 0755)

	// create a fake systemd environment
	os.MkdirAll(filepath.Join(snapServicesDir, "multi-user.target.wants"), 0755)

	// we may not have debsig-verify installed (and we don't need it
	// for the unittests)
	runDebsigVerify = func(snapFile string, allowUnauth bool) (err error) {
		return nil
	}
	systemd.SystemctlCmd = func(cmd ...string) ([]byte, error) {
		return []byte("ActiveState=inactive\n"), nil
	}

	// fake "du"
	duCmd = makeFakeDuCommand(c)

	// do not attempt to hit the real store servers in the tests
	storeSearchURI, _ = url.Parse("")
	storeDetailsURI, _ = url.Parse("")
	storeBulkURI, _ = url.Parse("")

	aaExec = filepath.Join(s.tempdir, "aa-exec")
	err := ioutil.WriteFile(aaExec, []byte(mockAaExecScript), 0755)
	c.Assert(err, IsNil)

	// ensure we do not look at the system
	systemImageRoot = s.tempdir
}

func (s *SnapTestSuite) TearDownTest(c *C) {
	// ensure all functions are back to their original state
	regenerateAppArmorRules = regenerateAppArmorRulesImpl
	ActiveSnapNamesByType = activeSnapNamesByTypeImpl
	duCmd = "du"
	stripGlobalRootDir = stripGlobalRootDirImpl
}

func (s *SnapTestSuite) makeInstalledMockSnap() (yamlFile string, err error) {
	return makeInstalledMockSnap(s.tempdir, "")
}

func makeSnapActive(packageYamlPath string) (err error) {
	snapdir := filepath.Dir(filepath.Dir(packageYamlPath))
	parent := filepath.Dir(snapdir)
	err = os.Symlink(snapdir, filepath.Join(parent, "current"))

	return err
}

func (s *SnapTestSuite) TestLocalSnapInvalidPath(c *C) {
	snap := NewInstalledSnapPart("invalid-path", "")
	c.Assert(snap, IsNil)
}

func (s *SnapTestSuite) TestLocalSnapSimple(c *C) {
	snapYaml, err := s.makeInstalledMockSnap()
	c.Assert(err, IsNil)

	snap := NewInstalledSnapPart(snapYaml, testNamespace)
	c.Assert(snap, NotNil)
	c.Assert(snap.Name(), Equals, "hello-app")
	c.Assert(snap.Version(), Equals, "1.10")
	c.Assert(snap.IsActive(), Equals, false)

	services := snap.Services()
	c.Assert(services, HasLen, 1)
	c.Assert(services[0].Name, Equals, "svc1")

	// ensure we get valid Date()
	st, err := os.Stat(snap.basedir)
	c.Assert(err, IsNil)
	c.Assert(snap.Date(), Equals, st.ModTime())

	c.Assert(snap.basedir, Equals, filepath.Join(s.tempdir, "apps", helloAppComposedName, "1.10"))
	c.Assert(snap.InstalledSize(), Not(Equals), -1)
}

func (s *SnapTestSuite) TestLocalSnapHash(c *C) {
	snapYaml, err := s.makeInstalledMockSnap()
	c.Assert(err, IsNil)

	hashesFile := filepath.Join(filepath.Dir(snapYaml), "hashes.yaml")
	err = ioutil.WriteFile(hashesFile, []byte("archive-sha512: F00F00"), 0644)
	c.Assert(err, IsNil)

	snap := NewInstalledSnapPart(snapYaml, testNamespace)
	c.Assert(snap.Hash(), Equals, "F00F00")
}

func (s *SnapTestSuite) TestLocalSnapActive(c *C) {
	snapYaml, err := s.makeInstalledMockSnap()
	c.Assert(err, IsNil)
	makeSnapActive(snapYaml)

	snap := NewInstalledSnapPart(snapYaml, testNamespace)
	c.Assert(snap.IsActive(), Equals, true)
}

func (s *SnapTestSuite) TestLocalSnapFrameworks(c *C) {
	snapYaml, err := makeInstalledMockSnap(s.tempdir, `name: foo
version: 1.0
frameworks:
 - one
 - two
`)
	c.Assert(err, IsNil)

	snap := NewInstalledSnapPart(snapYaml, testNamespace)
	fmk, err := snap.Frameworks()
	c.Assert(err, IsNil)
	c.Check(fmk, DeepEquals, []string{"one", "two"})
}

func (s *SnapTestSuite) TestLocalSnapRepositoryInvalid(c *C) {
	snap := NewLocalSnapRepository("invalid-path")
	c.Assert(snap, IsNil)
}

func (s *SnapTestSuite) TestLocalSnapRepositorySimple(c *C) {
	yamlPath, err := s.makeInstalledMockSnap()
	c.Assert(err, IsNil)
	err = makeSnapActive(yamlPath)
	c.Assert(err, IsNil)

	snap := NewLocalSnapRepository(filepath.Join(s.tempdir, "apps"))
	c.Assert(snap, NotNil)

	installed, err := snap.Installed()
	c.Assert(err, IsNil)
	c.Assert(installed, HasLen, 1)
	c.Assert(installed[0].Name(), Equals, "hello-app")
	c.Assert(installed[0].Version(), Equals, "1.10")
}

/* acquired via:
   curl  -H 'accept: application/hal+json' -H "X-Ubuntu-Release: 15.04-core" -H "X-Ubuntu-Architecture: amd64" https://search.apps.ubuntu.com/api/v1/search?q=hello
*/
const MockSearchJSON = `{
  "_links": {
    "self": {
      "href": "https:\/\/search.apps.ubuntu.com\/api\/v1\/search?q=xkcd"
    },
    "curies": [
      {
        "templated": true,
        "name": "clickindex",
        "href": "https:\/\/search.apps.ubuntu.com\/docs\/relations.html{#rel}"
      }
    ]
  },
  "_embedded": {
    "clickindex:package": [
      {
        "prices": null,
        "_links": {
          "self": {
            "href": "https:\/\/search.apps.ubuntu.com\/api\/v1\/package\/com.ubuntu.snappy.xkcd-webserver"
          }
        },
        "version": "0.1",
        "ratings_average": 0.0,
        "content": "application",
        "price": 0.0,
        "icon_url": "https:\/\/myapps.developer.ubuntu.com\/site_media\/appmedia\/2014\/12\/xkcd.svg.png",
        "title": "Show random XKCD comic",
        "name": "xkcd-webserver.mvo",
        "publisher": "Canonical"
      }
    ]
  }
}`

/* acquired via:
curl --data-binary '{"name":["docker","foo","com.ubuntu.snappy.hello-world","httpd-minimal-golang-example","owncloud","xkcd-webserver"]}'  -H 'content-type: application/json' https://myapps.developer.ubuntu.com/dev/api/click-metadata/
*/
const MockUpdatesJSON = `
[
    {
        "status": "Published",
        "name": "hello-world",
        "changelog": "",
        "icon_url": "https://myapps.developer.ubuntu.com/site_media/appmedia/2015/01/hello.svg.png",
        "title": "Hello world example",
        "binary_filesize": 31166,
        "anon_download_url": "https://public.apps.ubuntu.com/anon/download/com.ubuntu.snappy/hello-world/hello-world_1.0.5_all.snap",
        "allow_unauthenticated": true,
        "version": "1.0.5",
        "download_url": "https://public.apps.ubuntu.com/download/com.ubuntu.snappy/hello-world/hello-world_1.0.5_all.snap",
        "download_sha512": "3e8b192e18907d8195c2e380edd048870eda4f6dbcba8f65e4625d6efac3c37d11d607147568ade6f002b6baa30762c6da02e7ee462de7c56301ddbdc10d87f6"
    }
]
`

/* acquired via
   curl -H "accept: application/hal+json" -H "X-Ubuntu-Release: 15.04-core" https://search.apps.ubuntu.com/api/v1/package/com.ubuntu.snappy.xkcd-webserver
*/
const MockDetailsJSON = `
{
  "architecture": [
    "all"
  ],
  "allow_unauthenticated": true,
  "click_version": "0.1",
  "changelog": "",
  "date_published": "2014-12-05T13:12:31.785911Z",
  "license": "Apache License",
  "name": "xkcd-webserver",
  "publisher": "Canonical",
  "blacklist_country_codes": [],
  "icon_urls": {
    "256": "https:\/\/myapps.developer.ubuntu.com\/site_media\/appmedia\/2014\/12\/xkcd.svg.png"
  },
  "prices": null,
  "framework": [
  ],
  "translations": null,
  "price": 0.0,
  "click_framework": [
  ],
  "description": "Snappy\nThis is meant as a fun example for a snappy package.\r\n",
  "download_sha512": "3a9152b8bff494c036f40e2ca03d1dfaa4ddcfe651eae1c9419980596f48fa95b2f2a91589305af7d55dc08e9489b8392585bbe2286118550b288368e5d9a620",
  "website": "",
  "screenshot_urls": [],
  "department": [
    "entertainment"
  ],
  "company_name": "Canonical",
  "_links": {
    "self": {
      "href": "https:\/\/search.apps.ubuntu.com\/api\/v1\/package\/com.ubuntu.snappy.xkcd-webserver"
    },
    "curies": [
      {
        "templated": true,
        "name": "clickindex",
        "href": "https:\/\/search.apps.ubuntu.com\/docs\/v1\/relations.html{#rel}"
      }
    ]
  },
  "version": "0.3.1",
  "developer_name": "Snappy App Dev",
  "content": "application",
  "anon_download_url": "https:\/\/public.apps.ubuntu.com\/anon\/download\/com.ubuntu.snappy\/xkcd-webserver\/com.ubuntu.snappy.xkcd-webserver_0.3.1_all.click",
  "binary_filesize": 21236,
  "icon_url": "https:\/\/myapps.developer.ubuntu.com\/site_media\/appmedia\/2014\/12\/xkcd.svg.png",
  "support_url": "mailto:michael.vogt@ubuntu.com",
  "title": "Show random XKCD compic via a build-in webserver",
  "ratings_average": 0.0,
  "id": 1287,
  "screenshot_url": null,
  "terms_of_service": "",
  "download_url": "https:\/\/public.apps.ubuntu.com\/download\/com.ubuntu.snappy\/xkcd-webserver\/com.ubuntu.snappy.xkcd-webserver_0.3.1_all.click",
  "video_urls": [],
  "keywords": [
    "snappy"
  ],
  "video_embedded_html_urls": [],
  "last_updated": "2014-12-05T12:33:05.928364Z",
  "status": "Published",
  "whitelist_country_codes": []
}`
const MockNoDetailsJSON = `{"errors": ["No such package"], "result": "error"}`

type MockUbuntuStoreServer struct {
	quit chan int

	searchURI string
}

func (s *SnapTestSuite) TestUbuntuStoreRepositorySearch(c *C) {
	mockServer := httptest.NewServer(http.HandlerFunc(func(w http.ResponseWriter, r *http.Request) {
		io.WriteString(w, MockSearchJSON)
	}))
	c.Assert(mockServer, NotNil)
	defer mockServer.Close()

	var err error
	storeSearchURI, err = url.Parse(mockServer.URL)
	c.Assert(err, IsNil)
	snap := NewUbuntuStoreSnapRepository()
	c.Assert(snap, NotNil)

	results, err := snap.Search("xkcd")
	c.Assert(err, IsNil)
	c.Assert(results, HasLen, 1)
	c.Assert(results[0].Name(), Equals, "xkcd-webserver.mvo")
	c.Assert(results[0].Version(), Equals, "0.1")
	c.Assert(results[0].Description(), Equals, "Show random XKCD comic")

	c.Assert(results[0].Channel(), Equals, "edge")
}

func mockActiveSnapNamesByType(mockSnaps []string) {
	ActiveSnapNamesByType = func(snapTs ...SnapType) (res []string, err error) {
		return mockSnaps, nil
	}
}

func (s *SnapTestSuite) TestUbuntuStoreRepositoryUpdates(c *C) {
	mockServer := httptest.NewServer(http.HandlerFunc(func(w http.ResponseWriter, r *http.Request) {
		jsonReq, err := ioutil.ReadAll(r.Body)
		c.Assert(err, IsNil)
		c.Assert(string(jsonReq), Equals, `{"name":["hello-world"]}`)
		io.WriteString(w, MockUpdatesJSON)
	}))

	c.Assert(mockServer, NotNil)
	defer mockServer.Close()

	var err error
	storeBulkURI, err = url.Parse(mockServer.URL + "/updates/")
	c.Assert(err, IsNil)
	snap := NewUbuntuStoreSnapRepository()
	c.Assert(snap, NotNil)

	// override the real ActiveSnapNamesByType to return our
	// mock data
	mockActiveSnapNamesByType([]string{"hello-world"})

	// the actual test
	results, err := snap.Updates()
	c.Assert(err, IsNil)
	c.Assert(results, HasLen, 1)
	c.Assert(results[0].Name(), Equals, "hello-world")
	c.Assert(results[0].Version(), Equals, "1.0.5")
}

func (s *SnapTestSuite) TestUbuntuStoreRepositoryUpdatesNoSnaps(c *C) {

	var err error
	storeDetailsURI, err = url.Parse("https://some-uri")
	c.Assert(err, IsNil)
	snap := NewUbuntuStoreSnapRepository()
	c.Assert(snap, NotNil)

	// ensure we do not hit the net if there is nothing installed
	// (otherwise the store will send us all snaps)
	snap.bulkURI = "http://i-do.not-exist.really-not"
	mockActiveSnapNamesByType([]string{})

	// the actual test
	results, err := snap.Updates()
	c.Assert(err, IsNil)
	c.Assert(results, HasLen, 0)
}

func (s *SnapTestSuite) TestUbuntuStoreRepositoryHeaders(c *C) {
	req, err := http.NewRequest("GET", "http://example.com", nil)
	c.Assert(err, IsNil)

	setUbuntuStoreHeaders(req)
	c.Assert(req.Header.Get("X-Ubuntu-Release"), Equals, helpers.LsbRelease()+releasePostfix)
}

func (s *SnapTestSuite) TestUbuntuStoreRepositoryDetails(c *C) {
	mockServer := httptest.NewServer(http.HandlerFunc(func(w http.ResponseWriter, r *http.Request) {
		// no store ID by default
		storeID := r.Header.Get("X-Ubuntu-Store")
		c.Assert(storeID, Equals, "")

		c.Assert(strings.HasSuffix(r.URL.String(), "xkcd-webserver"), Equals, true)
		io.WriteString(w, MockDetailsJSON)
	}))

	c.Assert(mockServer, NotNil)
	defer mockServer.Close()

	var err error
	storeDetailsURI, err = url.Parse(mockServer.URL + "/details/")
	c.Assert(err, IsNil)
	snap := NewUbuntuStoreSnapRepository()
	c.Assert(snap, NotNil)

	// the actual test
	results, err := snap.Details("xkcd-webserver")
	c.Assert(err, IsNil)
	c.Assert(results, HasLen, 1)
	c.Assert(results[0].Name(), Equals, "xkcd-webserver")
	c.Assert(results[0].Version(), Equals, "0.3.1")
	c.Assert(results[0].Hash(), Equals, "3a9152b8bff494c036f40e2ca03d1dfaa4ddcfe651eae1c9419980596f48fa95b2f2a91589305af7d55dc08e9489b8392585bbe2286118550b288368e5d9a620")
	c.Assert(results[0].Date(), Equals, time.Date(2014, time.December, 05, 12, 33, 05, 928364000, time.UTC))
	c.Assert(results[0].DownloadSize(), Equals, int64(21236))
}

func (s *SnapTestSuite) TestUbuntuStoreRepositoryNoDetails(c *C) {
	mockServer := httptest.NewServer(http.HandlerFunc(func(w http.ResponseWriter, r *http.Request) {
		c.Assert(strings.HasSuffix(r.URL.String(), "no-such-pkg"), Equals, true)
		w.WriteHeader(404)
		io.WriteString(w, MockNoDetailsJSON)
	}))

	c.Assert(mockServer, NotNil)
	defer mockServer.Close()

	var err error
	storeDetailsURI, err = url.Parse(mockServer.URL + "/details/")
	c.Assert(err, IsNil)
	snap := NewUbuntuStoreSnapRepository()
	c.Assert(snap, NotNil)

	// the actual test
	results, err := snap.Details("no-such-pkg")
	c.Assert(results, HasLen, 0)
	c.Assert(err, NotNil)
}

func (s *SnapTestSuite) TestMakeConfigEnv(c *C) {
	yamlFile, err := makeInstalledMockSnap(s.tempdir, "")
	c.Assert(err, IsNil)
	snap := NewInstalledSnapPart(yamlFile, "sergiusens")
	c.Assert(snap, NotNil)

	os.Setenv("SNAP_NAME", "override-me")
	defer os.Setenv("SNAP_NAME", "")

	env := makeSnapHookEnv(snap)

	// now ensure that the environment we get back is what we want
	envMap := helpers.MakeMapFromEnvList(env)
	// regular env is unaltered
	c.Assert(envMap["PATH"], Equals, os.Getenv("PATH"))
	// SNAP_* is overriden
	c.Assert(envMap["SNAP_NAME"], Equals, "hello-app")
	c.Assert(envMap["SNAP_VERSION"], Equals, "1.10")
}

func (s *SnapTestSuite) TestUbuntuStoreRepositoryInstallRemoveSnap(c *C) {
	snapPackage := makeTestSnapPackage(c, "")
	snapR, err := os.Open(snapPackage)
	c.Assert(err, IsNil)

	mockServer := httptest.NewServer(http.HandlerFunc(func(w http.ResponseWriter, r *http.Request) {
		io.Copy(w, snapR)
	}))

	c.Assert(mockServer, NotNil)
	defer mockServer.Close()

	snap := RemoteSnapPart{}
	snap.pkg.AnonDownloadURL = mockServer.URL + "/snap"

	p := &MockProgressMeter{}
	name, err := snap.Install(p, 0)
	c.Assert(err, IsNil)
	c.Check(name, Equals, "foo")
	st, err := os.Stat(snapPackage)
	c.Assert(err, IsNil)
	c.Assert(p.written, Equals, int(st.Size()))
}

func (s *SnapTestSuite) TestRemoteSnapUpgradeService(c *C) {
	snapPackage := makeTestSnapPackage(c, `name: foo
version: 1.0
services:
 - name: svc
`)
	snapR, err := os.Open(snapPackage)
	c.Assert(err, IsNil)

	mockServer := httptest.NewServer(http.HandlerFunc(func(w http.ResponseWriter, r *http.Request) {
		io.Copy(w, snapR)
		snapR.Seek(0, 0)
	}))

	c.Assert(mockServer, NotNil)
	defer mockServer.Close()

	snap := RemoteSnapPart{}
	snap.pkg.AnonDownloadURL = mockServer.URL + "/snap"

	p := &MockProgressMeter{}
	name, err := snap.Install(p, 0)
	c.Assert(err, IsNil)
	c.Check(name, Equals, "foo")
	c.Check(p.notified, HasLen, 0)

	_, err = snap.Install(p, 0)
	c.Assert(err, IsNil)
	c.Check(name, Equals, "foo")
	c.Check(p.notified, HasLen, 1)
	c.Check(p.notified[0], Matches, "Waiting for .* stop.")
}

func (s *SnapTestSuite) TestRemoteSnapErrors(c *C) {
	snap := RemoteSnapPart{}

	c.Assert(snap.SetActive(nil), Equals, ErrNotInstalled)
	c.Assert(snap.Uninstall(nil), Equals, ErrNotInstalled)
}

func (s *SnapTestSuite) TestServicesWithPorts(c *C) {
	const packageHello = `name: hello-app
version: 1.10
vendor: Michael Vogt <mvo@ubuntu.com>
icon: meta/hello.svg
binaries:
 - name: bin/hello
services:
 - name: svc1
   description: "Service #1"
   ports:
      external:
        ui:
          port: 8080/tcp
        nothing:
          port: 8081/tcp
          negotiable: yes
 - name: svc2
   description: "Service #2"
`

	yamlFile, err := makeInstalledMockSnap(s.tempdir, packageHello)
	c.Assert(err, IsNil)

	snap := NewInstalledSnapPart(yamlFile, testNamespace)
	c.Assert(snap, NotNil)

	c.Assert(snap.Name(), Equals, "hello-app")
	c.Assert(snap.Namespace(), Equals, testNamespace)
	c.Assert(snap.Version(), Equals, "1.10")
	c.Assert(snap.IsActive(), Equals, false)

	services := snap.Services()
	c.Assert(services, HasLen, 2)

	c.Assert(services[0].Name, Equals, "svc1")
	c.Assert(services[0].Description, Equals, "Service #1")

	external1Ui, ok := services[0].Ports.External["ui"]
	c.Assert(ok, Equals, true)
	c.Assert(external1Ui.Port, Equals, "8080/tcp")
	c.Assert(external1Ui.Negotiable, Equals, false)

	external1Nothing, ok := services[0].Ports.External["nothing"]
	c.Assert(ok, Equals, true)
	c.Assert(external1Nothing.Port, Equals, "8081/tcp")
	c.Assert(external1Nothing.Negotiable, Equals, true)

	c.Assert(services[1].Name, Equals, "svc2")
	c.Assert(services[1].Description, Equals, "Service #2")

	// ensure we get valid Date()
	st, err := os.Stat(snap.basedir)
	c.Assert(err, IsNil)
	c.Assert(snap.Date(), Equals, st.ModTime())

	c.Assert(snap.basedir, Equals, filepath.Join(s.tempdir, "apps", helloAppComposedName, "1.10"))
	c.Assert(snap.InstalledSize(), Not(Equals), -1)
}

func (s *SnapTestSuite) TestPackageYamlMultipleArchitecturesParsing(c *C) {
	y := filepath.Join(s.tempdir, "package.yaml")
	ioutil.WriteFile(y, []byte(`name: fatbinary
version: 1.0
vendor: Michael Vogt <mvo@ubuntu.com>
architecture: [i386, armhf]
`), 0644)
	m, err := parsePackageYamlFile(y)
	c.Assert(err, IsNil)
	c.Assert(m.Architectures, DeepEquals, []string{"i386", "armhf"})
}

func (s *SnapTestSuite) TestPackageYamlSingleArchitecturesParsing(c *C) {
	y := filepath.Join(s.tempdir, "package.yaml")
	ioutil.WriteFile(y, []byte(`name: fatbinary
version: 1.0
vendor: Michael Vogt <mvo@ubuntu.com>
architecture: i386
`), 0644)
	m, err := parsePackageYamlFile(y)
	c.Assert(err, IsNil)
	c.Assert(m.Architectures, DeepEquals, []string{"i386"})
}

func (s *SnapTestSuite) TestPackageYamlNoArchitecturesParsing(c *C) {
	y := filepath.Join(s.tempdir, "package.yaml")
	ioutil.WriteFile(y, []byte(`name: fatbinary
version: 1.0
vendor: Michael Vogt <mvo@ubuntu.com>
`), 0644)
	m, err := parsePackageYamlFile(y)
	c.Assert(err, IsNil)
	c.Assert(m.Architectures, DeepEquals, []string{"all"})
}

func (s *SnapTestSuite) TestPackageYamlLicenseParsing(c *C) {
	y := filepath.Join(s.tempdir, "package.yaml")
	ioutil.WriteFile(y, []byte(`explicit-license-agreement: Y`), 0644)
	m, err := parsePackageYamlFile(y)
	c.Assert(err, IsNil)
	c.Assert(m.ExplicitLicenseAgreement, Equals, true)
}

func (s *SnapTestSuite) TestUbuntuStoreRepositoryOemStoreId(c *C) {
	mockServer := httptest.NewServer(http.HandlerFunc(func(w http.ResponseWriter, r *http.Request) {
		// ensure we get the right header
		storeID := r.Header.Get("X-Ubuntu-Store")
		c.Assert(storeID, Equals, "my-store")
		w.WriteHeader(404)
	}))
	c.Assert(mockServer, NotNil)
	defer mockServer.Close()

	// install custom oem snap with store-id
	packageYaml, err := makeInstalledMockSnap(s.tempdir, `name: oem-test
version: 1.0
vendor: mvo
oem:
  store:
    id: my-store
type: oem
`)
	c.Assert(err, IsNil)
	makeSnapActive(packageYaml)

	storeDetailsURI, err = url.Parse(mockServer.URL)
	c.Assert(err, IsNil)
	repo := NewUbuntuStoreSnapRepository()
	c.Assert(repo, NotNil)

	// we just ensure that the right header is set
	repo.Details("xkcd")
}

var securityBinaryPackageYaml = []byte(`name: test-snap.jdstrand
version: 1.2.8
vendor: Jamie Strandboge <jamie@canonical.com>
icon: meta/hello.svg
binaries:
 - name: testme
   exec: bin/testme
   description: "testme client"
   caps:
     - "foo_group"
   security-template: "foo_template"
 - name: testme-override
   exec: bin/testme-override
   security-override:
     apparmor: meta/testme-override.apparmor
 - name: testme-policy
   exec: bin/testme-policy
   security-policy:
     apparmor: meta/testme-policy.profile
`)

func (s *SnapTestSuite) TestPackageYamlSecurityBinaryParsing(c *C) {
	m, err := parsePackageYamlData(securityBinaryPackageYaml)
	c.Assert(err, IsNil)

	c.Assert(m.Binaries[0].Name, Equals, "testme")
	c.Assert(m.Binaries[0].Exec, Equals, "bin/testme")
	c.Assert(m.Binaries[0].SecurityCaps, HasLen, 1)
	c.Assert(m.Binaries[0].SecurityCaps[0], Equals, "foo_group")
	c.Assert(m.Binaries[0].SecurityTemplate, Equals, "foo_template")

	c.Assert(m.Binaries[1].Name, Equals, "testme-override")
	c.Assert(m.Binaries[1].Exec, Equals, "bin/testme-override")
	c.Assert(m.Binaries[1].SecurityCaps, HasLen, 0)
	c.Assert(m.Binaries[1].SecurityOverride.Apparmor, Equals, "meta/testme-override.apparmor")

	c.Assert(m.Binaries[2].Name, Equals, "testme-policy")
	c.Assert(m.Binaries[2].Exec, Equals, "bin/testme-policy")
	c.Assert(m.Binaries[2].SecurityCaps, HasLen, 0)
	c.Assert(m.Binaries[2].SecurityPolicy.Apparmor, Equals, "meta/testme-policy.profile")
}

var securityServicePackageYaml = []byte(`name: test-snap.jdstrand
version: 1.2.8
vendor: Jamie Strandboge <jamie@canonical.com>
icon: meta/hello.svg
services:
 - name: testme-service
   start: bin/testme-service.start
   stop: bin/testme-service.stop
   description: "testme service"
   caps:
     - "networking"
     - "foo_group"
   security-template: "foo_template"
`)

func (s *SnapTestSuite) TestPackageYamlSecurityServiceParsing(c *C) {
	m, err := parsePackageYamlData(securityServicePackageYaml)
	c.Assert(err, IsNil)

	c.Assert(m.Services[0].Name, Equals, "testme-service")
	c.Assert(m.Services[0].Start, Equals, "bin/testme-service.start")
	c.Assert(m.Services[0].Stop, Equals, "bin/testme-service.stop")
	c.Assert(m.Services[0].SecurityCaps, HasLen, 2)
	c.Assert(m.Services[0].SecurityCaps[0], Equals, "networking")
	c.Assert(m.Services[0].SecurityCaps[1], Equals, "foo_group")
	c.Assert(m.Services[0].SecurityTemplate, Equals, "foo_template")
}

func (s *SnapTestSuite) TestPackageYamlFrameworkParsing(c *C) {
	m, err := parsePackageYamlData([]byte(`name: foo
framework: one, two
`))
	c.Assert(err, IsNil)
	c.Assert(m.Frameworks, HasLen, 2)
	c.Check(m.Frameworks, DeepEquals, []string{"one", "two"})
	c.Check(m.FrameworksForClick(), Matches, "one,two")
}

func (s *SnapTestSuite) TestPackageYamlFrameworksParsing(c *C) {
	m, err := parsePackageYamlData([]byte(`name: foo
frameworks:
 - one
 - two
`))
	c.Assert(err, IsNil)
	c.Assert(m.Frameworks, HasLen, 2)
	c.Check(m.Frameworks, DeepEquals, []string{"one", "two"})
	c.Check(m.FrameworksForClick(), Matches, "one,two")
}

func (s *SnapTestSuite) TestPackageYamlFrameworkAndFrameworksFails(c *C) {
	_, err := parsePackageYamlData([]byte(`name: foo
frameworks:
 - one
 - two
framework: three, four
`))
	c.Assert(err, Equals, ErrInvalidFrameworkSpecInYaml)
}

func (s *SnapTestSuite) TestDetectsNameClash(c *C) {
	data := []byte(`name: afoo
version: 1.0
services:
 - name: foo
binaries:
 - name: foo
`)
	yaml, err := parsePackageYamlData(data)
	c.Assert(err, IsNil)
	err = yaml.checkForNameClashes()
	c.Assert(err, ErrorMatches, ".*binary and service both called foo.*")
}

func (s *SnapTestSuite) TestDetectsMissingFrameworks(c *C) {
	data := []byte(`name: afoo
version: 1.0
frameworks:
 - missing
 - also-missing
`)
	yaml, err := parsePackageYamlData(data)
	c.Assert(err, IsNil)
	err = yaml.checkForFrameworks()
	c.Assert(err, ErrorMatches, `missing frameworks: missing, also-missing`)
}

func (s *SnapTestSuite) TestDetectsFrameworksInUse(c *C) {
	_, err := makeInstalledMockSnap(s.tempdir, `name: foo
version: 1.0
frameworks:
 - fmk
`)
	c.Assert(err, IsNil)

	yaml, err := parsePackageYamlData([]byte(`name: fmk
version: 1.0
type: framework`))
	c.Assert(err, IsNil)
	part := &SnapPart{m: yaml}
	deps, err := part.Dependents()
	c.Assert(err, IsNil)
	c.Check(deps, HasLen, 1)
	c.Check(deps[0].Name(), Equals, "foo")

	names, err := part.DependentNames()
	c.Assert(err, IsNil)
	c.Check(names, DeepEquals, []string{"foo"})
}

func (s *SnapTestSuite) TestUpdateAppArmorJSONTimestamp(c *C) {
	oldDir := snapAppArmorDir
	defer func() {
		snapAppArmorDir = oldDir
	}()
	snapAppArmorDir = c.MkDir()
	fn := filepath.Join(snapAppArmorDir, "foo_stuff.json")
	c.Assert(os.Symlink("nothing", fn), IsNil)
	fi, err := os.Lstat(fn)
	c.Assert(err, IsNil)
	ft := fi.ModTime()
	time.Sleep(25 * time.Millisecond)

	yaml, err := parsePackageYamlData([]byte(`name: foo`))
	c.Assert(err, IsNil)
	part := &SnapPart{m: yaml, namespace: "sergiusens"}

	c.Assert(part.UpdateAppArmorJSONTimestamp(), IsNil)

	fi, err = os.Lstat(fn)
	c.Assert(err, IsNil)
	c.Check(ft.Before(fi.ModTime()), Equals, true)
}

func (s *SnapTestSuite) TestUpdateAppArmorJSONTimestampFails(c *C) {
	oldDir := snapAppArmorDir
	defer func() {
		timestampUpdater = helpers.UpdateTimestamp
		snapAppArmorDir = oldDir
	}()
	snapAppArmorDir = c.MkDir()
	timestampUpdater = func(string) error { return ErrNotImplemented }
	fn := filepath.Join(snapAppArmorDir, "foo_stuff.json")
	c.Assert(os.Symlink(fn, fn), IsNil)

	yaml, err := parsePackageYamlData([]byte(`name: foo`))
	c.Assert(err, IsNil)
	part := &SnapPart{m: yaml, namespace: "sergiusens"}

	c.Assert(part.UpdateAppArmorJSONTimestamp(), NotNil)
}

func (s *SnapTestSuite) TestRefreshDependentsSecurity(c *C) {
	oldCmd := aaClickHookCmd
	oldDir := snapAppArmorDir
	defer func() {
		aaClickHookCmd = oldCmd
		snapAppArmorDir = oldDir
		timestampUpdater = helpers.UpdateTimestamp
	}()
	aaClickHookCmd = "/bin/true"
	snapAppArmorDir = c.MkDir()
	fn := filepath.Join(snapAppArmorDir, "foo_stuff.json")
	c.Assert(os.Symlink("nothing", fn), IsNil)
	fi, err := os.Lstat(fn)
	c.Assert(err, IsNil)
	ft := fi.ModTime()
	time.Sleep(25 * time.Millisecond)

	_, err = makeInstalledMockSnap(s.tempdir, `name: foo
version: 1.0
frameworks:
 - fmk
`)
	c.Assert(err, IsNil)

	yaml, err := parsePackageYamlData([]byte(`name: fmk
version: 1.0
type: framework`))
	c.Assert(err, IsNil)
	inter := new(MockProgressMeter)
	part := &SnapPart{m: yaml, namespace: "sergiusens"}

	c.Assert(part.RefreshDependentsSecurity(inter), IsNil)

	fi, err = os.Lstat(fn)
	c.Assert(err, IsNil)
	c.Check(ft.Before(fi.ModTime()), Equals, true)

	// a few error cases now
	aaClickHookCmd = "/bin/false"
	c.Assert(part.RefreshDependentsSecurity(inter), NotNil)

	aaClickHookCmd = "/bin/true"
	timestampUpdater = func(string) error { return ErrNotImplemented }
	c.Assert(part.RefreshDependentsSecurity(inter), NotNil)
}

func (s *SnapTestSuite) TestRemoveChecksFrameworks(c *C) {
	yamlFile, err := makeInstalledMockSnap(s.tempdir, `name: fmk
version: 1.0
type: framework`)
	c.Assert(err, IsNil)
	yaml, err := parsePackageYamlFile(yamlFile)

	_, err = makeInstalledMockSnap(s.tempdir, `name: foo
version: 1.0
frameworks:
 - fmk
`)
	c.Assert(err, IsNil)

	part := &SnapPart{m: yaml, namespace: testNamespace}
	err = part.Uninstall(new(MockProgressMeter))
	c.Check(err, ErrorMatches, `framework still in use by: foo`)
}

<<<<<<< HEAD
func (s *SnapTestSuite) TestDetectIllegalYamlBinaries(c *C) {
	_, err := parsePackageYamlData([]byte(`name: foo
version: 1.0
binaries:
 - name: tes!me
   exec: something
`))
	c.Assert(err, NotNil)
}

func (s *SnapTestSuite) TestDetectIllegalYamlService(c *C) {
	_, err := parsePackageYamlData([]byte(`name: foo
version: 1.0
services:
 - name: tes!me
   start: something
`))
	c.Assert(err, NotNil)
=======
func (s *SnapTestSuite) TestNamespaceFromPath(c *C) {
	n, err := namespaceFromPath("/oem/foo.bar/1.0/meta/package.yaml")
	c.Check(err, IsNil)
	c.Check(n, Equals, "bar")

	n, err = namespaceFromPath("/oem/foo_bar/1.0/meta/package.yaml")
	c.Check(err, NotNil)
	c.Check(n, Equals, "")

	n, err = namespaceFromPath("/oo_bar/1.0/mpackage.yaml")
	c.Check(err, NotNil)
	c.Check(n, Equals, "")
>>>>>>> ce79fdde
}<|MERGE_RESOLUTION|>--- conflicted
+++ resolved
@@ -935,7 +935,6 @@
 	c.Check(err, ErrorMatches, `framework still in use by: foo`)
 }
 
-<<<<<<< HEAD
 func (s *SnapTestSuite) TestDetectIllegalYamlBinaries(c *C) {
 	_, err := parsePackageYamlData([]byte(`name: foo
 version: 1.0
@@ -954,7 +953,8 @@
    start: something
 `))
 	c.Assert(err, NotNil)
-=======
+}
+
 func (s *SnapTestSuite) TestNamespaceFromPath(c *C) {
 	n, err := namespaceFromPath("/oem/foo.bar/1.0/meta/package.yaml")
 	c.Check(err, IsNil)
@@ -967,5 +967,4 @@
 	n, err = namespaceFromPath("/oo_bar/1.0/mpackage.yaml")
 	c.Check(err, NotNil)
 	c.Check(n, Equals, "")
->>>>>>> ce79fdde
 }