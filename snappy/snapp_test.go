/*
 * Copyright (C) 2014-2015 Canonical Ltd
 *
 * This program is free software: you can redistribute it and/or modify
 * it under the terms of the GNU General Public License version 3 as
 * published by the Free Software Foundation.
 *
 * This program is distributed in the hope that it will be useful,
 * but WITHOUT ANY WARRANTY; without even the implied warranty of
 * MERCHANTABILITY or FITNESS FOR A PARTICULAR PURPOSE.  See the
 * GNU General Public License for more details.
 *
 * You should have received a copy of the GNU General Public License
 * along with this program.  If not, see <http://www.gnu.org/licenses/>.
 *
 */

package snappy

import (
	"io"
	"io/ioutil"
	"net/http"
	"net/http/httptest"
	"net/url"
	"os"
	"path/filepath"
	"strings"
	"time"

	"launchpad.net/snappy/helpers"
	"launchpad.net/snappy/partition"
	"launchpad.net/snappy/systemd"

	. "launchpad.net/gocheck"
)

type SnapTestSuite struct {
	tempdir   string
	clickhook string
}

var _ = Suite(&SnapTestSuite{})

func (s *SnapTestSuite) SetUpTest(c *C) {
	s.clickhook = aaClickHookCmd
	aaClickHookCmd = "/bin/true"
	s.tempdir = c.MkDir()
	newPartition = func() (p partition.Interface) {
		return new(MockPartition)
	}

	SetRootDir(s.tempdir)
	os.MkdirAll(snapServicesDir, 0755)

	clickSystemHooksDir = filepath.Join(s.tempdir, "/usr/share/click/hooks")
	os.MkdirAll(clickSystemHooksDir, 0755)

	// create a fake systemd environment
	os.MkdirAll(filepath.Join(snapServicesDir, "multi-user.target.wants"), 0755)

	// we may not have debsig-verify installed (and we don't need it
	// for the unittests)
	runDebsigVerify = func(snapFile string, allowUnauth bool) (err error) {
		return nil
	}
	systemd.SystemctlCmd = func(cmd ...string) ([]byte, error) {
		return []byte("ActiveState=inactive\n"), nil
	}

	// fake "du"
	duCmd = makeFakeDuCommand(c)

	// do not attempt to hit the real store servers in the tests
	storeSearchURI, _ = url.Parse("")
	storeDetailsURI, _ = url.Parse("")
	storeBulkURI, _ = url.Parse("")

	aaExec = filepath.Join(s.tempdir, "aa-exec")
	err := ioutil.WriteFile(aaExec, []byte(mockAaExecScript), 0755)
	c.Assert(err, IsNil)

	// ensure we do not look at the system
	systemImageRoot = s.tempdir
}

func (s *SnapTestSuite) TearDownTest(c *C) {
	// ensure all functions are back to their original state
	aaClickHookCmd = s.clickhook
	regenerateAppArmorRules = regenerateAppArmorRulesImpl
	ActiveSnapNamesByType = activeSnapNamesByTypeImpl
	duCmd = "du"
	stripGlobalRootDir = stripGlobalRootDirImpl
}

func (s *SnapTestSuite) makeInstalledMockSnap() (yamlFile string, err error) {
	return makeInstalledMockSnap(s.tempdir, "")
}

func makeSnapActive(packageYamlPath string) (err error) {
	snapdir := filepath.Dir(filepath.Dir(packageYamlPath))
	parent := filepath.Dir(snapdir)
	err = os.Symlink(snapdir, filepath.Join(parent, "current"))

	return err
}

func (s *SnapTestSuite) TestLocalSnapInvalidPath(c *C) {
	snap := NewInstalledSnapPart("invalid-path", "")
	c.Assert(snap, IsNil)
}

func (s *SnapTestSuite) TestLocalSnapSimple(c *C) {
	snapYaml, err := s.makeInstalledMockSnap()
	c.Assert(err, IsNil)

	snap := NewInstalledSnapPart(snapYaml, testNamespace)
	c.Assert(snap, NotNil)
	c.Assert(snap.Name(), Equals, "hello-app")
	c.Assert(snap.Version(), Equals, "1.10")
	c.Assert(snap.IsActive(), Equals, false)

	services := snap.Services()
	c.Assert(services, HasLen, 1)
	c.Assert(services[0].Name, Equals, "svc1")

	// ensure we get valid Date()
	st, err := os.Stat(snap.basedir)
	c.Assert(err, IsNil)
	c.Assert(snap.Date(), Equals, st.ModTime())

	c.Assert(snap.basedir, Equals, filepath.Join(s.tempdir, "apps", helloAppComposedName, "1.10"))
	c.Assert(snap.InstalledSize(), Not(Equals), -1)
}

func (s *SnapTestSuite) TestLocalSnapHash(c *C) {
	snapYaml, err := s.makeInstalledMockSnap()
	c.Assert(err, IsNil)

	hashesFile := filepath.Join(filepath.Dir(snapYaml), "hashes.yaml")
	err = ioutil.WriteFile(hashesFile, []byte("archive-sha512: F00F00"), 0644)
	c.Assert(err, IsNil)

	snap := NewInstalledSnapPart(snapYaml, testNamespace)
	c.Assert(snap.Hash(), Equals, "F00F00")
}

func (s *SnapTestSuite) TestLocalSnapActive(c *C) {
	snapYaml, err := s.makeInstalledMockSnap()
	c.Assert(err, IsNil)
	makeSnapActive(snapYaml)

	snap := NewInstalledSnapPart(snapYaml, testNamespace)
	c.Assert(snap.IsActive(), Equals, true)
}

func (s *SnapTestSuite) TestLocalSnapFrameworks(c *C) {
	snapYaml, err := makeInstalledMockSnap(s.tempdir, `name: foo
version: 1.0
frameworks:
 - one
 - two
`)
	c.Assert(err, IsNil)

	snap := NewInstalledSnapPart(snapYaml, testNamespace)
	fmk, err := snap.Frameworks()
	c.Assert(err, IsNil)
	c.Check(fmk, DeepEquals, []string{"one", "two"})
}

func (s *SnapTestSuite) TestLocalSnapRepositoryInvalid(c *C) {
	snap := NewLocalSnapRepository("invalid-path")
	c.Assert(snap, IsNil)
}

func (s *SnapTestSuite) TestLocalSnapRepositorySimple(c *C) {
	yamlPath, err := s.makeInstalledMockSnap()
	c.Assert(err, IsNil)
	err = makeSnapActive(yamlPath)
	c.Assert(err, IsNil)

	snap := NewLocalSnapRepository(filepath.Join(s.tempdir, "apps"))
	c.Assert(snap, NotNil)

	installed, err := snap.Installed()
	c.Assert(err, IsNil)
	c.Assert(installed, HasLen, 1)
	c.Assert(installed[0].Name(), Equals, "hello-app")
	c.Assert(installed[0].Version(), Equals, "1.10")
}

const (
	funkyAppName   = "8nzc1x4iim2xj1g2ul64"
	funkyAppOrigin = "chipaca"
)

/* acquired via:
curl -s -H 'accept: application/hal+json' -H "X-Ubuntu-Release: 15.04-core" -H "X-Ubuntu-Architecture: amd64" "https://search.apps.ubuntu.com/api/v1/search?q=8nzc1x4iim2xj1g2ul64&fields=publisher,package_name,origin,title,icon_url,prices,content,ratings_average,version,anon_download_url,download_url,download_sha512,last_updated,binary_filesize,support_url" | python -m json.tool
*/
const MockSearchJSON = `{
    "_embedded": {
        "clickindex:package": [
            {
                "_links": {
                    "self": {
                        "href": "https://search.apps.ubuntu.com/api/v1/package/8nzc1x4iim2xj1g2ul64.chipaca"
                    }
                },
                "anon_download_url": "https://public.apps.ubuntu.com/anon/download/chipaca/8nzc1x4iim2xj1g2ul64.chipaca/8nzc1x4iim2xj1g2ul64.chipaca_42_all.snap",
                "binary_filesize": 65375,
                "content": "application",
                "download_sha512": "5364253e4a988f4f5c04380086d542f410455b97d48cc6c69ca2a5877d8aef2a6b2b2f83ec4f688cae61ebc8a6bf2cdbd4dbd8f743f0522fc76540429b79df42",
                "download_url": "https://public.apps.ubuntu.com/download/chipaca/8nzc1x4iim2xj1g2ul64.chipaca/8nzc1x4iim2xj1g2ul64.chipaca_42_all.snap",
                "icon_url": "https://myapps.developer.ubuntu.com/site_media/appmedia/2015/04/hello.svg_Dlrd3L4.png",
                "last_updated": "2015-04-15T18:30:16Z",
                "origin": "chipaca",
                "package_name": "8nzc1x4iim2xj1g2ul64",
                "prices": {},
                "publisher": "John Lenton",
                "ratings_average": 0.0,
                "support_url": "http://lmgtfy.com",
                "title": "Returns for store credit only.",
                "version": "42"
            }
        ]
    },
    "_links": {
        "curies": [
            {
                "href": "https://wiki.ubuntu.com/AppStore/Interfaces/ClickPackageIndex#reltype_{rel}",
                "name": "clickindex",
                "templated": true
            }
        ],
        "self": {
            "href": "https://search.apps.ubuntu.com/api/v1/search?q=8nzc1x4iim2xj1g2ul64&fields=publisher,package_name,origin,title,icon_url,prices,content,ratings_average,version,anon_download_url,download_url,download_sha512,last_updated,binary_filesize,support_url"
        }
    }
}
`

/* acquired via:
curl -s --data-binary '{"name":["8nzc1x4iim2xj1g2ul64.chipaca"]}'  -H 'content-type: application/json' https://search.apps.ubuntu.com/api/v1/click-metadata/
*/
const MockUpdatesJSON = `[
    {
        "status": "Published", 
        "name": "8nzc1x4iim2xj1g2ul64.chipaca", 
        "package_name": "8nzc1x4iim2xj1g2ul64", 
        "origin": "chipaca", 
        "changelog": "", 
        "icon_url": "https://myapps.developer.ubuntu.com/site_media/appmedia/2015/04/hello.svg_Dlrd3L4.png", 
        "title": "Returns for store credit only.", 
        "binary_filesize": 65375, 
        "anon_download_url": "https://public.apps.ubuntu.com/anon/download/chipaca/8nzc1x4iim2xj1g2ul64.chipaca/8nzc1x4iim2xj1g2ul64.chipaca_42_all.snap", 
        "allow_unauthenticated": true, 
        "version": "42", 
        "download_url": "https://public.apps.ubuntu.com/download/chipaca/8nzc1x4iim2xj1g2ul64.chipaca/8nzc1x4iim2xj1g2ul64.chipaca_42_all.snap", 
        "download_sha512": "5364253e4a988f4f5c04380086d542f410455b97d48cc6c69ca2a5877d8aef2a6b2b2f83ec4f688cae61ebc8a6bf2cdbd4dbd8f743f0522fc76540429b79df42"
    }
]`

/* acquired via
   curl -s -H "accept: application/hal+json" -H "X-Ubuntu-Release: 15.04-core" https://search.apps.ubuntu.com/api/v1/package/8nzc1x4iim2xj1g2ul64.chipaca | python -m json.tool
*/
const MockDetailsJSON = `{
    "_links": {
        "curies": [
            {
                "href": "https://wiki.ubuntu.com/AppStore/Interfaces/ClickPackageIndex#reltype_{rel}",
                "name": "clickindex",
                "templated": true
            }
        ],
        "self": {
            "href": "https://search.apps.ubuntu.com/api/v1/package/8nzc1x4iim2xj1g2ul64.chipaca"
        }
    },
    "alias": null,
    "allow_unauthenticated": true,
    "anon_download_url": "https://public.apps.ubuntu.com/anon/download/chipaca/8nzc1x4iim2xj1g2ul64.chipaca/8nzc1x4iim2xj1g2ul64.chipaca_42_all.snap",
    "architecture": [
        "all"
    ],
    "binary_filesize": 65375,
    "blacklist_country_codes": [
        "AX"
    ],
    "changelog": "",
    "click_framework": [],
    "click_version": "0.1",
    "company_name": "",
    "content": "application",
    "date_published": "2015-04-15T18:34:40.060874Z",
    "department": [
        "food-drink"
    ],
    "description": "Returns for store credit only.\nThis is a simple hello world example.",
    "developer_name": "John Lenton",
    "download_sha512": "5364253e4a988f4f5c04380086d542f410455b97d48cc6c69ca2a5877d8aef2a6b2b2f83ec4f688cae61ebc8a6bf2cdbd4dbd8f743f0522fc76540429b79df42",
    "download_url": "https://public.apps.ubuntu.com/download/chipaca/8nzc1x4iim2xj1g2ul64.chipaca/8nzc1x4iim2xj1g2ul64.chipaca_42_all.snap",
    "framework": [],
    "icon_url": "https://myapps.developer.ubuntu.com/site_media/appmedia/2015/04/hello.svg_Dlrd3L4.png",
    "icon_urls": {
        "256": "https://myapps.developer.ubuntu.com/site_media/appmedia/2015/04/hello.svg_Dlrd3L4.png"
    },
    "id": 2333,
    "keywords": [],
    "last_updated": "2015-04-15T18:30:16Z",
    "license": "Proprietary",
    "name": "8nzc1x4iim2xj1g2ul64.chipaca",
    "origin": "chipaca",
    "package_name": "8nzc1x4iim2xj1g2ul64",
    "price": 0.0,
    "prices": {},
    "publisher": "John Lenton",
    "ratings_average": 0.0,
    "release": [
        "15.04-core"
    ],
    "screenshot_url": null,
    "screenshot_urls": [],
    "status": "Published",
    "stores": {
        "ubuntu": {
            "status": "Published"
        }
    },
    "support_url": "http://lmgtfy.com",
    "terms_of_service": "",
    "title": "Returns for store credit only.",
    "translations": {},
    "version": "42",
    "video_embedded_html_urls": [],
    "video_urls": [],
    "website": "",
    "whitelist_country_codes": []
}
`
const MockNoDetailsJSON = `{"errors": ["No such package"], "result": "error"}`

type MockUbuntuStoreServer struct {
	quit chan int

	searchURI string
}

func (s *SnapTestSuite) TestUbuntuStoreRepositorySearch(c *C) {
	mockServer := httptest.NewServer(http.HandlerFunc(func(w http.ResponseWriter, r *http.Request) {
		io.WriteString(w, MockSearchJSON)
	}))
	c.Assert(mockServer, NotNil)
	defer mockServer.Close()

	var err error
	storeSearchURI, err = url.Parse(mockServer.URL)
	c.Assert(err, IsNil)
	snap := NewUbuntuStoreSnapRepository()
	c.Assert(snap, NotNil)

	results, err := snap.Search("xkcd")
	c.Assert(err, IsNil)
	c.Assert(results, HasLen, 1)
	c.Check(results[0].Name(), Equals, funkyAppName)
	c.Check(results[0].Namespace(), Equals, funkyAppOrigin)
	c.Check(results[0].Version(), Equals, "42")
	c.Check(results[0].Description(), Equals, "Returns for store credit only.")

	c.Check(results[0].Channel(), Equals, "edge")
}

func mockActiveSnapNamesByType(mockSnaps []string) {
	ActiveSnapNamesByType = func(snapTs ...SnapType) (res []string, err error) {
		return mockSnaps, nil
	}
}

func (s *SnapTestSuite) TestUbuntuStoreRepositoryUpdates(c *C) {
	mockServer := httptest.NewServer(http.HandlerFunc(func(w http.ResponseWriter, r *http.Request) {
		jsonReq, err := ioutil.ReadAll(r.Body)
		c.Assert(err, IsNil)
		c.Assert(string(jsonReq), Equals, `{"name":["`+funkyAppName+`"]}`)
		io.WriteString(w, MockUpdatesJSON)
	}))

	c.Assert(mockServer, NotNil)
	defer mockServer.Close()

	var err error
	storeBulkURI, err = url.Parse(mockServer.URL + "/updates/")
	c.Assert(err, IsNil)
	snap := NewUbuntuStoreSnapRepository()
	c.Assert(snap, NotNil)

	// override the real ActiveSnapNamesByType to return our
	// mock data
	mockActiveSnapNamesByType([]string{funkyAppName})

	// the actual test
	results, err := snap.Updates()
	c.Assert(err, IsNil)
	c.Assert(results, HasLen, 1)
	c.Assert(results[0].Name(), Equals, funkyAppName)
	c.Assert(results[0].Version(), Equals, "42")
}

func (s *SnapTestSuite) TestUbuntuStoreRepositoryUpdatesNoSnaps(c *C) {

	var err error
	storeDetailsURI, err = url.Parse("https://some-uri")
	c.Assert(err, IsNil)
	snap := NewUbuntuStoreSnapRepository()
	c.Assert(snap, NotNil)

	// ensure we do not hit the net if there is nothing installed
	// (otherwise the store will send us all snaps)
	snap.bulkURI = "http://i-do.not-exist.really-not"
	mockActiveSnapNamesByType([]string{})

	// the actual test
	results, err := snap.Updates()
	c.Assert(err, IsNil)
	c.Assert(results, HasLen, 0)
}

func (s *SnapTestSuite) TestUbuntuStoreRepositoryHeaders(c *C) {
	req, err := http.NewRequest("GET", "http://example.com", nil)
	c.Assert(err, IsNil)

	setUbuntuStoreHeaders(req)
	c.Assert(req.Header.Get("X-Ubuntu-Release"), Equals, helpers.LsbRelease()+releasePostfix)
}

func (s *SnapTestSuite) TestUbuntuStoreRepositoryDetails(c *C) {
	mockServer := httptest.NewServer(http.HandlerFunc(func(w http.ResponseWriter, r *http.Request) {
		// no store ID by default
		storeID := r.Header.Get("X-Ubuntu-Store")
		c.Check(storeID, Equals, "")

		c.Check(filepath.Base(r.URL.String()), Equals, funkyAppName+"."+funkyAppOrigin)
		io.WriteString(w, MockDetailsJSON)
	}))

	c.Assert(mockServer, NotNil)
	defer mockServer.Close()

	var err error
	storeDetailsURI, err = url.Parse(mockServer.URL + "/details/")
	c.Assert(err, IsNil)
	snap := NewUbuntuStoreSnapRepository()
	c.Assert(snap, NotNil)

	// the actual test
	results, err := snap.Details(funkyAppName + "." + funkyAppOrigin)
	c.Assert(err, IsNil)
	c.Assert(results, HasLen, 1)
	c.Check(results[0].Name(), Equals, funkyAppName)
	c.Check(results[0].Namespace(), Equals, funkyAppOrigin)
	c.Check(results[0].Version(), Equals, "42")
	c.Check(results[0].Hash(), Equals, "5364253e4a988f4f5c04380086d542f410455b97d48cc6c69ca2a5877d8aef2a6b2b2f83ec4f688cae61ebc8a6bf2cdbd4dbd8f743f0522fc76540429b79df42")
	c.Check(results[0].Date().String(), Equals, "2015-04-15 18:30:16 +0000 UTC")
	c.Check(results[0].DownloadSize(), Equals, int64(65375))
}

func (s *SnapTestSuite) TestUbuntuStoreRepositoryNoDetails(c *C) {
	mockServer := httptest.NewServer(http.HandlerFunc(func(w http.ResponseWriter, r *http.Request) {
		c.Assert(strings.HasSuffix(r.URL.String(), "no-such-pkg"), Equals, true)
		w.WriteHeader(404)
		io.WriteString(w, MockNoDetailsJSON)
	}))

	c.Assert(mockServer, NotNil)
	defer mockServer.Close()

	var err error
	storeDetailsURI, err = url.Parse(mockServer.URL + "/details/")
	c.Assert(err, IsNil)
	snap := NewUbuntuStoreSnapRepository()
	c.Assert(snap, NotNil)

	// the actual test
	results, err := snap.Details("no-such-pkg")
	c.Assert(results, HasLen, 0)
	c.Assert(err, NotNil)
}

func (s *SnapTestSuite) TestMakeConfigEnv(c *C) {
	yamlFile, err := makeInstalledMockSnap(s.tempdir, "")
	c.Assert(err, IsNil)
	snap := NewInstalledSnapPart(yamlFile, "sergiusens")
	c.Assert(snap, NotNil)

	os.Setenv("SNAP_NAME", "override-me")
	defer os.Setenv("SNAP_NAME", "")

	env := makeSnapHookEnv(snap)

	// now ensure that the environment we get back is what we want
	envMap := helpers.MakeMapFromEnvList(env)
	// regular env is unaltered
	c.Assert(envMap["PATH"], Equals, os.Getenv("PATH"))
	// SNAP_* is overriden
	c.Assert(envMap["SNAP_NAME"], Equals, "hello-app")
	c.Assert(envMap["SNAP_VERSION"], Equals, "1.10")
}

func (s *SnapTestSuite) TestUbuntuStoreRepositoryInstallRemoveSnap(c *C) {
	snapPackage := makeTestSnapPackage(c, "")
	snapR, err := os.Open(snapPackage)
	c.Assert(err, IsNil)

	mockServer := httptest.NewServer(http.HandlerFunc(func(w http.ResponseWriter, r *http.Request) {
		io.Copy(w, snapR)
	}))

	c.Assert(mockServer, NotNil)
	defer mockServer.Close()

	snap := RemoteSnapPart{}
	snap.pkg.AnonDownloadURL = mockServer.URL + "/snap"

	p := &MockProgressMeter{}
	name, err := snap.Install(p, 0)
	c.Assert(err, IsNil)
	c.Check(name, Equals, "foo")
	st, err := os.Stat(snapPackage)
	c.Assert(err, IsNil)
	c.Assert(p.written, Equals, int(st.Size()))
}

func (s *SnapTestSuite) TestRemoteSnapUpgradeService(c *C) {
	snapPackage := makeTestSnapPackage(c, `name: foo
version: 1.0
services:
 - name: svc
`)
	snapR, err := os.Open(snapPackage)
	c.Assert(err, IsNil)

	mockServer := httptest.NewServer(http.HandlerFunc(func(w http.ResponseWriter, r *http.Request) {
		io.Copy(w, snapR)
		snapR.Seek(0, 0)
	}))

	c.Assert(mockServer, NotNil)
	defer mockServer.Close()

	snap := RemoteSnapPart{}
	snap.pkg.AnonDownloadURL = mockServer.URL + "/snap"

	p := &MockProgressMeter{}
	name, err := snap.Install(p, 0)
	c.Assert(err, IsNil)
	c.Check(name, Equals, "foo")
	c.Check(p.notified, HasLen, 0)

	_, err = snap.Install(p, 0)
	c.Assert(err, IsNil)
	c.Check(name, Equals, "foo")
	c.Check(p.notified, HasLen, 1)
	c.Check(p.notified[0], Matches, "Waiting for .* stop.")
}

func (s *SnapTestSuite) TestRemoteSnapErrors(c *C) {
	snap := RemoteSnapPart{}

	c.Assert(snap.SetActive(nil), Equals, ErrNotInstalled)
	c.Assert(snap.Uninstall(nil), Equals, ErrNotInstalled)
}

func (s *SnapTestSuite) TestServicesWithPorts(c *C) {
	const packageHello = `name: hello-app
version: 1.10
vendor: Michael Vogt <mvo@ubuntu.com>
icon: meta/hello.svg
binaries:
 - name: bin/hello
services:
 - name: svc1
   description: "Service #1"
   ports:
      external:
        ui:
          port: 8080/tcp
        nothing:
          port: 8081/tcp
          negotiable: yes
 - name: svc2
   description: "Service #2"
`

	yamlFile, err := makeInstalledMockSnap(s.tempdir, packageHello)
	c.Assert(err, IsNil)

	snap := NewInstalledSnapPart(yamlFile, testNamespace)
	c.Assert(snap, NotNil)

	c.Assert(snap.Name(), Equals, "hello-app")
	c.Assert(snap.Namespace(), Equals, testNamespace)
	c.Assert(snap.Version(), Equals, "1.10")
	c.Assert(snap.IsActive(), Equals, false)

	services := snap.Services()
	c.Assert(services, HasLen, 2)

	c.Assert(services[0].Name, Equals, "svc1")
	c.Assert(services[0].Description, Equals, "Service #1")

	external1Ui, ok := services[0].Ports.External["ui"]
	c.Assert(ok, Equals, true)
	c.Assert(external1Ui.Port, Equals, "8080/tcp")
	c.Assert(external1Ui.Negotiable, Equals, false)

	external1Nothing, ok := services[0].Ports.External["nothing"]
	c.Assert(ok, Equals, true)
	c.Assert(external1Nothing.Port, Equals, "8081/tcp")
	c.Assert(external1Nothing.Negotiable, Equals, true)

	c.Assert(services[1].Name, Equals, "svc2")
	c.Assert(services[1].Description, Equals, "Service #2")

	// ensure we get valid Date()
	st, err := os.Stat(snap.basedir)
	c.Assert(err, IsNil)
	c.Assert(snap.Date(), Equals, st.ModTime())

	c.Assert(snap.basedir, Equals, filepath.Join(s.tempdir, "apps", helloAppComposedName, "1.10"))
	c.Assert(snap.InstalledSize(), Not(Equals), -1)
}

func (s *SnapTestSuite) TestPackageYamlMultipleArchitecturesParsing(c *C) {
	y := filepath.Join(s.tempdir, "package.yaml")
	ioutil.WriteFile(y, []byte(`name: fatbinary
version: 1.0
vendor: Michael Vogt <mvo@ubuntu.com>
architecture: [i386, armhf]
`), 0644)
	m, err := parsePackageYamlFile(y)
	c.Assert(err, IsNil)
	c.Assert(m.Architectures, DeepEquals, []string{"i386", "armhf"})
}

func (s *SnapTestSuite) TestPackageYamlSingleArchitecturesParsing(c *C) {
	y := filepath.Join(s.tempdir, "package.yaml")
	ioutil.WriteFile(y, []byte(`name: fatbinary
version: 1.0
vendor: Michael Vogt <mvo@ubuntu.com>
architecture: i386
`), 0644)
	m, err := parsePackageYamlFile(y)
	c.Assert(err, IsNil)
	c.Assert(m.Architectures, DeepEquals, []string{"i386"})
}

func (s *SnapTestSuite) TestPackageYamlNoArchitecturesParsing(c *C) {
	y := filepath.Join(s.tempdir, "package.yaml")
	ioutil.WriteFile(y, []byte(`name: fatbinary
version: 1.0
vendor: Michael Vogt <mvo@ubuntu.com>
`), 0644)
	m, err := parsePackageYamlFile(y)
	c.Assert(err, IsNil)
	c.Assert(m.Architectures, DeepEquals, []string{"all"})
}

func (s *SnapTestSuite) TestPackageYamlLicenseParsing(c *C) {
	y := filepath.Join(s.tempdir, "package.yaml")
	ioutil.WriteFile(y, []byte(`explicit-license-agreement: Y`), 0644)
	m, err := parsePackageYamlFile(y)
	c.Assert(err, IsNil)
	c.Assert(m.ExplicitLicenseAgreement, Equals, true)
}

func (s *SnapTestSuite) TestUbuntuStoreRepositoryOemStoreId(c *C) {
	mockServer := httptest.NewServer(http.HandlerFunc(func(w http.ResponseWriter, r *http.Request) {
		// ensure we get the right header
		storeID := r.Header.Get("X-Ubuntu-Store")
		c.Assert(storeID, Equals, "my-store")
		w.WriteHeader(404)
	}))
	c.Assert(mockServer, NotNil)
	defer mockServer.Close()

	// install custom oem snap with store-id
	packageYaml, err := makeInstalledMockSnap(s.tempdir, `name: oem-test
version: 1.0
vendor: mvo
oem:
  store:
    id: my-store
type: oem
`)
	c.Assert(err, IsNil)
	makeSnapActive(packageYaml)

	storeDetailsURI, err = url.Parse(mockServer.URL)
	c.Assert(err, IsNil)
	repo := NewUbuntuStoreSnapRepository()
	c.Assert(repo, NotNil)

	// we just ensure that the right header is set
	repo.Details("xkcd")
}

var securityBinaryPackageYaml = []byte(`name: test-snap.jdstrand
version: 1.2.8
vendor: Jamie Strandboge <jamie@canonical.com>
icon: meta/hello.svg
binaries:
 - name: testme
   exec: bin/testme
   description: "testme client"
   caps:
     - "foo_group"
   security-template: "foo_template"
 - name: testme-override
   exec: bin/testme-override
   security-override:
     apparmor: meta/testme-override.apparmor
 - name: testme-policy
   exec: bin/testme-policy
   security-policy:
     apparmor: meta/testme-policy.profile
`)

func (s *SnapTestSuite) TestPackageYamlSecurityBinaryParsing(c *C) {
	m, err := parsePackageYamlData(securityBinaryPackageYaml)
	c.Assert(err, IsNil)

	c.Assert(m.Binaries[0].Name, Equals, "testme")
	c.Assert(m.Binaries[0].Exec, Equals, "bin/testme")
	c.Assert(m.Binaries[0].SecurityCaps, HasLen, 1)
	c.Assert(m.Binaries[0].SecurityCaps[0], Equals, "foo_group")
	c.Assert(m.Binaries[0].SecurityTemplate, Equals, "foo_template")

	c.Assert(m.Binaries[1].Name, Equals, "testme-override")
	c.Assert(m.Binaries[1].Exec, Equals, "bin/testme-override")
	c.Assert(m.Binaries[1].SecurityCaps, HasLen, 0)
	c.Assert(m.Binaries[1].SecurityOverride.Apparmor, Equals, "meta/testme-override.apparmor")

	c.Assert(m.Binaries[2].Name, Equals, "testme-policy")
	c.Assert(m.Binaries[2].Exec, Equals, "bin/testme-policy")
	c.Assert(m.Binaries[2].SecurityCaps, HasLen, 0)
	c.Assert(m.Binaries[2].SecurityPolicy.Apparmor, Equals, "meta/testme-policy.profile")
}

var securityServicePackageYaml = []byte(`name: test-snap.jdstrand
version: 1.2.8
vendor: Jamie Strandboge <jamie@canonical.com>
icon: meta/hello.svg
services:
 - name: testme-service
   start: bin/testme-service.start
   stop: bin/testme-service.stop
   description: "testme service"
   caps:
     - "networking"
     - "foo_group"
   security-template: "foo_template"
`)

func (s *SnapTestSuite) TestPackageYamlSecurityServiceParsing(c *C) {
	m, err := parsePackageYamlData(securityServicePackageYaml)
	c.Assert(err, IsNil)

	c.Assert(m.Services[0].Name, Equals, "testme-service")
	c.Assert(m.Services[0].Start, Equals, "bin/testme-service.start")
	c.Assert(m.Services[0].Stop, Equals, "bin/testme-service.stop")
	c.Assert(m.Services[0].SecurityCaps, HasLen, 2)
	c.Assert(m.Services[0].SecurityCaps[0], Equals, "networking")
	c.Assert(m.Services[0].SecurityCaps[1], Equals, "foo_group")
	c.Assert(m.Services[0].SecurityTemplate, Equals, "foo_template")
}

func (s *SnapTestSuite) TestPackageYamlFrameworkParsing(c *C) {
	m, err := parsePackageYamlData([]byte(`name: foo
framework: one, two
`))
	c.Assert(err, IsNil)
	c.Assert(m.Frameworks, HasLen, 2)
	c.Check(m.Frameworks, DeepEquals, []string{"one", "two"})
	c.Check(m.FrameworksForClick(), Matches, "one,two")
}

func (s *SnapTestSuite) TestPackageYamlFrameworksParsing(c *C) {
	m, err := parsePackageYamlData([]byte(`name: foo
frameworks:
 - one
 - two
`))
	c.Assert(err, IsNil)
	c.Assert(m.Frameworks, HasLen, 2)
	c.Check(m.Frameworks, DeepEquals, []string{"one", "two"})
	c.Check(m.FrameworksForClick(), Matches, "one,two")
}

func (s *SnapTestSuite) TestPackageYamlFrameworkAndFrameworksFails(c *C) {
	_, err := parsePackageYamlData([]byte(`name: foo
frameworks:
 - one
 - two
framework: three, four
`))
	c.Assert(err, Equals, ErrInvalidFrameworkSpecInYaml)
}

func (s *SnapTestSuite) TestDetectsNameClash(c *C) {
	data := []byte(`name: afoo
version: 1.0
services:
 - name: foo
binaries:
 - name: foo
`)
	yaml, err := parsePackageYamlData(data)
	c.Assert(err, IsNil)
	err = yaml.checkForNameClashes()
	c.Assert(err, ErrorMatches, ".*binary and service both called foo.*")
}

func (s *SnapTestSuite) TestDetectsMissingFrameworks(c *C) {
	data := []byte(`name: afoo
version: 1.0
frameworks:
 - missing
 - also-missing
`)
	yaml, err := parsePackageYamlData(data)
	c.Assert(err, IsNil)
	err = yaml.checkForFrameworks()
	c.Assert(err, ErrorMatches, `missing frameworks: missing, also-missing`)
}

func (s *SnapTestSuite) TestDetectsFrameworksInUse(c *C) {
	_, err := makeInstalledMockSnap(s.tempdir, `name: foo
version: 1.0
frameworks:
 - fmk
`)
	c.Assert(err, IsNil)

	yaml, err := parsePackageYamlData([]byte(`name: fmk
version: 1.0
type: framework`))
	c.Assert(err, IsNil)
	part := &SnapPart{m: yaml}
	deps, err := part.Dependents()
	c.Assert(err, IsNil)
	c.Check(deps, HasLen, 1)
	c.Check(deps[0].Name(), Equals, "foo")

	names, err := part.DependentNames()
	c.Assert(err, IsNil)
	c.Check(names, DeepEquals, []string{"foo"})
}

func (s *SnapTestSuite) TestUpdateAppArmorJSONTimestamp(c *C) {
	oldDir := snapAppArmorDir
	defer func() {
		snapAppArmorDir = oldDir
	}()
	snapAppArmorDir = c.MkDir()
	fn := filepath.Join(snapAppArmorDir, "foo_stuff.json")
	c.Assert(os.Symlink("nothing", fn), IsNil)
	fi, err := os.Lstat(fn)
	c.Assert(err, IsNil)
	ft := fi.ModTime()
	time.Sleep(25 * time.Millisecond)

	yaml, err := parsePackageYamlData([]byte(`name: foo`))
	c.Assert(err, IsNil)
	part := &SnapPart{m: yaml, namespace: "sergiusens"}

	c.Assert(part.UpdateAppArmorJSONTimestamp(), IsNil)

	fi, err = os.Lstat(fn)
	c.Assert(err, IsNil)
	c.Check(ft.Before(fi.ModTime()), Equals, true)
}

func (s *SnapTestSuite) TestUpdateAppArmorJSONTimestampFails(c *C) {
	oldDir := snapAppArmorDir
	defer func() {
		timestampUpdater = helpers.UpdateTimestamp
		snapAppArmorDir = oldDir
	}()
	snapAppArmorDir = c.MkDir()
	timestampUpdater = func(string) error { return ErrNotImplemented }
	fn := filepath.Join(snapAppArmorDir, "foo_stuff.json")
	c.Assert(os.Symlink(fn, fn), IsNil)

	yaml, err := parsePackageYamlData([]byte(`name: foo`))
	c.Assert(err, IsNil)
	part := &SnapPart{m: yaml, namespace: "sergiusens"}

	c.Assert(part.UpdateAppArmorJSONTimestamp(), NotNil)
}

func (s *SnapTestSuite) TestRefreshDependentsSecurity(c *C) {
	oldDir := snapAppArmorDir
	defer func() {
		snapAppArmorDir = oldDir
		timestampUpdater = helpers.UpdateTimestamp
	}()
	snapAppArmorDir = c.MkDir()
	fn := filepath.Join(snapAppArmorDir, "foo_stuff.json")
	c.Assert(os.Symlink("nothing", fn), IsNil)
	fi, err := os.Lstat(fn)
	c.Assert(err, IsNil)
	ft := fi.ModTime()
	time.Sleep(25 * time.Millisecond)

	_, err = makeInstalledMockSnap(s.tempdir, `name: foo
version: 1.0
frameworks:
 - fmk
`)
	c.Assert(err, IsNil)

	yaml, err := parsePackageYamlData([]byte(`name: fmk
version: 1.0
type: framework`))
	c.Assert(err, IsNil)
	inter := new(MockProgressMeter)
	part := &SnapPart{m: yaml, namespace: "sergiusens"}

	c.Assert(part.RefreshDependentsSecurity(inter), IsNil)

	fi, err = os.Lstat(fn)
	c.Assert(err, IsNil)
	c.Check(ft.Before(fi.ModTime()), Equals, true)

	// a few error cases now
	aaClickHookCmd = "/bin/false"
	c.Assert(part.RefreshDependentsSecurity(inter), NotNil)

	aaClickHookCmd = "/bin/true"
	timestampUpdater = func(string) error { return ErrNotImplemented }
	c.Assert(part.RefreshDependentsSecurity(inter), NotNil)
}

func (s *SnapTestSuite) TestRemoveChecksFrameworks(c *C) {
	yamlFile, err := makeInstalledMockSnap(s.tempdir, `name: fmk
version: 1.0
type: framework`)
	c.Assert(err, IsNil)
	yaml, err := parsePackageYamlFile(yamlFile)

	_, err = makeInstalledMockSnap(s.tempdir, `name: foo
version: 1.0
frameworks:
 - fmk
`)
	c.Assert(err, IsNil)

	part := &SnapPart{m: yaml, namespace: testNamespace}
	err = part.Uninstall(new(MockProgressMeter))
	c.Check(err, ErrorMatches, `framework still in use by: foo`)
}

<<<<<<< HEAD
func (s *SnapTestSuite) TestNamespaceFromYamlPath(c *C) {
	n, err := namespaceFromYamlPath("/oem/foo.bar/1.0/meta/package.yaml")
=======
func (s *SnapTestSuite) TestDetectIllegalYamlBinaries(c *C) {
	_, err := parsePackageYamlData([]byte(`name: foo
version: 1.0
binaries:
 - name: tes!me
   exec: something
`))
	c.Assert(err, NotNil)
}

func (s *SnapTestSuite) TestDetectIllegalYamlService(c *C) {
	_, err := parsePackageYamlData([]byte(`name: foo
version: 1.0
services:
 - name: tes!me
   start: something
`))
	c.Assert(err, NotNil)
}

func (s *SnapTestSuite) TestNamespaceFromPath(c *C) {
	n, err := namespaceFromPath("/oem/foo.bar/1.0/meta/package.yaml")
>>>>>>> 22537071
	c.Check(err, IsNil)
	c.Check(n, Equals, "bar")

	n, err = namespaceFromYamlPath("/oem/foo_bar/1.0/meta/package.yaml")
	c.Check(err, NotNil)
	c.Check(n, Equals, "")

	n, err = namespaceFromYamlPath("/oo_bar/1.0/mpackage.yaml")
	c.Check(err, NotNil)
	c.Check(n, Equals, "")
}

func (s *SnapTestSuite) TestStructFields(c *C) {
	type t struct {
		foo int `json:"hello"`
		bar int `json:"potato,stuff"`
	}
	c.Assert(getStructFields(t{}), DeepEquals, []string{"hello", "potato"})
}

func (s *SnapTestSuite) TestStructFieldsSurvivesNoTag(c *C) {
	type t struct {
		foo int `json:"hello"`
		bar int
	}
	c.Assert(getStructFields(t{}), DeepEquals, []string{"hello"})
}<|MERGE_RESOLUTION|>--- conflicted
+++ resolved
@@ -959,10 +959,6 @@
 	c.Check(err, ErrorMatches, `framework still in use by: foo`)
 }
 
-<<<<<<< HEAD
-func (s *SnapTestSuite) TestNamespaceFromYamlPath(c *C) {
-	n, err := namespaceFromYamlPath("/oem/foo.bar/1.0/meta/package.yaml")
-=======
 func (s *SnapTestSuite) TestDetectIllegalYamlBinaries(c *C) {
 	_, err := parsePackageYamlData([]byte(`name: foo
 version: 1.0
@@ -985,7 +981,6 @@
 
 func (s *SnapTestSuite) TestNamespaceFromPath(c *C) {
 	n, err := namespaceFromPath("/oem/foo.bar/1.0/meta/package.yaml")
->>>>>>> 22537071
 	c.Check(err, IsNil)
 	c.Check(n, Equals, "bar")
 
