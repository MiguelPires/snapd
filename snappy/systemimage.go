//--------------------------------------------------------------------
// Copyright (c) 2014-2015 Canonical Ltd.
//--------------------------------------------------------------------

package snappy

import (
	"crypto/sha256"
	"encoding/hex"
	"errors"
	"fmt"
	"log"
	"os"
	"path/filepath"
	"runtime"
	"strings"
	"time"

	partition "launchpad.net/snappy/partition"

	"github.com/mvo5/goconfigparser"
	dbus "launchpad.net/go-dbus/v1"
)

const (
	systemImageBusName    = "com.canonical.SystemImage"
	systemImageObjectPath = "/Service"
	systemImageInterface  = systemImageBusName

	// XXX: arbitrary value, but surely sufficient?
	systemImageTimeoutSecs = 30

	systemImagePartName = "ubuntu-core"

	// location of the channel config on the filesystem
	systemImageChannelConfig = "/etc/system-image/channel.ini"

	// the location for the ReloadConfig
	systemImageClientConfig = "/etc/system-image/client.ini"
)

// SystemImagePart represents a "core" snap that is managed via the SystemImage
// client
type SystemImagePart struct {
	proxy *systemImageDBusProxy

	version        string
	versionDetails string
	channelName    string
	lastUpdate     time.Time

	isInstalled bool
	isActive    bool

	updateSize int64

	partition partition.Interface
}

// Type returns SnapTypeCore for this snap
func (s *SystemImagePart) Type() SnapType {
	return SnapTypeCore
}

// Name returns the name
func (s *SystemImagePart) Name() string {
	return systemImagePartName
}

// Version returns the version
func (s *SystemImagePart) Version() string {
	return s.version
}

// Description returns the description
func (s *SystemImagePart) Description() string {
	return "ubuntu-core description"
}

// Hash returns the hash
func (s *SystemImagePart) Hash() string {
	hasher := sha256.New()
	hasher.Write([]byte(s.versionDetails))
	hexdigest := hex.EncodeToString(hasher.Sum(nil))

	return hexdigest
}

// IsActive returns true if the snap is active
func (s *SystemImagePart) IsActive() bool {
	return s.isActive
}

// IsInstalled returns true if the snap is installed
func (s *SystemImagePart) IsInstalled() bool {
	return s.isInstalled
}

// InstalledSize returns the size of the installed snap
func (s *SystemImagePart) InstalledSize() int64 {
	return -1
}

// DownloadSize returns the dowload size
func (s *SystemImagePart) DownloadSize() int64 {
	return s.updateSize
}

// Date returns the last update date
func (s *SystemImagePart) Date() time.Time {
	return s.lastUpdate
}

// SetActive sets the snap active
func (s *SystemImagePart) SetActive() (err error) {
	isNextBootOther := s.partition.IsNextBootOther()
	// active and no switch scheduled -> nothing to do
	if s.IsActive() && !isNextBootOther {
		return nil
	}
	// not currently active but switch scheduled already -> nothing to do
	if !s.IsActive() && isNextBootOther {
		return nil
	}

	// FIXME: UpdateBootloader is a bit generic, this should really be
	//        something like ToggleNextBootToOtherParition (but slightly
	//        shorter ;)
	return s.partition.UpdateBootloader()
}

// Install installs the snap
func (s *SystemImagePart) Install(pb ProgressMeter) (err error) {
	var updateProgress *SensibleWatch
	if pb != nil {
		updateProgress, err = s.proxy.makeWatcher("UpdateProgress")
		if err != nil {
			log.Panic(fmt.Sprintf("ERROR: %v", err))
			return nil
		}

		pb.Start(100.0)
		go func() {
			var percent int32
			var eta float64
			for msg := range updateProgress.C {
				if err := msg.Args(&percent, &eta); err != nil {
					break
				}
				if percent >= 0 {
					pb.Set(float64(percent))
				} else {
					pb.Spin("Applying")
				}
			}
		}()
	}

	// Ensure there is always a kernel + initrd to boot with, even
	// if the update does not provide new versions.
	err = s.partition.SyncBootloaderFiles()
	if err != nil {
		return err
	}

	err = s.proxy.DownloadUpdate()
	if err != nil {
		return err
	}

	// FIXME: switch s-i daemon back to current partition
	err = s.partition.UpdateBootloader()

	if pb != nil {
		pb.Finished()
		updateProgress.Cancel()
	}
	return err
}

// Uninstall can not be used for "core" snaps
func (s *SystemImagePart) Uninstall() (err error) {
	return errors.New("Uninstall of a core snap is not possible")
}

// Config is used to to configure the snap
func (s *SystemImagePart) Config(configuration []byte) (err error) {
	return err
}

// NeedsReboot returns true if the snap becomes active on the next reboot
func (s *SystemImagePart) NeedsReboot() bool {

	if !s.IsActive() && s.partition.IsNextBootOther() {
		return true
	}

	return false
}

// MarkBootSuccessful marks the *currently* booted rootfs as "good"
// (it booted :)
// Note: Not part of the Part interface.
func (s *SystemImagePart) MarkBootSuccessful() (err error) {

	return s.partition.MarkBootSuccessful()
}

// Channel returns the system-image-server channel used
func (s *SystemImagePart) Channel() string {
	return s.channelName
}

// Result of UpdateAvailableStatus() call
type updateStatus struct {
	isAvailable      bool
	downloading      bool
	availableVersion string
	updateSize       int32
	lastUpdateDate   string
	errorReason      string
}

// Result of the Information() call
type systemImageInfo map[string]string

type systemImageDBusProxy struct {
	proxy      *dbus.ObjectProxy
	connection *dbus.Connection
	partition  partition.Interface

	// the update status
	us updateStatus

	// signal watches
	updateAvailableStatus *SensibleWatch
	updateApplied         *SensibleWatch
	updateDownloaded      *SensibleWatch
	updateFailed          *SensibleWatch
}

// this functions only exists to make testing easier, i.e. the testsuite
// will replace newPartition() to return a mockPartition
var newPartition = func() (p partition.Interface) {
	return partition.New()
}

func newSystemImageDBusProxy(bus dbus.StandardBus) *systemImageDBusProxy {
	var err error
	p := new(systemImageDBusProxy)
	p.partition = newPartition()

	if p.connection, err = dbus.Connect(bus); err != nil {
		log.Printf("Warning: can not connect to the bus")
		return nil
	}

	p.proxy = p.connection.Object(systemImageBusName, systemImageObjectPath)
	if p.proxy == nil {
		log.Printf("Warning: failed to create D-Bus proxy for system-image server")
		return nil
	}

	p.updateAvailableStatus, err = p.makeWatcher("UpdateAvailableStatus")
	if err != nil {
		log.Printf(fmt.Sprintf("Warning: %v", err))
		return nil
	}

	p.updateApplied, err = p.makeWatcher("Rebooting")
	if err != nil {
		log.Printf(fmt.Sprintf("Warning: %v", err))
		return nil
	}

	p.updateDownloaded, err = p.makeWatcher("UpdateDownloaded")
	if err != nil {
		log.Printf(fmt.Sprintf("Warning: %v", err))
		return nil
	}

	p.updateFailed, err = p.makeWatcher("UpdateFailed")
	if err != nil {
		log.Printf(fmt.Sprintf("Warning: %v", err))
		return nil
	}

	runtime.SetFinalizer(p, func(p *systemImageDBusProxy) {
		p.updateAvailableStatus.Cancel()
		p.updateApplied.Cancel()
		p.updateDownloaded.Cancel()
		p.updateFailed.Cancel()
	})

	return p
}

func (s *systemImageDBusProxy) Information() (info systemImageInfo, err error) {
	callName := "Information"
	msg, err := s.proxy.Call(systemImageBusName, callName)
	if err != nil {
		return info, err
	}

	err = msg.Args(&info)
	if err != nil {
		return info, err
	}

	// FIXME: workaround version number oddness
	if info["target_build_number"] == "-1" {
		info["target_build_number"] = "0~"
	}

	return info, nil
}

func (s *systemImageDBusProxy) GetSetting(key string) (v string, err error) {
	callName := "GetSetting"
	msg, err := s.proxy.Call(systemImageBusName, callName, key)
	if err != nil {
		return v, err
	}

	err = msg.Args(&v)
	if err != nil {
		return v, err
	}

	return v, nil
}

// SensibleWatch is a workaround for go-dbus bug #1416352 makes this
// nesessary (so sad!)
type SensibleWatch struct {
	watch  *dbus.SignalWatch
	C      chan *dbus.Message
	closed bool
}

// Cancel cancels watching
func (w *SensibleWatch) Cancel() {
	w.watch.Cancel()
}

func (s *systemImageDBusProxy) makeWatcher(signalName string) (sensibleWatch *SensibleWatch, err error) {
	watch, err := s.connection.WatchSignal(&dbus.MatchRule{
		Type:      dbus.TypeSignal,
		Sender:    systemImageBusName,
		Interface: systemImageInterface,
		Member:    signalName})
	if err != nil {
		return sensibleWatch, err
	}
	sensibleWatch = &SensibleWatch{
		watch: watch,
		C:     make(chan *dbus.Message)}
	// without this go routine we will deadlock (#1416352)
	go func() {
		for msg := range watch.C {
			sensibleWatch.C <- msg
		}
		close(sensibleWatch.C)
	}()

	return sensibleWatch, err
}

func (s *systemImageDBusProxy) ApplyUpdate() (err error) {
	callName := "ApplyUpdate"
	_, err = s.proxy.Call(systemImageBusName, callName)
	if err != nil {
		return err
	}
	select {
	case _ = <-s.updateApplied.C:
		break
	case _ = <-s.updateFailed.C:
		return errors.New("updateFailed")
	}
	return nil
}

func (s *systemImageDBusProxy) DownloadUpdate() (err error) {
	callName := "DownloadUpdate"
	_, err = s.proxy.Call(systemImageBusName, callName)
	if err != nil {
		return err
	}
	select {
	case _ = <-s.updateDownloaded.C:
		s.ApplyUpdate()
	case _ = <-s.updateFailed.C:
		return errors.New("downloadFailed")
	}

	return err
}

// Force system-image-dbus daemon to read the other partitions
// system-image configuration file so that it can calculate the correct
// upgrade path.
//
// If reset is true, force system-image to reload its configuration from
// the current rootfs, otherwise
func (s *systemImageDBusProxy) ReloadConfiguration(reset bool) (err error) {
	// Using RunWithOther() is safe since the
	// system-image-dbus daemon caches its configuration file,
	// so once the D-Bus call completes, it no longer cares
	// about configFile.
	return s.partition.RunWithOther(partition.RO, func(otherRoot string) (err error) {
		configFile := filepath.Join(otherRoot, systemImageClientConfig)
		// FIXME: replace with FileExists() call once it's in a utility
		// package.
		_, err = os.Stat(configFile)
		if err != nil && os.IsNotExist(err) {
			// file doesn't exist, making this call a NOP.
			return nil
		}
		callName := "ReloadConfiguration"
		_, err = s.proxy.Call(systemImageBusName, callName, configFile)
		return err
	})
}

// Check to see if there is a system image update available
func (s *systemImageDBusProxy) CheckForUpdate() (us updateStatus, err error) {

	// Ensure the system-image-dbus daemon is looking at the correct
	// rootfs's configuration file
	if err = s.ReloadConfiguration(false); err != nil {
		return us, err
	}
	// FIXME: we can not switch back or DownloadUpdate is unhappy

	callName := "CheckForUpdate"
	_, err = s.proxy.Call(systemImageBusName, callName)
	if err != nil {
		return us, err
	}

	select {
	case msg := <-s.updateAvailableStatus.C:
		err = msg.Args(&s.us.isAvailable,
			&s.us.downloading,
			&s.us.availableVersion,
			&s.us.updateSize,
			&s.us.lastUpdateDate,
			&s.us.errorReason)

	case <-time.After(systemImageTimeoutSecs * time.Second):
		err = fmt.Errorf("Warning: timed out after %d seconds waiting for system image server to respond",
			systemImageTimeoutSecs)
	}

	return s.us, err
}

// SystemImageRepository is the type used for the system-image-server
type SystemImageRepository struct {
	proxy     *systemImageDBusProxy
	partition partition.Interface
	myroot    string
}

// Constructor
func newSystemImageRepositoryForBus(bus dbus.StandardBus) *SystemImageRepository {
	return &SystemImageRepository{
		proxy:     newSystemImageDBusProxy(bus),
		partition: newPartition()}
}

// NewSystemImageRepository returns a new SystemImageRepository
func NewSystemImageRepository() *SystemImageRepository {
	return newSystemImageRepositoryForBus(dbus.SystemBus)
}

// Description describes the repository
func (s *SystemImageRepository) Description() string {
	return "SystemImageRepository"
}

func (s *SystemImageRepository) makePartFromSystemImageConfigFile(path string, isActive bool) (part Part, err error) {
	cfg := goconfigparser.New()
	f, err := os.Open(path)
	if err != nil {
		return part, err
	}
	defer f.Close()
	err = cfg.Read(f)
	if err != nil {
		log.Printf("Can not parse config '%s': %s", path, err)
		return part, err
	}
	st, err := os.Stat(path)
	if err != nil {
		log.Printf("Can stat '%s': %s", path, err)
		return part, err
	}

	currentBuildNumber, err := cfg.Get("service", "build_number")
	versionDetails, err := cfg.Get("service", "version_detail")
	channelName, err := cfg.Get("service", "channel")
	return &SystemImagePart{
		isActive:       isActive,
		isInstalled:    true,
		proxy:          s.proxy,
		version:        currentBuildNumber,
		versionDetails: versionDetails,
		channelName:    channelName,
		lastUpdate:     st.ModTime(),
		partition:      s.partition}, err
}

func (s *SystemImageRepository) currentPart() Part {
	configFile := filepath.Join(s.myroot, systemImageChannelConfig)
	part, err := s.makePartFromSystemImageConfigFile(configFile, true)
	if err != nil {
		return nil
	}
	return part
}

// Returns the part associated with the other rootfs (if any)
func (s *SystemImageRepository) otherPart() Part {
	var part Part
	err := s.partition.RunWithOther(partition.RO, func(otherRoot string) (err error) {
		configFile := filepath.Join(s.myroot, otherRoot, systemImageChannelConfig)
		_, err = os.Stat(configFile)
		if err != nil && os.IsNotExist(err) {
			// config file doesn't exist, meaning the other
			// partition is empty. However, this is not an
			// error condition (atleast for amd64 images
			// which only have 1 partition pre-installed).
			return nil
		}
		part, err = s.makePartFromSystemImageConfigFile(configFile, false)
		if err != nil {
			log.Printf("Can not make system-image part for %s: %s", configFile, err)
		}
		return err
	})
	if err == partition.ErrNoDualPartition {
		return nil
	}
	return part
}

// Search searches the SystemImageRepository for the given terms
func (s *SystemImageRepository) Search(terms string) (versions []Part, err error) {
	if strings.Contains(terms, systemImagePartName) {
		s.proxy.Information()
		part := s.currentPart()
		versions = append(versions, part)
	}
	return versions, err
}

// Details returns details for the given snap
func (s *SystemImageRepository) Details(snapName string) (versions []Part, err error) {
	if snapName == systemImagePartName {
		s.proxy.Information()
		part := s.currentPart()
		versions = append(versions, part)
	}
	return versions, err
}

// Updates returns the available updates
func (s *SystemImageRepository) Updates() (parts []Part, err error) {
	if _, err = s.proxy.CheckForUpdate(); err != nil {
		return parts, err
	}
	current := s.currentPart()
	currentVersion := current.Version()
	targetVersion := s.proxy.us.availableVersion

	if targetVersion == "" {
		// no newer version available
		return parts, err
	}
	lastUpdate, _ := time.Parse("2006-01-02 15:04:05", s.proxy.us.lastUpdateDate)

	if VersionCompare(currentVersion, targetVersion) < 0 {
		parts = append(parts, &SystemImagePart{
			proxy:          s.proxy,
			version:        targetVersion,
			versionDetails: "?",
<<<<<<< HEAD
			lastUpdate:     lastUpdate,
=======
			updateSize:     int64(s.proxy.us.updateSize),
>>>>>>> a633cc8e
			channelName:    current.(*SystemImagePart).channelName,
			partition:      s.partition})
	}

	return parts, err
}

// Installed returns the installed snaps from this repository
func (s *SystemImageRepository) Installed() (parts []Part, err error) {
	// current partition
	curr := s.currentPart()
	if curr != nil {
		parts = append(parts, curr)
	}

	// other partition
	other := s.otherPart()
	if other != nil {
		parts = append(parts, other)
	}

	return parts, err
}<|MERGE_RESOLUTION|>--- conflicted
+++ resolved
@@ -586,11 +586,8 @@
 			proxy:          s.proxy,
 			version:        targetVersion,
 			versionDetails: "?",
-<<<<<<< HEAD
 			lastUpdate:     lastUpdate,
-=======
 			updateSize:     int64(s.proxy.us.updateSize),
->>>>>>> a633cc8e
 			channelName:    current.(*SystemImagePart).channelName,
 			partition:      s.partition})
 	}
