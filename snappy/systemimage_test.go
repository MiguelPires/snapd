--- conflicted
+++ resolved
@@ -150,37 +150,6 @@
 	return f("/other")
 }
 
-<<<<<<< HEAD
-=======
-type MockProgressMeter struct {
-	total    float64
-	progress []float64
-	finished bool
-	spin     bool
-	spinMsg  string
-}
-
-func (m *MockProgressMeter) Start(total float64) {
-	m.total = total
-}
-func (m *MockProgressMeter) Set(current float64) {
-	m.progress = append(m.progress, current)
-}
-func (m *MockProgressMeter) SetTotal(total float64) {
-	m.total = total
-}
-func (m *MockProgressMeter) Spin(msg string) {
-	m.spin = true
-	m.spinMsg = msg
-}
-func (m *MockProgressMeter) Write(buf []byte) (n int, err error) {
-	return len(buf), err
-}
-func (m *MockProgressMeter) Finished() {
-	m.finished = true
-}
-
->>>>>>> 39b36756
 func (s *SITestSuite) TestSystemImagePartInstallUpdatesPartition(c *C) {
 	// add a update
 	mockSystemImageIndexJSON = fmt.Sprintf(mockSystemImageIndexJSONTemplate, "2")
@@ -312,8 +281,7 @@
 	part := parts[0].(*SystemImagePart)
 	err = part.verifyUpgradeWasApplied()
 	c.Assert(err, NotNil)
-<<<<<<< HEAD
-	c.Assert(err.Error(), Equals, `found latest installed version "2.71" (expected "3.14")`)
+	c.Assert(err.Error(), Equals, `found latest installed version "1" (expected "2")`)
 }
 
 func (s *SITestSuite) TestCanNotUninstalled(c *C) {
@@ -323,7 +291,4 @@
 	c.Assert(len(parts), Equals, 2)
 
 	c.Assert(parts[0].Uninstall(), Equals, ErrPackageNotRemovable)
-=======
-	c.Assert(err.Error(), Equals, `found latest installed version "1" (expected "2")`)
->>>>>>> 39b36756
 }