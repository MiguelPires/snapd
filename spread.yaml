--- conflicted
+++ resolved
@@ -69,6 +69,9 @@
                 workers: 6
                 manual: true
 
+            - fedora-26-64:
+                workers: 4
+                manual: true
             - fedora-27-64:
                 image: fedora-27-64-selinux-permissive
                 workers: 4
@@ -94,16 +97,6 @@
             HTTP_PROXY: null
             HTTPS_PROXY: null
         systems:
-<<<<<<< HEAD
-                # Fedora CI disabled because of unexplained golang bug breaking every build.
-                manual: true
-=======
-            - fedora-27-64:
-                workers: 4
->>>>>>> 455d6fd9
-            - fedora-26-64:
-                workers: 4
-                manual: true
             - fedora-25-64:
                 workers: 4
                 manual: true
