summary: Ensure "snap set core" works

systems: [ubuntu-core-*]

# TODO: use `snap set system` instead of `snap set core`

prepare: |
    rc=0
    systemctl status rsyslog.service || rc=$?
    if [ $rc = 4 ]; then
        # systemctl(1) exit code 4: no such unit

        # start fake rsyslog service
        printf '[Unit]\nDescription=test %s\n[Service]\nType=simple\nExecStart=%s\n' "${SPREAD_JOB:-unknown}" "/bin/sleep 2h" > /run/systemd/system/rsyslog.service
        systemctl daemon-reload
        systemctl start rsyslog

        # create a flag to indicate the ryslog service is fake
        touch rsyslog.fake
    fi

restore: |
    if [ -f rsyslog.fake ]; then
        systemctl stop rsyslog
        rm /run/systemd/system/rsyslog.service
        systemctl daemon-reload
    else
        systemctl enable rsyslog.service
        systemctl start rsyslog.service
    fi
    if [ -e current-timezone ]; then
        timedatectl set-timezone "$(cat current-timezone)"
    fi
    if [ -e current-hostname ]; then
        hostnamectl set-hostname "$(cat current-hostname)"
    fi
    rm -f /etc/systemd/login.conf.d/00-snap-core.conf

execute: |
    echo "Check that service disable works"
    systemctl status rsyslog.service|MATCH "Active: active"
    snap set core service.rsyslog.disable=true
    systemctl status rsyslog.service|MATCH "Active: inactive"
    systemctl status rsyslog.service|MATCH "Loaded: masked"
    snap set core service.rsyslog.disable=false

    echo "Check that powerkey handling works"
    snap set core system.power-key-action=reboot
    MATCH HandlePowerKey=reboot < /etc/systemd/logind.conf.d/00-snap-core.conf
    echo "Ensure unsetting cleans the file again"
    snap set core system.power-key-action=""
    if test -f /etc/systemd/logind.conf.d/00-snap-core.conf; then
        echo "unsetting system.power-key-action did not cleanup correctly"
        exit 1
    fi


    echo "Check that pi config handline works"
    if [ -e /boot/uboot/config.txt ]; then
        cp /boot/uboot/config.txt config.txt.save

        snap set core pi-config.hdmi-mode=1
        MATCH ^hdmi_mode=1 < /boot/uboot/config.txt
        snap set core pi-config.hdmi-mode=""
        MATCH ^#hdmi_mode=1 < /boot/uboot/config.txt

        echo "Ensure the config.txt are fully undo when an option is unset"
        if ! diff -u /boot/uboot/config.txt config.txt.save; then
            echo "error: unexpected diff in /boot/uboot/config.txt"
            exit 1
        fi
    fi

    echo "Check that the proxy config handling works"
    for proto in http https ftp; do
        snap set core proxy.${proto}=http://example.com:8021/
        MATCH "^${proto}_proxy=http://example.com:8021" < /etc/environment
        snap set core proxy.${proto}=""
        if grep "^{proto}_proxy=" /etc/environment; then
            echo "proxy setting was not properly cleaned up"
            cat /etc/environment
            exit 1
        fi
    done

    echo "Check that the no_proxy config handling works"
    snap set core proxy.no-proxy="example.com,bar.com"
    MATCH "^no_proxy=example.com,bar.com" < /etc/environment
    snap set core proxy.no-proxy=""
    if grep "^no_proxy=" /etc/environment ; then
        echo "proxy setting was not properly cleaned up"
        cat /etc/environment
        exit 1
    fi

    echo "Changing 'service.console-conf.disable' at runtime does not work"
    console_conf_disabled="false"
    if [ -e /var/lib/console-conf/complete ]; then
        console_conf_disabled="true"
    fi
    if [ "$console_conf_disabled" = "true" ]; then
        not snap set system service.console-conf.disable=false 2>stderr
        MATCH "cannot toggle console-conf at runtime, but only initially via gadget defaults" < stderr
        # and the console-conf complete file is unchanged
        test -e /var/lib/console-conf/complete
        # but setting to again (without changing) is fine
        snap set system service.console-conf.disable=true
    elif [ "$console_conf_disabled" = "false" ]; then
        not snap set system service.console-conf.disable=true 2>stderr
        MATCH "cannot toggle console-conf at runtime, but only initially via gadget defaults" < stderr
        # and the console-conf complete file is unchanged
        not test -e /var/lib/console-conf/complete
        # but setting to again (without changing) is fine
        snap set system service.console-conf.disable=false
    else
        echo "internal error: $console_conf_disabled var has unexpected setting"
    fi

    echo "Check that 'system.kernel.printk.console-loglevel' handling works"
    snap set system system.kernel.printk.console-loglevel=7
    test -e /etc/sysctl.d/99-snapd.conf
    sysctl -n kernel.printk|MATCH "^7\s+"

    snap unset system system.kernel.printk.console-loglevel
    not test -e /etc/sysctl.d/99-snapd.conf
    sysctl -n kernel.printk|MATCH "^4\s+"

    echo "setting the timezone works"
    cat /etc/timezone > current-timezone
    snap set system system.timezone=Europe/Malta
<<<<<<< HEAD
    MATCH "Europe/Malta" /etc/timezone
    test "$(readlink -f /etc/localtime)" = "/usr/share/zoneinfo/Europe/Malta"

    echo "setting the hostname works"
    hostname > current-hostname
    snap set system system.hostname=foo
    hostname | MATCH foo
=======
    MATCH "Europe/Malta" < /etc/timezone
    test "$(readlink -f /etc/localtime)" = "/usr/share/zoneinfo/Europe/Malta"

    echo "and timezone setting shows up in the document"
    snap get system -d | MATCH "Europe/Malta"
    echo "but the timezone is not stored in the config state"
    python3 -c 'import json,sys; j=json.loads(sys.stdin.read()); print(j["data"]["config"]);' < /var/lib/snapd/state.json | NOMATCH Europe/Malta

    echo "and setting it again in snapd also works"
    snap set system system.timezone=Europe/Berlin
    MATCH "Europe/Berlin" < /etc/timezone
    test "$(readlink -f /etc/localtime)" = "/usr/share/zoneinfo/Europe/Berlin"
    
    echo "and setting the timezone outside of snapd is reflected by snap get"
    timedatectl set-timezone "America/Denver"
    snap get system system.timezone | MATCH "America/Denver"
    snap get system -d | MATCH "America/Denver"
>>>>>>> f2454a7a
<|MERGE_RESOLUTION|>--- conflicted
+++ resolved
@@ -27,12 +27,6 @@
     else
         systemctl enable rsyslog.service
         systemctl start rsyslog.service
-    fi
-    if [ -e current-timezone ]; then
-        timedatectl set-timezone "$(cat current-timezone)"
-    fi
-    if [ -e current-hostname ]; then
-        hostnamectl set-hostname "$(cat current-hostname)"
     fi
     rm -f /etc/systemd/login.conf.d/00-snap-core.conf
 
@@ -126,17 +120,8 @@
     sysctl -n kernel.printk|MATCH "^4\s+"
 
     echo "setting the timezone works"
-    cat /etc/timezone > current-timezone
+    tests.cleanup defer timedatectl set-timezone "$(cat /etc/timezone)"
     snap set system system.timezone=Europe/Malta
-<<<<<<< HEAD
-    MATCH "Europe/Malta" /etc/timezone
-    test "$(readlink -f /etc/localtime)" = "/usr/share/zoneinfo/Europe/Malta"
-
-    echo "setting the hostname works"
-    hostname > current-hostname
-    snap set system system.hostname=foo
-    hostname | MATCH foo
-=======
     MATCH "Europe/Malta" < /etc/timezone
     test "$(readlink -f /etc/localtime)" = "/usr/share/zoneinfo/Europe/Malta"
 
@@ -154,4 +139,8 @@
     timedatectl set-timezone "America/Denver"
     snap get system system.timezone | MATCH "America/Denver"
     snap get system -d | MATCH "America/Denver"
->>>>>>> f2454a7a
+
+    echo "setting the hostname works"
+    tests.cleanup defer hostnamectl set-hostname "$(hostname)"
+    snap set system system.hostname=foo
+    hostname | MATCH foo