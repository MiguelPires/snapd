#!/bin/bash

set -eux

# shellcheck source=tests/lib/snaps.sh
. "$TESTSLIB/snaps.sh"
# shellcheck source=tests/lib/pkgdb.sh
. "$TESTSLIB/pkgdb.sh"
# shellcheck source=tests/lib/state.sh
. "$TESTSLIB/state.sh"


disable_kernel_rate_limiting() {
    # kernel rate limiting hinders debugging security policy so turn it off
    echo "Turning off kernel rate-limiting"
    # TODO: we should be able to run the tests with rate limiting disabled so
    # debug output is robust, but we currently can't :(
    echo "SKIPPED: see https://forum.snapcraft.io/t/snapd-spread-tests-should-be-able-to-run-with-kernel-rate-limiting-disabled/424"
    #sysctl -w kernel.printk_ratelimit=0
}

disable_journald_rate_limiting() {
    # Disable journald rate limiting
    mkdir -p /etc/systemd/journald.conf.d
    # The RateLimitIntervalSec key is not supported on some systemd versions causing
    # the journal rate limit could be considered as not valid and discarded in consequence.
    # RateLimitInterval key is supported in old systemd versions and in new ones as well,
    # maintaining backward compatibility.
    cat <<-EOF > /etc/systemd/journald.conf.d/no-rate-limit.conf
    [Journal]
    RateLimitInterval=0
    RateLimitBurst=0
EOF
    systemctl restart systemd-journald.service
}

disable_journald_start_limiting() {
    # Disable journald start limiting
    mkdir -p /etc/systemd/system/systemd-journald.service.d
    cat <<-EOF > /etc/systemd/system/systemd-journald.service.d/no-start-limit.conf
    [Unit]
    StartLimitBurst=0
EOF
    systemctl daemon-reload
}

ensure_jq() {
    if command -v jq; then
        return
    fi

    if os.query is-core18; then
        snap install --devmode jq-core18
        snap alias jq-core18.jq jq
    elif os.query is-core20; then
        snap install --devmode --edge jq-core20
        snap alias jq-core20.jq jq
    elif os.query is-core22; then
        snap install --devmode --edge jq-core22
        snap alias jq-core22.jq jq
    else
        snap install --devmode jq
    fi
}

disable_refreshes() {
    echo "Ensure jq is available"
    ensure_jq

    echo "Modify state to make it look like the last refresh just happened"
    systemctl stop snapd.socket snapd.service
    "$TESTSTOOLS"/snapd-state prevent-autorefresh
    systemctl start snapd.socket snapd.service

    echo "Minimize risk of hitting refresh schedule"
    snap set core refresh.schedule=00:00-23:59
    snap refresh --time --abs-time | MATCH "last: 2[0-9]{3}"

    echo "Ensure jq is gone"
    snap remove --purge jq
    snap remove --purge jq-core18
    snap remove --purge jq-core20
    snap remove --purge jq-core22
}

setup_systemd_snapd_overrides() {
    mkdir -p /etc/systemd/system/snapd.service.d
    cat <<EOF > /etc/systemd/system/snapd.service.d/local.conf
[Service]
Environment=SNAPD_DEBUG_HTTP=7 SNAPD_DEBUG=1 SNAPPY_TESTING=1 SNAPD_REBOOT_DELAY=10m SNAPD_CONFIGURE_HOOK_TIMEOUT=30s SNAPPY_USE_STAGING_STORE=$SNAPPY_USE_STAGING_STORE
ExecStartPre=/bin/touch /dev/iio:device0
EOF

    # We change the service configuration so reload and restart
    # the units to get them applied
    systemctl daemon-reload
    # stop the socket (it pulls down the service)
    systemctl stop snapd.socket
    # start the service (it pulls up the socket)
    systemctl start snapd.service
}

# setup_experimental_features enables experimental snapd features passed
# via optional EXPERIMENTAL_FEATURES environment variable. The features must be
# separated by commas and "experimental." prefixes should be omitted.
setup_experimental_features() {
    if [ -n "$EXPERIMENTAL_FEATURES" ]; then
        echo "$EXPERIMENTAL_FEATURES" | while IFS="," read -r FEATURE; do
            echo "Enabling feature experimental.$FEATURE"
            snap set system "experimental.$FEATURE"=true
        done
    else
        echo "There are no experimental snapd features to enable"
    fi
}

update_core_snap_for_classic_reexec() {
    # it is possible to disable this to test that snapd (the deb) works
    # fine with whatever is in the core snap
    if [ "$MODIFY_CORE_SNAP_FOR_REEXEC" != "1" ]; then
        echo "Not modifying the core snap as requested via MODIFY_CORE_SNAP_FOR_REEXEC"
        return
    fi

    # We want to use the in-tree snap/snapd/snap-exec/snapctl, because
    # we re-exec by default.
    # To accomplish that, we'll just unpack the core we just grabbed,
    # shove the new snap-exec and snapctl in there, and repack it.
    SNAP_MOUNT_DIR="$(os.paths snap-mount-dir)"
    LIBEXEC_DIR="$(os.paths libexec-dir)"

    # First of all, unmount the core
    core="$(readlink -f "$SNAP_MOUNT_DIR/core/current" || readlink -f "$SNAP_MOUNT_DIR/ubuntu-core/current")"
    snap="$(mount | grep " $core" | awk '{print $1}')"
    umount --verbose "$core"

    # Now unpack the core, inject the new snap-exec/snapctl into it
    unsquashfs -no-progress "$snap"
    # clean the old snapd binaries, just in case
    rm squashfs-root/usr/lib/snapd/* squashfs-root/usr/bin/snap
    # and copy in the current libexec
    cp -a "$LIBEXEC_DIR"/snapd/* squashfs-root/usr/lib/snapd/
    # also the binaries themselves
    cp -a /usr/bin/snap squashfs-root/usr/bin/
    # make sure bin/snapctl is a symlink to lib/
    if [ ! -L squashfs-root/usr/bin/snapctl ]; then
        rm -f squashfs-root/usr/bin/snapctl
        ln -s ../lib/snapd/snapctl squashfs-root/usr/bin/snapctl
    fi

    case "$SPREAD_SYSTEM" in
        ubuntu-*|debian-*)
            # and snap-confine's apparmor
            if [ -e /etc/apparmor.d/usr.lib.snapd.snap-confine.real ]; then
                cp -a /etc/apparmor.d/usr.lib.snapd.snap-confine.real squashfs-root/etc/apparmor.d/usr.lib.snapd.snap-confine.real
            else
                cp -a /etc/apparmor.d/usr.lib.snapd.snap-confine      squashfs-root/etc/apparmor.d/usr.lib.snapd.snap-confine.real
            fi
            ;;
    esac

    case "$SPREAD_SYSTEM" in
        ubuntu-*)
            # also load snap-confine's apparmor profile
            apparmor_parser -r squashfs-root/etc/apparmor.d/usr.lib.snapd.snap-confine.real
            ;;
    esac

    case "$SPREAD_SYSTEM" in
        fedora-*|centos-*|amazon-*)
            if selinuxenabled ; then
                # On these systems just unpacking core snap to $HOME will
                # automatically apply user_home_t label on all the contents of the
                # snap; since we cannot drop xattrs when calling mksquashfs, make
                # sure that we relabel the contents in way that a squashfs image
                # without any labels would look like: system_u:object_r:unlabeled_t
                chcon -R -u system_u -r object_r -t unlabeled_t squashfs-root
            fi
            ;;
    esac

    # Debian packages don't carry permissions correctly and we use post-inst
    # hooks to fix that on classic systems. Here, as a special case, fix the
    # void directory.
    chmod 111 squashfs-root/var/lib/snapd/void

    # repack, cheating to speed things up (4sec vs 1.5min)
    mv "$snap" "${snap}.orig"
    mksnap_fast "squashfs-root" "$snap"
    chmod --reference="${snap}.orig" "$snap"
    rm -rf squashfs-root

    # Now mount the new core snap, first discarding the old mount namespace
    snapd.tool exec snap-discard-ns core
    mount "$snap" "$core"

    check_file() {
        if ! cmp "$1" "$2" ; then
            echo "$1 in tree and $2 in core snap are unexpectedly not the same"
            exit 1
        fi
    }

    # Make sure we're running with the correct copied bits
    for p in "$LIBEXEC_DIR/snapd/snap-exec" "$LIBEXEC_DIR/snapd/snap-confine" "$LIBEXEC_DIR/snapd/snap-discard-ns" "$LIBEXEC_DIR/snapd/snapd" "$LIBEXEC_DIR/snapd/snap-update-ns"; do
        check_file "$p" "$core/usr/lib/snapd/$(basename "$p")"
    done
    for p in /usr/bin/snapctl /usr/bin/snap; do
        check_file "$p" "$core$p"
    done
}

prepare_memory_limit_override() {
    # set up memory limits for snapd bu default unless explicit requested not to
    # or the system is known to be problematic
    local set_limit=1

    case "$SPREAD_SYSTEM" in
        ubuntu-core-16-*|ubuntu-core-18-*|ubuntu-16.04-*|ubuntu-18.04-*)
            # the tests on UC16, UC18 and correspondingly 16.04 and 18.04 have
            # demonstrated that the memory limit state claimed by systemd may be
            # out of sync with actual memory controller setting for the
            # snapd.service cgroup
            set_limit=0
            ;;
        amazon-linux-*)
            # similar issues have been observed on Amazon Linux 2
            set_limit=0
            ;;
        *)
            if [ -n "${SNAPD_NO_MEMORY_LIMIT:-}" ]; then
                set_limit=0
            fi
            ;;
    esac

    if [ "$set_limit" = "0" ]; then
        # make sure the file does not exist then
        rm -f /etc/systemd/system/snapd.service.d/memory-max.conf
    else
        mkdir -p /etc/systemd/system/snapd.service.d
        # Use MemoryMax to set the memory limit for snapd.service, that is the
        # main snapd process and its subprocesses executing within the same
        # cgroup. If snapd hits the memory limit, it will get killed by
        # oom-killer which will be caught in restore_project_each in
        # prepare-restore.sh.
        #
        # This ought to set MemoryMax, but on systems with older systemd we need to
        # use MemoryLimit, which is deprecated and replaced by MemoryMax now, but
        # systemd is backwards compatible so the limit is still set.
        cat <<EOF > /etc/systemd/system/snapd.service.d/memory-max.conf
[Service]
# mvo: disabled because of many failures in restore, e.g. in PR#11014
#MemoryLimit=100M
EOF
    fi
    # the service setting may have changed in the service so we need
    # to ensure snapd is reloaded
    systemctl daemon-reload
    systemctl restart snapd
}

prepare_each_classic() {
    mkdir -p /etc/systemd/system/snapd.service.d
    if [ -z "${SNAP_REEXEC:-}" ]; then
        rm -f /etc/systemd/system/snapd.service.d/reexec.conf
    else
        cat <<EOF > /etc/systemd/system/snapd.service.d/reexec.conf
[Service]
Environment=SNAP_REEXEC=$SNAP_REEXEC
EOF
    fi
    # the re-exec setting may have changed in the service so we need
    # to ensure snapd is reloaded
    systemctl daemon-reload
    systemctl restart snapd

    if [ ! -f /etc/systemd/system/snapd.service.d/local.conf ]; then
        echo "/etc/systemd/system/snapd.service.d/local.conf vanished!"
        exit 1
    fi
}

prepare_classic() {
    # Skip building snapd when REUSE_SNAPD is set to 1
    if [ "$REUSE_SNAPD" != 1 ]; then
        distro_install_build_snapd
    fi

    if snap --version |MATCH unknown; then
        echo "Package build incorrect, 'snap --version' mentions 'unknown'"
        snap --version
        distro_query_package_info snapd
        exit 1
    fi
    if snapd.tool exec snap-confine --version | MATCH unknown; then
        echo "Package build incorrect, 'snap-confine --version' mentions 'unknown'"
        snapd.tool exec snap-confine --version
        case "$SPREAD_SYSTEM" in
            ubuntu-*|debian-*)
                apt-cache policy snapd
                ;;
            fedora-*)
                dnf info snapd
                ;;
        esac
        exit 1
    fi

    # Some systems (google:ubuntu-16.04-64) ship with a broken sshguard
    # unit. Stop the broken unit to not confuse the "degraded-boot" test.
    #
    # Some other (debian-sid) fail in fwupd-refresh.service
    #
    # FIXME: fix the ubuntu-16.04-64 image
    # FIXME2: fix the debian-sid-64 image
    for svc in fwupd-refresh.service sshguard.service; do
        if systemctl list-unit-files | grep "$svc"; then
            if systemctl is-failed "$svc"; then
                systemctl stop "$svc"
	        systemctl reset-failed "$svc"
            fi
        fi
    done

    setup_systemd_snapd_overrides

    if [ "$REMOTE_STORE" = staging ]; then
        # shellcheck source=tests/lib/store.sh
        . "$TESTSLIB/store.sh"
        # reset seeding data that is likely tainted with production keys
        systemctl stop snapd.service snapd.socket
        rm -rf /var/lib/snapd/assertions/*
        rm -f /var/lib/snapd/state.json
        setup_staging_store
    fi

    # Snapshot the state including core.
    if ! is_snapd_state_saved; then
        # need to be seeded to proceed with snap install
        # also make sure the captured state is seeded
        snap wait system seed.loaded

        # Cache snaps
        # shellcheck disable=SC2086
        cache_snaps core core18 ${PRE_CACHE_SNAPS}
        if os.query is-pc-amd64; then
            cache_snaps core20
        fi

        # now use parameterized core channel (defaults to edge) instead
        # of a fixed one and close to stable in order to detect defects
        # earlier
        if snap list core ; then
            snap refresh --"$CORE_CHANNEL" core
        else
            snap install --"$CORE_CHANNEL" core
        fi

        snap list | grep core

        systemctl stop snapd.{service,socket}
        update_core_snap_for_classic_reexec
        systemctl start snapd.{service,socket}

        disable_refreshes

        # Check bootloader environment output in architectures different to s390x which uses zIPL
        if ! [ "$(uname  -m)" = "s390x" ]; then
            echo "Ensure that the bootloader environment output does not contain any of the snap_* variables on classic"
            # shellcheck disable=SC2119
            output=$("$TESTSTOOLS"/boot-state bootenv show)
            if echo "$output" | MATCH snap_ ; then
                echo "Expected bootloader environment without snap_*, got:"
                echo "$output"
                exit 1
            fi
        fi

        setup_experimental_features
        systemctl stop snapd.{service,socket}
        save_snapd_state
        systemctl start snapd.socket
    fi

    disable_kernel_rate_limiting

    if os.query is-arch-linux; then
        # Arch packages do not ship empty directories by default, hence there is
        # no /etc/dbus-1/system.d what prevents dbus from properly establishing
        # inotify watch on that path
        mkdir -p /etc/dbus-1/system.d
        systemctl reload dbus.service
    fi
}

repack_snapd_snap_with_deb_content() {
    local TARGET="$1"

    local UNPACK_DIR="/tmp/snapd-unpack"
    unsquashfs -no-progress -d "$UNPACK_DIR" snapd_*.snap
    # clean snap apparmor.d to ensure we put the right snap-confine apparmor
    # file in place. Its called usr.lib.snapd.snap-confine on 14.04 but
    # usr.lib.snapd.snap-confine.real everywhere else
    rm -f "$UNPACK_DIR"/etc/apparmor.d/*

    dpkg-deb -x "$SPREAD_PATH"/../snapd_*.deb "$UNPACK_DIR"
    cp /usr/lib/snapd/info "$UNPACK_DIR"/usr/lib/snapd
    snap pack "$UNPACK_DIR" "$TARGET"
    rm -rf "$UNPACK_DIR"
}

repack_core_snap_with_tweaks() {
    local CORESNAP="$1"
    local TARGET="$2"

    local UNPACK_DIR="/tmp/core-unpack"
    unsquashfs -no-progress -d "$UNPACK_DIR" "$CORESNAP"

    mkdir -p "$UNPACK_DIR"/etc/systemd/journald.conf.d
    cat <<EOF > "$UNPACK_DIR"/etc/systemd/journald.conf.d/to-console.conf
[Journal]
ForwardToConsole=yes
TTYPath=/dev/ttyS0
MaxLevelConsole=debug
EOF
    mkdir -p "$UNPACK_DIR"/etc/systemd/system/snapd.service.d
cat <<EOF > "$UNPACK_DIR"/etc/systemd/system/snapd.service.d/logging.conf
[Service]
Environment=SNAPD_DEBUG_HTTP=7 SNAPD_DEBUG=1 SNAPPY_TESTING=1 SNAPD_CONFIGURE_HOOK_TIMEOUT=30s
StandardOutput=journal+console
StandardError=journal+console
EOF

    snap pack --filename="$TARGET" "$UNPACK_DIR"

    rm -rf "$UNPACK_DIR"
}


repack_snapd_snap_with_deb_content_and_run_mode_firstboot_tweaks() {
    local TARGET="$1"

    local UNPACK_DIR="/tmp/snapd-unpack"
    unsquashfs -no-progress -d "$UNPACK_DIR" snapd_*.snap

    # clean snap apparmor.d to ensure we put the right snap-confine apparmor
    # file in place. Its called usr.lib.snapd.snap-confine on 14.04 but
    # usr.lib.snapd.snap-confine.real everywhere else
    rm -f "$UNPACK_DIR"/etc/apparmor.d/*

    dpkg-deb -x "$SPREAD_PATH"/../snapd_*.deb "$UNPACK_DIR"
    cp /usr/lib/snapd/info "$UNPACK_DIR"/usr/lib/snapd

    # now install a unit that sets up enough so that we can connect
    cat > "$UNPACK_DIR"/lib/systemd/system/snapd.spread-tests-run-mode-tweaks.service <<'EOF'
[Unit]
Description=Tweaks to run mode for spread tests
Before=snapd.service
Documentation=man:snap(1)

[Service]
Type=oneshot
ExecStart=/usr/lib/snapd/snapd.spread-tests-run-mode-tweaks.sh
RemainAfterExit=true

[Install]
WantedBy=multi-user.target
EOF
    # XXX: this duplicates a lot of setup_test_user_by_modify_writable()
    cat > "$UNPACK_DIR"/usr/lib/snapd/snapd.spread-tests-run-mode-tweaks.sh <<'EOF'
#!/bin/sh
set -e
# ensure we don't enable ssh in install mode or spread will get confused
if ! grep -E 'snapd_recovery_mode=(run|recover)' /proc/cmdline; then
    echo "not in run or recovery mode - script not running"
    exit 0
fi
if [ -e /root/spread-setup-done ]; then
    exit 0
fi

# extract data from previous stage
(cd / && tar xf /run/mnt/ubuntu-seed/run-mode-overlay-data.tar.gz)

# user db - it's complicated
for f in group gshadow passwd shadow; do
    # now bind mount read-only those passwd files on boot
    cat >/etc/systemd/system/etc-"$f".mount <<EOF2
[Unit]
Description=Mount root/test-etc/$f over system etc/$f
Before=ssh.service

[Mount]
What=/root/test-etc/$f
Where=/etc/$f
Type=none
Options=bind,ro

[Install]
WantedBy=multi-user.target
EOF2
    systemctl enable etc-"$f".mount
    systemctl start etc-"$f".mount
done

mkdir -p /home/test
chown 12345:12345 /home/test
mkdir -p /home/ubuntu
chown 1000:1000 /home/ubuntu
mkdir -p /etc/sudoers.d/
echo 'test ALL=(ALL) NOPASSWD:ALL' >> /etc/sudoers.d/99-test-user
echo 'ubuntu ALL=(ALL) NOPASSWD:ALL' >> /etc/sudoers.d/99-ubuntu-user
sed -i 's/\#\?\(PermitRootLogin\|PasswordAuthentication\)\>.*/\1 yes/' /etc/ssh/sshd_config
echo "MaxAuthTries 120" >> /etc/ssh/sshd_config
grep '^PermitRootLogin yes' /etc/ssh/sshd_config
systemctl reload ssh

touch /root/spread-setup-done
EOF
    chmod 0755 "$UNPACK_DIR"/usr/lib/snapd/snapd.spread-tests-run-mode-tweaks.sh

    snap pack "$UNPACK_DIR" "$TARGET"
    rm -rf "$UNPACK_DIR"
}

<<<<<<< HEAD
# Builds kernel snap with bad kernel.efi, in different ways
# $1: snap we will modify
# $2: target folder for the new snap
# $3: argument, type of corruption we want for kernel.efi
uc20_build_corrupt_kernel_snap() {
    local ORIG_SNAP="$1"
    local TARGET_DIR="$2"
    local optArg=${3:-}

    # kernel snap is huge, unpacking to current dir
    local REPACKED_DIR=repacked-kernel
    local KERNEL_EFI_PATH=$REPACKED_DIR/kernel.efi
    unsquashfs -d "$REPACKED_DIR" "$ORIG_SNAP"

    case "$optArg" in
        --empty)
            printf "" > "$KERNEL_EFI_PATH"
            ;;
        --zeros)
            dd if=/dev/zero of="$KERNEL_EFI_PATH" count=1
            ;;
        --bad-*)
            section=${optArg#--bad-}
            # Get the file offset for the section, put zeros at the beginning of it
            sectOffset=$(objdump -w -h "$KERNEL_EFI_PATH" | grep "$section" |
                             awk '{print $6}')
            dd if=/dev/zero of="$KERNEL_EFI_PATH" \
               bs=1 seek=$((0x$sectOffset)) count=512 conv=notrunc
            ;;
    esac

    # Make snap smaller, we don't need the fw with qemu
    rm -rf "$REPACKED_DIR"/firmware/*
    snap pack "$REPACKED_DIR" "$TARGET_DIR"
    rm -rf "$REPACKED_DIR"
}

=======
>>>>>>> 63c02475
uc20_build_initramfs_kernel_snap() {
    # carries ubuntu-core-initframfs
    add-apt-repository ppa:snappy-dev/image -y
    # TODO: install the linux-firmware as the current version of
    # ubuntu-core-initramfs does not depend on it, but nonetheless requires it
    # to build the initrd
    apt install ubuntu-core-initramfs linux-firmware -y

    local ORIG_SNAP="$1"
    local TARGET="$2"

    # TODO proper option support here would be nice but bash is hard and this is
    # easier, and likely we won't need to both inject a panic and set the epoch
    # bump simultaneously
    local injectKernelPanic=false
    local initramfsEpochBumpTime
    initramfsEpochBumpTime=$(date '+%s')
    optArg=${3:-}
    case "$optArg" in
        --inject-kernel-panic-in-initramfs)
            injectKernelPanic=true
            ;;
        --epoch-bump-time=*)
            # this strips the option and just gives us the value
            initramfsEpochBumpTime="${optArg#--epoch-bump-time=}"
            ;;
    esac
    
    # kernel snap is huge, unpacking to current dir
    unsquashfs -d repacked-kernel "$ORIG_SNAP"

    # repack initrd magic, beware
    # assumptions: initrd is compressed with LZ4, cpio block size 512, microcode
    # at the beginning of initrd image
    (
        cd repacked-kernel
        unpackeddir="$PWD"
        #shellcheck disable=SC2010
        kver=$(ls "config"-* | grep -Po 'config-\K.*')

        # XXX: ideally we should unpack the initrd, replace snap-boostrap and
        # repack it using ubuntu-core-initramfs --skeleton=<unpacked> this does not
        # work and the rebuilt kernel.efi panics unable to start init, but we
        # still need the unpacked initrd to get the right kernel modules
        objcopy -j .initrd -O binary kernel.efi initrd
        # this works on 20.04 but not on 18.04
        unmkinitramfs initrd unpacked-initrd

        # use only the initrd we got from the kernel snap to inject our changes
        # we don't use the distro package because the distro package may be 
        # different systemd version, etc. in the initrd from the one in the 
        # kernel and we don't want to test that, just test our snap-bootstrap
        cp -ar unpacked-initrd skeleton
        # all the skeleton edits go to a local copy of distro directory
        skeletondir=$PWD/skeleton
        cp -a /usr/lib/snapd/snap-bootstrap "$skeletondir/main/usr/lib/snapd/snap-bootstrap.real"
        cat <<'EOF' | sed -E "s/^ {8}//" >"$skeletondir/main/usr/lib/snapd/snap-bootstrap"
        #!/bin/sh
        set -eux
        if [ "$1" != initramfs-mounts ]; then
            exec /usr/lib/snapd/snap-bootstrap.real "$@"
        fi
        beforeDate="$(date --utc '+%s')"
        /usr/lib/snapd/snap-bootstrap.real "$@"
        if [ -d /run/mnt/data/system-data ]; then
            touch /run/mnt/data/system-data/the-tool-ran
        fi
        # also copy the time for the clock-epoch to system-data, this is
        # used by a specific test but doesn't hurt anything to do this for
        # all tests
        mode="$(grep -Eo 'snapd_recovery_mode=([a-z]+)' /proc/cmdline)"
        mode=${mode##snapd_recovery_mode=}
        mkdir -p /run/mnt/ubuntu-seed/test
        stat -c '%Y' /usr/lib/clock-epoch >> /run/mnt/ubuntu-seed/test/${mode}-clock-epoch
        echo "$beforeDate" > /run/mnt/ubuntu-seed/test/${mode}-before-snap-bootstrap-date
        date --utc '+%s' > /run/mnt/ubuntu-seed/test/${mode}-after-snap-bootstrap-date
EOF

        chmod +x "$skeletondir/main/usr/lib/snapd/snap-bootstrap"

        if [ "$injectKernelPanic" = "true" ]; then
            # add a kernel panic to the end of the-tool execution
            echo "echo 'forcibly panicing'; echo c > /proc/sysrq-trigger" >> "$skeletondir/main/usr/lib/snapd/snap-bootstrap"
        fi

        # bump the epoch time file timestamp, converting unix timestamp to 
        # touch's date format
        touch -t "$(date --utc "--date=@$initramfsEpochBumpTime" '+%Y%m%d%H%M')" "$skeletondir/main/usr/lib/clock-epoch"

        # copy any extra files to the same location inside the initrd
        if [ -d ../extra-initrd/ ]; then
            cp -a ../extra-initrd/* "$skeletondir"/main
        fi

        # XXX: need to be careful to build an initrd using the right kernel
        # modules from the unpacked initrd, rather than the host which may be
        # running a different kernel
        (
            # accommodate assumptions about tree layout, use the unpacked initrd
            # to pick up the right modules
            cd unpacked-initrd/main
            # XXX: pass feature 'main' and u-c-i picks up any directory named
            # after feature inside skeletondir and uses that a template
            ubuntu-core-initramfs create-initrd \
                                  --kernelver "$kver" \
                                  --skeleton "$skeletondir" \
                                  --kerneldir "lib/modules/$kver" \
                                  --firmwaredir "$unpackeddir/firmware" \
                                  --feature 'main' \
                                  --output ../../repacked-initrd
        )

        # copy out the kernel image for create-efi command
        objcopy -j .linux -O binary kernel.efi "vmlinuz-$kver"

        # assumes all files are named <name>-$kver
        ubuntu-core-initramfs create-efi \
                              --kernelver "$kver" \
                              --initrd repacked-initrd \
                              --kernel vmlinuz \
                              --output repacked-kernel.efi

        mv "repacked-kernel.efi-$kver" kernel.efi

        # XXX: needed?
        chmod +x kernel.efi

        rm -rf unpacked-initrd skeleton initrd repacked-initrd-* vmlinuz-*
    )

    (
        # XXX: drop ~450MB+ of firmware which should not be needed in under qemu
        # or the cloud system
        cd repacked-kernel
        rm -rf firmware/*

        # the code below drops the modules that are not loaded on the
        # current host, this should work for most cases, since the image will be
        # running on the same host
        # TODO:UC20: enable when ready
        exit 0

        # drop unnecessary modules
        awk '{print $1}' <  /proc/modules  | sort > /tmp/mods
        #shellcheck disable=SC2044
        for m in $(find modules/ -name '*.ko'); do
            noko=$(basename "$m"); noko="${noko%.ko}"
            if echo "$noko" | grep -f /tmp/mods -q ; then
                echo "keeping $m - $noko"
            else
                rm -f "$m"
            fi
        done

        #shellcheck disable=SC2010
        kver=$(ls "config"-* | grep -Po 'config-\K.*')

        # depmod assumes that /lib/modules/$kver is under basepath
        mkdir -p fake/lib
        ln -s "$PWD/modules" fake/lib/modules
        depmod -b "$PWD/fake" -A -v "$kver"
        rm -rf fake
    )

    # copy any extra files that tests may need for the kernel
    if [ -d ./extra-kernel-snap/ ]; then
        cp -a ./extra-kernel-snap/* ./repacked-kernel
    fi
    
    snap pack repacked-kernel "$TARGET"
    rm -rf repacked-kernel
}


setup_core_for_testing_by_modify_writable() {
    UNPACK_DIR="$1"

    # create test user and ubuntu user inside the writable partition
    # so that we can use a stock core in tests
    mkdir -p /mnt/user-data/test

    # create test user, see the comment in spread.yaml about 12345
    mkdir -p /mnt/system-data/etc/sudoers.d/
    echo 'test ALL=(ALL) NOPASSWD:ALL' >> /mnt/system-data/etc/sudoers.d/99-test-user
    echo 'ubuntu ALL=(ALL) NOPASSWD:ALL' >> /mnt/system-data/etc/sudoers.d/99-ubuntu-user
    # modify sshd so that we can connect as root
    mkdir -p /mnt/system-data/etc/ssh
    cp -a "$UNPACK_DIR"/etc/ssh/* /mnt/system-data/etc/ssh/
    # core18 is different here than core16
    sed -i 's/\#\?\(PermitRootLogin\|PasswordAuthentication\)\>.*/\1 yes/' /mnt/system-data/etc/ssh/sshd_config
    # ensure the setting is correct
    grep '^PermitRootLogin yes' /mnt/system-data/etc/ssh/sshd_config

    # build the user database - this is complicated because:
    # - spread on linode wants to login as "root"
    # - "root" login on the stock core snap is disabled
    # - uids between classic/core differ
    # - passwd,shadow on core are read-only
    # - we cannot add root to extrausers as system passwd is searched first
    # - we need to add our ubuntu and test users too
    # So we create the user db we need in /root/test-etc/*:
    # - take core passwd without "root"
    # - append root
    # - make sure the group matches
    # - bind mount /root/test-etc/* to /etc/* via custom systemd job
    # We also create /var/lib/extrausers/* and append ubuntu,test there
    test ! -e /mnt/system-data/root
    mkdir -m 700 /mnt/system-data/root
    test -d /mnt/system-data/root
    mkdir -p /mnt/system-data/root/test-etc
    mkdir -p /mnt/system-data/var/lib/extrausers/
    touch /mnt/system-data/var/lib/extrausers/sub{uid,gid}
    mkdir -p /mnt/system-data/etc/systemd/system/multi-user.target.wants
    for f in group gshadow passwd shadow; do
        # the passwd from core without root
        grep -v "^root:" "$UNPACK_DIR/etc/$f" > /mnt/system-data/root/test-etc/"$f"
        # append this systems root user so that linode can connect
        grep "^root:" /etc/"$f" >> /mnt/system-data/root/test-etc/"$f"

        # make sure the group is as expected
        chgrp --reference "$UNPACK_DIR/etc/$f" /mnt/system-data/root/test-etc/"$f"
        # now bind mount read-only those passwd files on boot
        cat >/mnt/system-data/etc/systemd/system/etc-"$f".mount <<EOF
[Unit]
Description=Mount root/test-etc/$f over system etc/$f
Before=ssh.service

[Mount]
What=/root/test-etc/$f
Where=/etc/$f
Type=none
Options=bind,ro

[Install]
WantedBy=multi-user.target
EOF
        ln -s /etc/systemd/system/etc-"$f".mount /mnt/system-data/etc/systemd/system/multi-user.target.wants/etc-"$f".mount

        # create /var/lib/extrausers/$f
        # append ubuntu, test user for the testing
        grep "^test:" /etc/$f >> /mnt/system-data/var/lib/extrausers/"$f"
        grep "^ubuntu:" /etc/$f >> /mnt/system-data/var/lib/extrausers/"$f"
        # check test was copied
        MATCH "^test:" </mnt/system-data/var/lib/extrausers/"$f"
        MATCH "^ubuntu:" </mnt/system-data/var/lib/extrausers/"$f"
    done

    # Make sure systemd-journal group has the "test" user as a member. Due to the way we copy that from the host
    # and merge it from the core snap this is done explicitly as a second step.
    sed -r -i -e 's/^systemd-journal:x:([0-9]+):$/systemd-journal:x:\1:test/' /mnt/system-data/root/test-etc/group

    # ensure spread -reuse works in the core image as well
    if [ -e /.spread.yaml ]; then
        cp -av /.spread.yaml /mnt/system-data
    fi

    # using symbolic names requires test:test have the same ids
    # inside and outside which is a pain (see 12345 above), but
    # using the ids directly is the wrong kind of fragile
    chown --verbose test:test /mnt/user-data/test

    # we do what sync-dirs is normally doing on boot, but because
    # we have subdirs/files in /etc/systemd/system (created below)
    # the writeable-path sync-boot won't work
    mkdir -p /mnt/system-data/etc/systemd

    mkdir -p /mnt/system-data/var/lib/console-conf

    # NOTE: The here-doc below must use tabs for proper operation.
    cat >/mnt/system-data/etc/systemd/system/var-lib-systemd-linger.mount <<-UNIT
	[Mount]
	What=/writable/system-data/var/lib/systemd/linger
	Where=/var/lib/systemd/linger
	Options=bind
	UNIT
    ln -s /etc/systemd/system/var-lib-systemd-linger.mount /mnt/system-data/etc/systemd/system/multi-user.target.wants/var-lib-systemd-linger.mount

    # NOTE: The here-doc below must use tabs for proper operation.
    mkdir -p /mnt/system-data/etc/systemd/system/systemd-logind.service.d
    cat >/mnt/system-data/etc/systemd/system/systemd-logind.service.d/linger.conf <<-CONF
	[Service]
	StateDirectory=systemd/linger
	CONF

    (cd /tmp ; unsquashfs -no-progress -v  /var/lib/snapd/snaps/"$core_name"_*.snap etc/systemd/system)
    cp -avr /tmp/squashfs-root/etc/systemd/system /mnt/system-data/etc/systemd/
}

setup_reflash_magic() {
    # install the stuff we need
    distro_install_package kpartx busybox-static

    # Ensure we don't have snapd already installed, sometimes
    # on 20.04 purge seems to fail, catch that for further
    # debugging
    if [ -e /var/lib/snapd/state.json ]; then
        echo "reflash image not pristine, snaps already installed"
        python3 -m json.tool < /var/lib/snapd/state.json
        exit 1
    fi

    distro_install_local_package "$GOHOME"/snapd_*.deb
    distro_clean_package_cache

    # need to be seeded to proceed with snap install
    snap wait system seed.loaded

    # download the snapd snap for all uc systems except uc16
    if ! os.query is-core16; then
        snap download "--channel=${SNAPD_CHANNEL}" snapd
    fi

    # we cannot use "names.sh" here because no snaps are installed yet
    core_name="core"
    if os.query is-core18; then
        core_name="core18"
    elif os.query is-core20; then
        core_name="core20"
    elif os.query is-core22; then
        core_name="core22"
    fi
    # XXX: we get "error: too early for operation, device not yet
    # seeded or device model not acknowledged" here sometimes. To
    # understand that better show some debug output.
    snap changes
    snap tasks --last=seed || true
    journalctl -u snapd
    snap model --verbose
    # remove the above debug lines once the mentioned bug is fixed
    snap install "--channel=${CORE_CHANNEL}" "$core_name"
    UNPACK_DIR="/tmp/$core_name-snap"
    unsquashfs -no-progress -d "$UNPACK_DIR" /var/lib/snapd/snaps/${core_name}_*.snap

    if os.query is-core16; then
        # the new ubuntu-image expects mkfs to support -d option, which was not
        # supported yet by the version of mkfs that shipped with Ubuntu 16.04
        snap install ubuntu-image --channel="$UBUNTU_IMAGE_SNAP_CHANNEL" --classic
    else
        # shellcheck source=tests/lib/image.sh
        . "$TESTSLIB/image.sh"
        build_ubuntu_image
    fi

    # needs to be under /home because ubuntu-device-flash
    # uses snap-confine and that will hide parts of the hostfs
    IMAGE_HOME=/home/image
    IMAGE=pc.img
    mkdir -p "$IMAGE_HOME"

    # ensure that ubuntu-image is using our test-build of snapd with the
    # test keys and not the bundled version of usr/bin/snap from the snap.
    # Note that we can not put it into /usr/bin as '/usr' is different
    # when the snap uses confinement.
    cp /usr/bin/snap "$IMAGE_HOME"
    export UBUNTU_IMAGE_SNAP_CMD="$IMAGE_HOME/snap"

    if os.query is-core18; then
        repack_snapd_snap_with_deb_content "$IMAGE_HOME"
        # FIXME: fetch directly once its in the assertion service
        cp "$TESTSLIB/assertions/ubuntu-core-18-amd64.model" "$IMAGE_HOME/pc.model"
    elif os.query is-core20; then
        repack_snapd_snap_with_deb_content_and_run_mode_firstboot_tweaks "$IMAGE_HOME"
        cp "$TESTSLIB/assertions/ubuntu-core-20-amd64.model" "$IMAGE_HOME/pc.model"
    elif os.query is-core22; then
        repack_snapd_snap_with_deb_content_and_run_mode_firstboot_tweaks "$IMAGE_HOME"
        cp "$TESTSLIB/assertions/ubuntu-core-22-amd64.model" "$IMAGE_HOME/pc.model"
    else
        # FIXME: install would be better but we don't have dpkg on
        #        the image
        # unpack our freshly build snapd into the new snapd snap
        dpkg-deb -x "$SPREAD_PATH"/../snapd_*.deb "$UNPACK_DIR"
        # Debian packages don't carry permissions correctly and we use
        # post-inst hooks to fix that on classic systems. Here, as a special
        # case, fix the void directory we just unpacked.
        chmod 111 "$UNPACK_DIR/var/lib/snapd/void"
        # ensure any new timer units are available
        cp -a /etc/systemd/system/timers.target.wants/*.timer "$UNPACK_DIR/etc/systemd/system/timers.target.wants"

        # add gpio and iio slots
        cat >> "$UNPACK_DIR/meta/snap.yaml" <<-EOF
slots:
    gpio-pin:
        interface: gpio
        number: 100
        direction: out
    iio0:
        interface: iio
        path: /dev/iio:device0
EOF

        # Make /var/lib/systemd writable so that we can get linger enabled.
        # This only applies to Ubuntu Core 16 where individual directories were
        # writable. In Core 18 and beyond all of /var/lib/systemd is writable.
        mkdir -p $UNPACK_DIR/var/lib/systemd/{catalog,coredump,deb-systemd-helper-enabled,rfkill,linger}
        touch "$UNPACK_DIR"/var/lib/systemd/random-seed

        # build new core snap for the image
        snap pack "$UNPACK_DIR" "$IMAGE_HOME"

        # FIXME: fetch directly once its in the assertion service
        cp "$TESTSLIB/assertions/pc-${REMOTE_STORE}.model" "$IMAGE_HOME/pc.model"
    fi

    EXTRA_FUNDAMENTAL=
    IMAGE_CHANNEL=edge
    if [ "$KERNEL_CHANNEL" = "$GADGET_CHANNEL" ]; then
        IMAGE_CHANNEL="$KERNEL_CHANNEL"
    else
        # download pc-kernel snap for the specified channel and set
        # ubuntu-image channel to that of the gadget, so that we don't
        # need to download it
        snap download --channel="$KERNEL_CHANNEL" pc-kernel

        EXTRA_FUNDAMENTAL="--snap $PWD/pc-kernel_*.snap"
        IMAGE_CHANNEL="$GADGET_CHANNEL"
    fi

    if os.query is-core20 || os.query is-core22; then
        if os.query is-core20; then
            BRANCH=20
        elif os.query is-core22; then
            BRANCH=22
        fi
        snap download --basename=pc-kernel --channel="${BRANCH}/${KERNEL_CHANNEL}" pc-kernel
        # make sure we have the snap
        test -e pc-kernel.snap
        # build the initramfs with our snapd assets into the kernel snap
        uc20_build_initramfs_kernel_snap "$PWD/pc-kernel.snap" "$IMAGE_HOME"
        EXTRA_FUNDAMENTAL="--snap $IMAGE_HOME/pc-kernel_*.snap"

        # also add debug command line parameters to the kernel command line via
        # the gadget in case things go side ways and we need to debug
        snap download --basename=pc --channel="${BRANCH}/${KERNEL_CHANNEL}" pc
        test -e pc.snap
        unsquashfs -d pc-gadget pc.snap
        
        # TODO: it would be desirable when we need to do in-depth debugging of
        # UC20 runs in google to have snapd.debug=1 always on the kernel command
        # line, but we can't do this universally because the logic for the env
        # variable SNAPD_DEBUG=0|false does not overwrite the turning on of 
        # debug messages in some places when the kernel command line is set, so
        # we get failing tests since there is extra stuff on stderr than 
        # expected in the test when SNAPD_DEBUG is turned off
        # so for now, don't include snapd.debug=1, but eventually it would be
        # nice to have this on

        if [ "$SPREAD_BACKEND" = "google" ]; then
            # the default console settings for snapd aren't super useful in GCE,
            # instead it's more useful to have all console go to ttyS0 which we 
            # can read more easily than tty1 for example
            for cmd in "console=ttyS0" "dangerous" "systemd.journald.forward_to_console=1" "rd.systemd.journald.forward_to_console=1" "panic=-1"; do
                echo "$cmd" >> pc-gadget/cmdline.full
            done
        else
            # but for other backends, just add the additional debugging things
            # on top of whatever the gadget currently is configured to use
            for cmd in "dangerous" "systemd.journald.forward_to_console=1" "rd.systemd.journald.forward_to_console=1"; do
                echo "$cmd" >> pc-gadget/cmdline.extra
            done
        fi

        # TODO: this probably means it's time to move this helper out of 
        # nested.sh to somewhere more general
        
        #shellcheck source=tests/lib/nested.sh
        . "$TESTSLIB/nested.sh"
        KEY_NAME=$(nested_get_snakeoil_key)

        SNAKEOIL_KEY="$PWD/$KEY_NAME.key"
        SNAKEOIL_CERT="$PWD/$KEY_NAME.pem"

        nested_secboot_sign_gadget pc-gadget "$SNAKEOIL_KEY" "$SNAKEOIL_CERT"
        snap pack --filename=pc-repacked.snap pc-gadget 
        mv pc-repacked.snap $IMAGE_HOME/pc-repacked.snap
        EXTRA_FUNDAMENTAL="$EXTRA_FUNDAMENTAL --snap $IMAGE_HOME/pc-repacked.snap"
    fi

    # 'snap pack' creates snaps 0644, and ubuntu-image just copies those in
    # maybe we should fix one or both of those, but for now this'll do
    chmod 0600 "$IMAGE_HOME"/*.snap

    # on core18 we need to use the modified snapd snap and on core16
    # it is the modified core that contains our freshly build snapd
    if os.query is-core18 || os.query is-core20 || os.query is-core22; then
        extra_snap=("$IMAGE_HOME"/snapd_*.snap)
    else
        extra_snap=("$IMAGE_HOME"/core_*.snap)
    fi

    # extra_snap should contain only ONE snap
    if [ "${#extra_snap[@]}" -ne 1 ]; then
        echo "unexpected number of globbed snaps: ${extra_snap[*]}"
        exit 1
    fi

    # download the core20 snap manually from the specified channel for UC20
    if os.query is-core20 || os.query is-core22; then
        if os.query is-core20; then
            BASE=core20
        elif os.query is-core22; then
            BASE=core22
        fi
        snap download "${BASE}" --channel="$BASE_CHANNEL" --basename="${BASE}"
        
        # we want to download the specific channel referenced by $BASE_CHANNEL, 
        # but if we just seed that revision and $BASE_CHANNEL != $IMAGE_CHANNEL,
        # then immediately on booting, snapd will refresh from the revision that
        # is seeded via $BASE_CHANNEL to the revision that is in $IMAGE_CHANNEL,
        # so to prevent that from happening (since that automatic refresh will 
        # confuse spread and make tests fail in awkward, confusing ways), we
        # unpack the snap and re-pack it so that it is not asserted and thus 
        # won't be automatically refreshed
        # note that this means that when $IMAGE_CHANNEL != $BASE_CHANNEL, we
        # will have unasserted snaps for all snaps on UC20 in GCE spread:
        # * snapd (to test the branch)
        # * pc-kernel (to test snap-bootstrap from the branch)
        # * pc (to aid in debugging by modifying the kernel command line)
        # * core20 (to avoid the automatic refresh issue)
        if [ "$IMAGE_CHANNEL" != "$BASE_CHANNEL" ]; then
            unsquashfs -d "${BASE}-snap" "${BASE}.snap"
            snap pack --filename="${BASE}-repacked.snap" "${BASE}-snap"
            rm -r "${BASE}-snap"
            mv "${BASE}-repacked.snap" "${IMAGE_HOME}/${BASE}.snap"
        else 
            mv "${BASE}.snap" "${IMAGE_HOME}/${BASE}.snap"
        fi
        
        EXTRA_FUNDAMENTAL="$EXTRA_FUNDAMENTAL --snap ${IMAGE_HOME}/${BASE}.snap"
    fi
    local UBUNTU_IMAGE="$GOHOME"/bin/ubuntu-image
    if os.query is-core16; then
        # ubuntu-image on 16.04 needs to be installed from a snap
        UBUNTU_IMAGE=/snap/bin/ubuntu-image
    fi
    # shellcheck disable=SC2086
    "$UBUNTU_IMAGE" snap \
                    -w "$IMAGE_HOME" "$IMAGE_HOME/pc.model" \
                    --channel "$IMAGE_CHANNEL" \
                    $EXTRA_FUNDAMENTAL \
                    --snap "${extra_snap[0]}" \
                    --output-dir "$IMAGE_HOME"
    rm -f ./pc-kernel_*.{snap,assert} ./pc-kernel.{snap,assert} ./pc_*.{snap,assert} ./snapd_*.{snap,assert} ./core{20,22}.{snap,assert}

    if os.query is-core20 || os.query is-core22; then
        # (ab)use ubuntu-seed
        LOOP_PARTITION=2
    else
        LOOP_PARTITION=3
    fi

    # expand the uc16 and uc18 images a little bit (400M) as it currently will
    # run out of space easily from local spread runs if there are extra files in
    # the project not included in the git ignore and spread ignore, etc.
    if ! (os.query is-core20 || os.query is-core22); then
        # grow the image by 400M
        truncate --size=+400M "$IMAGE_HOME/$IMAGE"
        # fix the GPT table because old versions of parted complain about this 
        # and refuse to properly run the next command unless the GPT table is 
        # updated
        # this command moves the backup gpt partition to the end of the disk,
        # which is sensible since we've just resized the backing storage
        sgdisk "$IMAGE_HOME/$IMAGE" -e

        # resize the partition to go to the end of the disk
        parted -s "$IMAGE_HOME/$IMAGE" resizepart ${LOOP_PARTITION} "100%"
    fi

    # mount fresh image and add all our SPREAD_PROJECT data
    kpartx -avs "$IMAGE_HOME/$IMAGE"
    # losetup --list --noheadings returns:
    # /dev/loop1   0 0  1  1 /var/lib/snapd/snaps/ohmygiraffe_3.snap                0     512
    # /dev/loop57  0 0  1  1 /var/lib/snapd/snaps/http_25.snap                      0     512
    # /dev/loop19  0 0  1  1 /var/lib/snapd/snaps/test-snapd-netplan-apply_75.snap  0     512
    devloop=$(losetup --list --noheadings | grep "$IMAGE_HOME/$IMAGE" | awk '{print $1}')
    dev=$(basename "$devloop")

    # resize the 2nd partition from that loop device to fix the size
    if ! (os.query is-core20 || os.query is-core22); then
        resize2fs -p "/dev/mapper/${dev}p${LOOP_PARTITION}"
    fi

    # mount it so we can use it now
    mount "/dev/mapper/${dev}p${LOOP_PARTITION}" /mnt

    # copy over everything from gopath to user-data, exclude:
    # - VCS files
    # - built debs
    # - golang archive files and built packages dir
    # - govendor .cache directory and the binary,
    if os.query is-core16 || os.query is-core18; then
        mkdir -p /mnt/user-data/
        # we need to include "core" here because -C option says to ignore 
        # files the way CVS(?!) does, so it ignores files named "core" which
        # are core dumps, but we have a test suite named "core", so including 
        # this here will ensure that portion of the git tree is included in the
        # image
        rsync -a -C \
          --exclude '*.a' \
          --exclude '*.deb' \
          --exclude /gopath/.cache/ \
          --exclude /gopath/bin/govendor \
          --exclude /gopath/pkg/ \
          --include core/ \
          /home/gopath /mnt/user-data/
    elif os.query is-core20 || os.query is-core22; then
        # prepare passwd for run-mode-overlay-data

        # use /etc/{group,passwd,shadow,gshadow} from the core20 snap, merged
        # with some bits from our current system - we don't want to use the
        # /etc/group from the current system as classic and core gids and uids
        # don't match, but we still need the same test/ubuntu/root user info
        # in core as we currently have in classic
        mkdir -p /root/test-etc
        mkdir -p /var/lib/extrausers
        touch /var/lib/extrausers/sub{uid,gid}
        for f in group gshadow passwd shadow; do
            grep -v "^root:" "$UNPACK_DIR/etc/$f" > /root/test-etc/"$f"
            grep "^root:" /etc/"$f" >> /root/test-etc/"$f"
            chgrp --reference "$UNPACK_DIR/etc/$f" /root/test-etc/"$f"
            # create /var/lib/extrausers/$f
            # append ubuntu, test user for the testing
            grep "^test:" /etc/"$f" >> /var/lib/extrausers/"$f"
            grep "^ubuntu:" /etc/"$f" >> /var/lib/extrausers/"$f"
            # check test was copied
            MATCH "^test:" </var/lib/extrausers/"$f"
            MATCH "^ubuntu:" </var/lib/extrausers/"$f"
        done
        # Make sure systemd-journal group has the "test" user as a member. Due
        # to the way we copy that from the host and merge it from the core snap
        # this is done explicitly as a second step.
        sed -r -i -e 's/^systemd-journal:x:([0-9]+):$/systemd-journal:x:\1:test/' /root/test-etc/group
        tar -c -z \
          --exclude '*.a' \
          --exclude '*.deb' \
          --exclude /gopath/.cache/ \
          --exclude /gopath/bin/govendor \
          --exclude /gopath/pkg/ \
          -f /mnt/run-mode-overlay-data.tar.gz \
          /home/gopath /root/test-etc /var/lib/extrausers
    fi

    # now modify the image writable partition - only possible on uc16 / uc18
    if os.query is-core16 || os.query is-core18; then
        # modify the writable partition of "core" so that we have the
        # test user
        setup_core_for_testing_by_modify_writable "$UNPACK_DIR"
    fi

    # unmount the partition we just modified and delete the image's loop devices
    umount /mnt
    kpartx -d "$IMAGE_HOME/$IMAGE"

    # the reflash magic
    # FIXME: ideally in initrd, but this is good enough for now
    cat > "$IMAGE_HOME/reflash.sh" << EOF
#!/tmp/busybox sh
set -e
set -x

# blow away everything
OF=/dev/sda
if [ -e /dev/vda ]; then
    OF=/dev/vda
fi
dd if=/tmp/$IMAGE of=\$OF bs=4M
# and reboot
sync
echo b > /proc/sysrq-trigger

EOF

    cat > "$IMAGE_HOME/prep-reflash.sh" << EOF
#!/bin/sh -ex
mount -t tmpfs none /tmp
cp /bin/busybox /tmp
cp $IMAGE_HOME/reflash.sh /tmp
cp $IMAGE_HOME/$IMAGE /tmp
sync

# re-exec using busybox from /tmp
exec /tmp/reflash.sh

EOF
    chmod +x "$IMAGE_HOME/reflash.sh"
    chmod +x "$IMAGE_HOME/prep-reflash.sh"

    DEVPREFIX=""
    if os.query is-core20 || os.query is-core22; then
        DEVPREFIX="/boot"
    fi
    # extract ROOT from /proc/cmdline
    ROOT=$(sed -e 's/^.*root=//' -e 's/ .*$//' /proc/cmdline)
    cat >/boot/grub/grub.cfg <<EOF
set default=0
set timeout=2
menuentry 'flash-all-snaps' {
linux $DEVPREFIX/vmlinuz root=$ROOT ro init=$IMAGE_HOME/prep-reflash.sh console=tty1 console=ttyS0
initrd $DEVPREFIX/initrd.img
}
EOF
}

# prepare_ubuntu_core will prepare ubuntu-core 16+
prepare_ubuntu_core() {
    # we are still a "classic" image, prepare the surgery
    if [ -e /var/lib/dpkg/status ]; then
        setup_reflash_magic
        REBOOT
    fi

    disable_journald_rate_limiting
    disable_journald_start_limiting

    # verify after the first reboot that we are now in core18 world
    if [ "$SPREAD_REBOOT" = 1 ]; then
        echo "Ensure we are now in an all-snap world"
        if [ -e /var/lib/dpkg/status ]; then
            echo "Rebooting into all-snap system did not work"
            exit 1
        fi
    fi

    # Wait for the snap command to become available.
    if [ "$SPREAD_BACKEND" != "external" ]; then
        # shellcheck disable=SC2016
        retry -n 120 --wait 1 sh -c 'test "$(command -v snap)" = /usr/bin/snap && snap version | grep -E -q "snapd +1337.*"'
    fi

    # Wait for seeding to finish.
    snap wait system seed.loaded

    echo "Ensure fundamental snaps are still present"
    # shellcheck source=tests/lib/names.sh
    . "$TESTSLIB/names.sh"
    for name in "$gadget_name" "$kernel_name" "$core_name"; do
        if ! snap list "$name"; then
            echo "Not all fundamental snaps are available, all-snap image not valid"
            echo "Currently installed snaps"
            snap list
            exit 1
        fi
    done

    echo "Ensure the snapd snap is available"
    if os.query is-core18 || os.query is-core20 || os.query is-core22; then
        if ! snap list snapd; then
            echo "snapd snap on core18 is missing"
            snap list
            exit 1
        fi
    fi

    echo "Ensure rsync is available"
    if ! command -v rsync; then
        rsync_snap="test-snapd-rsync"
        if os.query is-core18; then
            rsync_snap="test-snapd-rsync-core18"
        elif os.query is-core20; then
            rsync_snap="test-snapd-rsync-core20"
        elif os.query is-core22; then
            rsync_snap="test-snapd-rsync-core22"
        fi
        snap install --devmode --edge "$rsync_snap"
        snap alias "$rsync_snap".rsync rsync
    fi

    # Cache snaps
    # shellcheck disable=SC2086
    cache_snaps ${PRE_CACHE_SNAPS}

    echo "Ensure the core snap is cached"
    # Cache snaps
    if os.query is-core18 || os.query is-core20 || os.query is-core22; then
        if snap list core >& /dev/null; then
            echo "core snap on core18 should not be installed yet"
            snap list
            exit 1
        fi
        cache_snaps core
        if os.query is-core18; then
            cache_snaps test-snapd-sh-core18
        fi
        if os.query is-core20; then
            cache_snaps test-snapd-sh-core20
        fi
        if os.query is-core22; then
            cache_snaps test-snapd-sh-core22
        fi
    fi

    disable_refreshes
    setup_systemd_snapd_overrides

    # Snapshot the fresh state (including boot/bootenv)
    if ! is_snapd_state_saved; then

        # important to remove disabled snaps before calling save_snapd_state
        # or restore will break
        remove_disabled_snaps
        setup_experimental_features
        systemctl stop snapd.service snapd.socket
        save_snapd_state
        systemctl start snapd.socket
    fi

    disable_kernel_rate_limiting
}

cache_snaps(){
    # Pre-cache snaps so that they can be installed by tests quickly.
    # This relies on a behavior of snapd which snaps installed are
    # cached and then used when need to the installed again

    # Download each of the snaps we want to pre-cache. Note that `snap download`
    # a quick no-op if the file is complete.
    for snap_name in "$@"; do
        # TODO remove this once test-snapd-sh-core22 leaves edge
        if os.query is-core22; then
            snap download --edge "$snap_name"
        else
            snap download "$snap_name"
        fi

        # Copy all of the snaps back to the spool directory. From there we
        # will reuse them during subsequent `snap install` operations.
        snap_file=$(ls "${snap_name}"_*.snap)
        mv "${snap_file}" /var/lib/snapd/snaps/"${snap_file}".partial
        rm -f "${snap_name}"_*.assert
    done
}<|MERGE_RESOLUTION|>--- conflicted
+++ resolved
@@ -524,7 +524,6 @@
     rm -rf "$UNPACK_DIR"
 }
 
-<<<<<<< HEAD
 # Builds kernel snap with bad kernel.efi, in different ways
 # $1: snap we will modify
 # $2: target folder for the new snap
@@ -562,8 +561,6 @@
     rm -rf "$REPACKED_DIR"
 }
 
-=======
->>>>>>> 63c02475
 uc20_build_initramfs_kernel_snap() {
     # carries ubuntu-core-initframfs
     add-apt-repository ppa:snappy-dev/image -y
