--- conflicted
+++ resolved
@@ -53,13 +53,9 @@
     snap refresh --beta "$CLASSIC_SNAP"
     snap list | MATCH "$CLASSIC_SNAP .*2.0 .*classic"
     snap info "$CLASSIC_SNAP"|MATCH "installed:.* 2.0 .*classic"
-<<<<<<< HEAD
-    "$CLASSIC_SNAP" | MATCH lala
-=======
     "$CLASSIC_SNAP" | MATCH lala
 
     if [[ "$SPREAD_SYSTEM" == ubuntu-* ]]; then
         echo "Verify we get 'change_profile unsafe' for classic confinement"
         MATCH "change_profile unsafe" < /var/lib/snapd/apparmor/profiles/snap.test-snapd-classic-confinement.test-snapd-classic-confinement
-    fi
->>>>>>> 15f02939
+    fi