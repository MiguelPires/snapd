summary: Check that the experimental hidden dir feature migrates the dir

# this test is flaky on CentOS and openSUSE due to an issue w/ 'snap remove'
# https://bugs.launchpad.net/snapd/+bug/1959036
systems: [-centos-*, -opensuse-*]

environment:
    NAME: test-snapd-tools

prepare: |
    snap pack "$TESTSLIB/snaps/$NAME"
    "$TESTSTOOLS"/snaps-state install-local "$NAME"

restore: |
    snap unset system experimental.hidden-snap-folder

execute: |
    # Checks that the env vars are as expected after the migration.
    check_env() {
      echo "Check the env vars were migrated"

      local CHECK_EXPOSED_HOME="no"
      if [ "$1" = "--with-exposed-home" ]; then
        CHECK_EXPOSED_HOME="yes"
        shift
      fi
      local REV="$1"

      snapEnv=$("$NAME".env)
      echo "$snapEnv" | MATCH "SNAP_USER_DATA=$HOME/\.snap/data/$NAME/$REV"
      echo "$snapEnv" | MATCH "SNAP_USER_COMMON=$HOME/\.snap/data/$NAME/common"

      if [ "$CHECK_EXPOSED_HOME" = "yes" ]; then
        echo "Checking core22 migration related env vars"
        echo "$snapEnv" | MATCH "HOME=$HOME/Snap"
        echo "$snapEnv" | MATCH "SNAP_USER_HOME=$HOME/Snap"
        echo "$snapEnv" | MATCH "XDG_DATA_HOME=$HOME/\.snap/data/$NAME/$REV/xdg-data"
        echo "$snapEnv" | MATCH "XDG_CACHE_HOME=$HOME/\.snap/data/$NAME/$REV/xdg-cache"
        echo "$snapEnv" | MATCH "XDG_CONFIG_HOME=$HOME/\.snap/data/$NAME/$REV/xdg-config"
      else
        echo "$snapEnv" | MATCH "HOME=$HOME/\.snap/data/$NAME/$REV"
      fi
    }

    # Checks that the snap dirs are as expected after the migration.
    check_dirs() {
      echo "Check directories were migrated"

      local CHECK_EXPOSED_HOME="no"
      if [ "$1" = "--with-exposed-home" ]; then
        CHECK_EXPOSED_HOME="yes"
        shift
      fi
      local REV="$1"

      test -d "$HOME/.snap/data/$NAME"
      test -d "$HOME/.snap/data/$NAME/common"
      test -d "$HOME/.snap/data/$NAME/$REV"
      if [ "$(readlink "$HOME/.snap/data/$NAME/current")" != "$REV" ]; then
        echo "expected 'current' to point to new revision after refresh"
        exit 1
      fi

      not test -d "$HOME/snap/$NAME"

      if [ "$CHECK_EXPOSED_HOME" = "yes" ]; then
        echo "Checking core22 migration related dirs"
        test -d "$HOME/Snap/$NAME"
        test -d "$HOME/.snap/data/$NAME/$REV/xdg-data"
        test -d "$HOME/.snap/data/$NAME/$REV/xdg-config"
        test -d "$HOME/.snap/data/$NAME/$REV/xdg-cache"
      fi
    }

    # Checks that there is a file named 'file' in the new dirs containing the
    # expected data
    check_data() {
      echo "Check that the written data was migrated"

      local CHECK_EXPOSED_HOME="no"
      if [ "$1" = "--with-exposed-home" ]; then
        CHECK_EXPOSED_HOME="yes"
        shift
      fi
      local REV="$1"
      local EXPECTED_DATA="$2"

      MATCH "$EXPECTED_DATA" < "$HOME/.snap/data/$NAME/common/file"
      MATCH "$EXPECTED_DATA" < "$HOME/.snap/data/$NAME/$REV/file"

      if [ "$CHECK_EXPOSED_HOME" = "yes" ]; then
        MATCH "$EXPECTED_DATA" < "$HOME/Snap/$NAME/file"
      fi
    }

    echo "Set experimental hidden snap folder feature"
    snap set system experimental.hidden-snap-folder=true

    echo "Check that nothing has been migrated yet"
    snapEnv=$("$NAME".env)
    echo "$snapEnv" | MATCH "SNAP_USER_DATA=/root/snap/$NAME/x1"
    echo "$snapEnv" | MATCH "SNAP_USER_COMMON=/root/snap/$NAME/common"

    test -d "$HOME"/snap
    not test -d "$HOME"/.snap/data

    echo "Take a snapshot"
    "$NAME".cmd echo "prev_data" > "$HOME/snap/$NAME/current/file"
    # get the snapshot number from the 2nd line (the 1st line is the header)
    snapshot=$(snap save "$NAME" | awk 'FNR == 2 {print $1}')

    echo "Write data to user data dirs"
    data="old_data"
    "$NAME".echo "$data" > "$HOME/snap/$NAME/current/file"
    "$NAME".echo "$data" > "$HOME/snap/$NAME/common/file"

    echo "Refresh the snap"
    "$TESTSTOOLS"/snaps-state install-local "$NAME"

    # Check env vars, dirs and data after the migration
    check_env "x2"
    # Note: some dirs are created just before the snap runs for the 1st time,
    # so this check must come after a snap run
    check_dirs "x2" ""
    check_data "x2" "$data"

    echo "Check the snap can write to the new dirs"
    #shellcheck disable=SC2016
    "$NAME".cmd sh -c 'echo "new_data" > "$SNAP_USER_DATA"/file'
    #shellcheck disable=SC2016
    "$NAME".cmd sh -c 'echo "new_data" > "$SNAP_USER_COMMON"/file'

    check_data "x2" "new_data"

    echo "Restore snapshot and check data was restored"
    snap restore "$snapshot"
    MATCH "prev_data" < "$HOME/.snap/data/$NAME/x2/file"

    echo "Check that snap starts off hidden after a fresh install"
    snap remove --purge "$NAME"
    "$TESTSTOOLS"/snaps-state install-local "$NAME"

    check_env "x1"
    check_dirs "x1"

    data="new_data"
    "$NAME".echo "$data" > "$HOME/.snap/data/$NAME/x1/file"
    "$NAME".echo "$data" > "$HOME/.snap/data/$NAME/common/file"
    check_data "x1" "$data"

    echo "Revert migration (unset flag and refresh)"
    snap unset system experimental.hidden-snap-folder
    "$TESTSTOOLS"/snaps-state install-local "$NAME"

    echo "Check snap user data was moved back"
    not test -d "$HOME"/.snap/data
    test -d "$HOME/snap/$NAME"

    MATCH "$data" < "$HOME/snap/$NAME/common/file"
    MATCH "$data" < "$HOME/snap/$NAME/x2/file"

    echo "Check environment variables were restored"
    snapEnv=$("$NAME".env)
    echo "$snapEnv" | MATCH "SNAP_USER_DATA=$HOME/snap/$NAME/x2"
    echo "$snapEnv" | MATCH "SNAP_USER_COMMON=$HOME/snap/$NAME/common"
    echo "$snapEnv" | MATCH "HOME=$HOME/snap/$NAME/x2"

    data="old_data"
    "$NAME".echo "$data" > "$HOME/snap/$NAME/x2/file"
    "$NAME".echo "$data" > "$HOME/snap/$NAME/common/file"

    # core22 snap isn't available for x86
    if os.query is-pc-i386; then
      exit 0
    fi

    echo "Update snap to core22"
    # write a file in a default XDG dir so we can check it's migrated
    mkdir "$HOME/snap/$NAME/x2/.config"
    echo "conf-x2" > "$HOME/snap/$NAME/x2/.config/file"

    snap install --edge core22
    cp -rf "$TESTSLIB/snaps/$NAME" "$PWD/$NAME"
    echo -e "\nbase: core22" >> "$PWD/$NAME/meta/snap.yaml"
    snap pack "$PWD/$NAME"
    snap install --dangerous "$NAME"_1.0_all.snap

    check_env "--with-exposed-home" "x3"
    check_dirs "--with-exposed-home" "x3"
    check_data "--with-exposed-home" "x3" "$data"

<<<<<<< HEAD
    echo "Refresh from core22 base to another core22 base revision"
    snap install --dangerous "$NAME"_1.0_all.snap

    check_env --with-exposed-home x4
    check_dirs --with-exposed-home x4
    check_data --with-exposed-home x4 "$data"

    echo "Check fresh install of core22 based snap"
    snap remove --purge "$NAME"
    rm -rf "$HOME"/Snap "$HOME"/.snap/data "$HOME/snap/$NAME"

    snap install --dangerous "$NAME"_1.0_all.snap

    check_env "--with-exposed-home" "x1"
    check_dirs "--with-exposed-home" "x1"

    "$NAME".cmd sh -c 'true'

    echo "Check remove of freshly installed core22 based snap"
    snap remove --purge "$NAME"
    not test -e "$HOME/.snap/data/$NAME/x1"
    not test -e "$HOME/.snap/data/$NAME/common"

    echo "Now re-install"
    snap install --dangerous "$NAME"_1.0_all.snap
    "$NAME".cmd sh -c 'true'

    check_env "--with-exposed-home" "x1"
    check_dirs "--with-exposed-home" "x1"
=======
    # the XDG dirs shouldn't be copied to the new HOME (they stay under the rev dir)
    not test -d "$HOME/Snap/$NAME/.config"

    # check data in a default XDG dir was migrated
    MATCH "conf-x2" < "$HOME/.snap/data/$NAME/x3/xdg-config/file"

    # write some new data so we can check it's still there after reverting back
    #shellcheck disable=SC2016
    "$NAME".cmd sh -c 'echo "x3" > "$SNAP_USER_DATA"/file'
    #shellcheck disable=SC2016
    "$NAME".cmd sh -c 'echo "x3" > "$SNAP_USER_COMMON"/file'
    #shellcheck disable=SC2016
    "$NAME".cmd sh -c 'echo "x3" > "$HOME"/file'

    echo "Check that revert moves ~/.snap back and disables HOME migration"
    snap revert "$NAME"

    snapEnv=$("$NAME".env)
    echo "$snapEnv" | MATCH "SNAP_USER_DATA=$HOME/snap/$NAME/x2"
    echo "$snapEnv" | MATCH "SNAP_USER_COMMON=$HOME/snap/$NAME/common"
    echo "$snapEnv" | MATCH "HOME=$HOME/snap/$NAME/x2"

    MATCH "$data" < "$HOME/snap/$NAME/x2/file"
    test -d "$HOME/snap/$NAME/x2"
    test -d "$HOME/snap/$NAME/common"
    test -L "$HOME/snap/$NAME/current"
    not test -d "$HOME/.snap/data/$NAME"

    if [ "$(readlink "$HOME/snap/$NAME/current")" != "x2" ]; then
      echo "expected 'current' to be symlink to x2"
      exit 1
    fi

    # the revision x3 data is still there
    test "$HOME/snap/$NAME/x3/file"
    test "$HOME/snap/$NAME/common/file"
    test "$HOME/Snap/$NAME/file"

    echo "Revert forward"
    snap revert "$NAME" --revision="x3"

    # check everything is restored after reverting back to x3
    check_env "--with-exposed-home" "x3"
    check_dirs "--with-exposed-home" "x3"
    check_data "--with-exposed-home" "x3" "x3"

    # write something to the new XDG dirs so we can check that a refresh always
    # re-initializes them from the default XDG (even if refreshing after a revert)
    #shellcheck disable=SC2016
    "$NAME".cmd sh -c 'echo "x3" > "$SNAP_USER_DATA"/xdg-config/file'
    #shellcheck disable=SC2016
    "$NAME".cmd sh -c 'echo "x3" > "$SNAP_USER_DATA"/xdg-data/file'
    #shellcheck disable=SC2016
    "$NAME".cmd sh -c 'echo "x3" > "$SNAP_USER_DATA"/xdg-cache/file'

    echo "Check that revert w/ experimental flag set disable the ~/Snap migration"
    snap set system experimental.hidden-snap-folder=true
    snap revert "$NAME"

    snapEnv=$("$NAME".env)
    echo "$snapEnv" | MATCH "SNAP_USER_DATA=$HOME/.snap/data/$NAME/x2"
    echo "$snapEnv" | MATCH "SNAP_USER_COMMON=$HOME/.snap/data/$NAME/common"
    echo "$snapEnv" | MATCH "HOME=$HOME/.snap/data/$NAME/x2"

    MATCH "$data" < "$HOME/.snap/data/$NAME/x2/file"
    test -d "$HOME/.snap/data/$NAME/x2"
    test -d "$HOME/.snap/data/$NAME/common"
    test -L "$HOME/.snap/data/$NAME/current"

    test  "$HOME/Snap/$NAME/file"
    not test -d "$HOME/snap/$NAME"

    if [ "$(readlink "$HOME/.snap/data/$NAME/current")" != "x2" ]; then
      echo "expected 'current' to be symlink to x2"
      exit 1
    fi

    # when we refresh again, the new XDG dirs should be initialized (again) with
    # this instead what's currently there ("x3")
    mkdir -p "$HOME/.snap/data/$NAME/x4/.config"
    echo "x4" > "$HOME/.snap/data/$NAME/x4/.config/file"
    mkdir -p "$HOME/.snap/data/$NAME/x4/.cache"
    echo "x4" > "$HOME/.snap/data/$NAME/x4/.cache/file"
    mkdir -p "$HOME/.snap/data/$NAME/x4/.local/share"
    echo "x4" > "$HOME/.snap/data/$NAME/x4/.local/share/file"
    rm -rf "$HOME/Snap/$NAME/*"
    echo "already_there" > "$HOME/Snap/$NAME/file"

    snap install --dangerous "$NAME"_1.0_all.snap

    check_env "--with-exposed-home" "x4"
    check_dirs "--with-exposed-home" "x4"

    MATCH "$data" < "$HOME/.snap/data/$NAME/x4/file"
    # data under ~/Snap isn't rewritten
    MATCH "already_there" < "$HOME/Snap/$NAME/file"

    # the config XDG dir was re-initialized w/ revision "x2"'s .config dir
    MATCH "conf-x2" < "$HOME/.snap/data/$NAME/x4/xdg-config/file"

    # the other XDG dirs were re-created (x2 didn't have corresponding dirs)
    if [[ -n "$(ls -A "$HOME/.snap/data/$NAME/x4/xdg-cache")" ]]; then
       echo "expected xdg-cache dir to be empty but wasn't"
       exit 1
    fi

    if [[ -n "$(ls -A "$HOME/.snap/data/$NAME/x4/xdg-data")" ]]; then
       echo "expected xdg-data dir to be empty but wasn't"
       exit 1
    fi

    echo "Check migration after remove works"
    # ensure dirs under ~/.snap/data are created
    "$NAME".cmd 'true'
    test -d "$HOME/.snap/data/$NAME"

    echo "Remove snap"
    snap remove --purge "$NAME"
    # dir is leftover
    test -d "$HOME/.snap/data/$NAME"

    echo "Install snap with data under ~/snap"
    snap pack "$TESTSLIB/snaps/$NAME"
    snap unset system experimental.hidden-snap-folder
    "$TESTSTOOLS"/snaps-state install-local "$NAME"
    # create dirs under ~/snap to be migrated
    "$NAME".cmd 'true'
    test -d "$HOME/snap/$NAME"

    echo "Migration to ~/.snap/data works"
    snap set system experimental.hidden-snap-folder=true
    "$TESTSTOOLS"/snaps-state install-local "$NAME"
    test -d "$HOME/.snap/data/$NAME"
    not test -e "$HOME/snap/$NAME"
>>>>>>> 8e98f752
<|MERGE_RESOLUTION|>--- conflicted
+++ resolved
@@ -189,37 +189,6 @@
     check_dirs "--with-exposed-home" "x3"
     check_data "--with-exposed-home" "x3" "$data"
 
-<<<<<<< HEAD
-    echo "Refresh from core22 base to another core22 base revision"
-    snap install --dangerous "$NAME"_1.0_all.snap
-
-    check_env --with-exposed-home x4
-    check_dirs --with-exposed-home x4
-    check_data --with-exposed-home x4 "$data"
-
-    echo "Check fresh install of core22 based snap"
-    snap remove --purge "$NAME"
-    rm -rf "$HOME"/Snap "$HOME"/.snap/data "$HOME/snap/$NAME"
-
-    snap install --dangerous "$NAME"_1.0_all.snap
-
-    check_env "--with-exposed-home" "x1"
-    check_dirs "--with-exposed-home" "x1"
-
-    "$NAME".cmd sh -c 'true'
-
-    echo "Check remove of freshly installed core22 based snap"
-    snap remove --purge "$NAME"
-    not test -e "$HOME/.snap/data/$NAME/x1"
-    not test -e "$HOME/.snap/data/$NAME/common"
-
-    echo "Now re-install"
-    snap install --dangerous "$NAME"_1.0_all.snap
-    "$NAME".cmd sh -c 'true'
-
-    check_env "--with-exposed-home" "x1"
-    check_dirs "--with-exposed-home" "x1"
-=======
     # the XDG dirs shouldn't be copied to the new HOME (they stay under the rev dir)
     not test -d "$HOME/Snap/$NAME/.config"
 
@@ -354,4 +323,44 @@
     "$TESTSTOOLS"/snaps-state install-local "$NAME"
     test -d "$HOME/.snap/data/$NAME"
     not test -e "$HOME/snap/$NAME"
->>>>>>> 8e98f752
+
+    echo "Refresh from core22 base to another core22 base revision"
+    # reset everything
+    snap unset system experimental.hidden-snap-folder
+    snap remove --purge "$NAME"
+    rm -rf ~/.snap ~/snap ~/Snap
+
+    snap pack "$PWD/$NAME"
+    snap install --dangerous "$NAME"_1.0_all.snap
+    data="fresh"
+    "$NAME".cmd sh -c 'echo fresh > "$SNAP_USER_DATA/file"'
+    "$NAME".cmd sh -c 'echo fresh > "$SNAP_USER_COMMON/file"'
+    "$NAME".cmd sh -c 'echo fresh > "$HOME/file"'
+    snap install --dangerous "$NAME"_1.0_all.snap
+
+    check_env --with-exposed-home x2
+    check_dirs --with-exposed-home x2
+    check_data --with-exposed-home x2 "$data"
+
+    echo "Check fresh install of core22 based snap"
+    snap remove --purge "$NAME"
+    rm -rf "$HOME"/Snap "$HOME"/.snap/data "$HOME/snap/$NAME"
+
+    snap install --dangerous "$NAME"_1.0_all.snap
+
+    check_env "--with-exposed-home" "x1"
+    check_dirs "--with-exposed-home" "x1"
+
+    "$NAME".cmd sh -c 'true'
+
+    echo "Check remove of freshly installed core22 based snap"
+    snap remove --purge "$NAME"
+    not test -e "$HOME/.snap/data/$NAME/x1"
+    not test -e "$HOME/.snap/data/$NAME/common"
+
+    echo "Now re-install"
+    snap install --dangerous "$NAME"_1.0_all.snap
+    "$NAME".cmd sh -c 'true'
+
+    check_env "--with-exposed-home" "x1"
+    check_dirs "--with-exposed-home" "x1"