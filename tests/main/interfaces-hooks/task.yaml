summary: Check that `snap connect` runs interface hook

environment:
    CONSUMER_DATA: /var/snap/basic-iface-hooks-consumer/common
    PRODUCER_DATA: /var/snap/basic-iface-hooks-producer/common

prepare: |
<<<<<<< HEAD
    snap install --devmode jq
    echo "Build test hooks package"
    snap pack $TESTSLIB/snaps/basic-iface-hooks-consumer
    snap pack $TESTSLIB/snaps/basic-iface-hooks-producer
    snap install --dangerous basic-iface-hooks-consumer_1.0_all.snap
    snap install --dangerous basic-iface-hooks-producer_1.0_all.snap

restore: |
    rm -f basic-iface-hooks-consumer_1.0_all.snap
    rm -f basic-iface-hooks-producer_1.0_all.snap
    rm -f "$CONSUMER_DATA/prepare-plug-consumer-done"
    rm -f "$PRODUCER_DATA/prepare-slot-producer-done"
    rm -f "$CONSUMER_DATA/connect-plug-consumer-done"
    rm -f "$PRODUCER_DATA/connect-slot-producer-done"
    snap remove basic-iface-hooks-consumer
    snap remove basic-iface-hooks-producer
=======
    . "$TESTSLIB/snaps.sh"

    echo "Install test hooks snaps"

    install_local basic-iface-hooks-consumer
    install_local basic-iface-hooks-producer
>>>>>>> 0c8b9480

execute: |
    check_attributes(){
        # static values should have the values defined in snap's yaml
        jq -r '.data["conns"]["basic-iface-hooks-consumer:consumer basic-iface-hooks-producer:producer"]["plug-static"]["consumer-attr-1"]' /var/lib/snapd/state.json | MATCH "consumer-value-1"
        jq -r '.data["conns"]["basic-iface-hooks-consumer:consumer basic-iface-hooks-producer:producer"]["plug-static"]["consumer-attr-2"]' /var/lib/snapd/state.json | MATCH "consumer-value-2"
        jq -r '.data["conns"]["basic-iface-hooks-consumer:consumer basic-iface-hooks-producer:producer"]["slot-static"]["producer-attr-1"]' /var/lib/snapd/state.json | MATCH "producer-value-1"
        jq -r '.data["conns"]["basic-iface-hooks-consumer:consumer basic-iface-hooks-producer:producer"]["slot-static"]["producer-attr-2"]' /var/lib/snapd/state.json | MATCH "producer-value-2"
        # dynamic attributes have values created by the hooks, the "-validated" suffix is added by our test interface
        jq -r '.data["conns"]["basic-iface-hooks-consumer:consumer basic-iface-hooks-producer:producer"]["plug-dynamic"]["before-connect"]' /var/lib/snapd/state.json | MATCH "plug-changed\(consumer-value\)"
        jq -r '.data["conns"]["basic-iface-hooks-consumer:consumer basic-iface-hooks-producer:producer"]["slot-dynamic"]["before-connect"]' /var/lib/snapd/state.json | MATCH "slot-changed\(producer-value\)"
    }

    check_hooks_were_run(){
        # producer/consumer hooks dump marker files, check if they exist to verify hooks were run
        [ -f "$CONSUMER_DATA/prepare-plug-consumer-done" ]
        [ -f "$PRODUCER_DATA/prepare-slot-producer-done" ]
        [ -f "$CONSUMER_DATA/connect-plug-consumer-done" ]
        [ -f "$PRODUCER_DATA/connect-slot-producer-done" ]
    }

    echo "Test that snap connect with plug and slot hooks succeeds"

    snap connect basic-iface-hooks-consumer:consumer basic-iface-hooks-producer:producer

    echo "Ensure the hooks were actually executed"
    check_hooks_were_run
  
    # stop snapd before inspecting state.json
    systemctl stop snapd.service snapd.socket

    echo "Verify static and dynamic attributes have expected values"
    check_attributes

    rm -f "$CONSUMER_DATA/prepare-plug-consumer-done" "$PRODUCER_DATA/prepare-slot-producer-done" "$CONSUMER_DATA/connect-plug-consumer-done" "$PRODUCER_DATA/connect-slot-producer-done"

    systemctl start snapd.service snapd.socket
    echo "Verify that hooks are re-run on update and attributes in the state get updated"
    snap install --dangerous basic-iface-hooks-consumer_1.0_all.snap

    echo "Ensure the hooks were executed again"
    check_hooks_were_run

    # stop snapd before inspecting state.json
    systemctl stop snapd.service snapd.socket

    check_attributes
    jq -r '.data["conns"]["basic-iface-hooks-consumer:consumer basic-iface-hooks-producer:producer"]["plug-dynamic"]["exec-count"]' /var/lib/snapd/state.json | MATCH "2"
    systemctl start snapd.service snapd.socket<|MERGE_RESOLUTION|>--- conflicted
+++ resolved
@@ -5,33 +5,23 @@
     PRODUCER_DATA: /var/snap/basic-iface-hooks-producer/common
 
 prepare: |
-<<<<<<< HEAD
+    . "$TESTSLIB/snaps.sh"
     snap install --devmode jq
-    echo "Build test hooks package"
-    snap pack $TESTSLIB/snaps/basic-iface-hooks-consumer
-    snap pack $TESTSLIB/snaps/basic-iface-hooks-producer
-    snap install --dangerous basic-iface-hooks-consumer_1.0_all.snap
-    snap install --dangerous basic-iface-hooks-producer_1.0_all.snap
+
+    echo "Install test hooks snaps"
+    install_local basic-iface-hooks-consumer
+    install_local basic-iface-hooks-producer
 
 restore: |
-    rm -f basic-iface-hooks-consumer_1.0_all.snap
-    rm -f basic-iface-hooks-producer_1.0_all.snap
     rm -f "$CONSUMER_DATA/prepare-plug-consumer-done"
     rm -f "$PRODUCER_DATA/prepare-slot-producer-done"
     rm -f "$CONSUMER_DATA/connect-plug-consumer-done"
     rm -f "$PRODUCER_DATA/connect-slot-producer-done"
     snap remove basic-iface-hooks-consumer
     snap remove basic-iface-hooks-producer
-=======
-    . "$TESTSLIB/snaps.sh"
-
-    echo "Install test hooks snaps"
-
-    install_local basic-iface-hooks-consumer
-    install_local basic-iface-hooks-producer
->>>>>>> 0c8b9480
 
 execute: |
+    . "$TESTSLIB/snaps.sh"
     check_attributes(){
         # static values should have the values defined in snap's yaml
         jq -r '.data["conns"]["basic-iface-hooks-consumer:consumer basic-iface-hooks-producer:producer"]["plug-static"]["consumer-attr-1"]' /var/lib/snapd/state.json | MATCH "consumer-value-1"
@@ -68,7 +58,7 @@
 
     systemctl start snapd.service snapd.socket
     echo "Verify that hooks are re-run on update and attributes in the state get updated"
-    snap install --dangerous basic-iface-hooks-consumer_1.0_all.snap
+    install_local basic-iface-hooks-consumer
 
     echo "Ensure the hooks were executed again"
     check_hooks_were_run
