summary: Ensure that the openvswitch interface works.

systems:
    - -ubuntu-core-*
<<<<<<< HEAD
    # Disabled for Fedora and openSUSE until test case is properly ported
    - -fedora-*
    - -opensuse-*
=======
>>>>>>> cbc5c63f

details: |
    The openvswitch interface allows to task to the openvswitch socket (rw mode).

    A snap which defines a openvswitch plug must be shown in the interfaces list.
    The plug must not be autoconnected on install and, as usual, must be able to be
    reconnected.

    A snap declaring a plug on this interface must be able to do all the operations that
    are carried through the socket, in this test we exercise bridge and port creation,
    list and deletion.

prepare: |
    echo "Given openvswitch is installed"
    apt install -y --no-install-recommends openvswitch-switch

    echo "And a snap declaring a plug on the openvswitch interface is installed"
    snap install --edge test-snapd-openvswitch-consumer

    echo "And a tap interface is defined"
    ip tuntap add tap1 mode tap

restore: |
    ovs-vsctl del-port br0 tap1 || true
    ovs-vsctl del-br br0 || true

    apt-get remove -y --purge openvswitch-switch
    apt-get -y autoremove

    rm -f *.error

    ip link delete tap1 || true

execute: |
    CONNECTED_PATTERN=":openvswitch +test-snapd-openvswitch-consumer"
    DISCONNECTED_PATTERN="\- +test-snapd-openvswitch-consumer:openvswitch"

    echo "The plug is not connected by default"
    snap interfaces | MATCH "$DISCONNECTED_PATTERN"

    echo "==================================="

    echo "When the plug is connected"
    snap connect test-snapd-openvswitch-consumer:openvswitch
    snap interfaces | MATCH "$CONNECTED_PATTERN"

    echo "Then the snap is able to create a bridge"
    test-snapd-openvswitch-consumer.ovs-vsctl add-br br0
    ovs-vsctl list-br | MATCH br0

    echo "And the snap is able to create a port"
    test-snapd-openvswitch-consumer.ovs-vsctl add-port br0 tap1
    ovs-vsctl list-ports br0 | MATCH tap1

    echo "And the snap is able to delete a port"
    test-snapd-openvswitch-consumer.ovs-vsctl del-port br0 tap1
    ovs-vsctl list-ports br0 | MATCH -v tap1

    echo "And the snap is able to delete a bridge"
    test-snapd-openvswitch-consumer.ovs-vsctl del-br br0
    ovs-vsctl list-br | MATCH -v br0

    if [ "$(snap debug confinement)" = none ] ; then
        exit 0
    fi

    echo "==================================="

    echo "When the plug is disconnected"
    snap disconnect test-snapd-openvswitch-consumer:openvswitch
    snap interfaces | MATCH "$DISCONNECTED_PATTERN"

    echo "Then the snap is not able to create a bridge"
    if test-snapd-openvswitch-consumer.ovs-vsctl add-br br0 2>${PWD}/bridge-creation.error; then
        echo "Expected permission error accessing openvswitch socket with disconnected plug"
        exit 1
    fi
    cat bridge-creation.error | MATCH "database connection failed \(Permission denied\)"

    ovs-vsctl add-br br0

    echo "And the snap is not able to create a port"
    if test-snapd-openvswitch-consumer.ovs-vsctl add-port br0 tap1 2>${PWD}/port-creation.error; then
        echo "Expected permission error accessing openvswitch socket with disconnected plug"
        exit 1
    fi
    cat port-creation.error | MATCH "database connection failed \(Permission denied\)"

    ovs-vsctl add-port br0 tap1

    echo "And the snap is not able to delete a port"
    if test-snapd-openvswitch-consumer.ovs-vsctl del-port br0 tap1 2>${PWD}/port-deletion.error; then
        echo "Expected permission error accessing openvswitch socket with disconnected plug"
        exit 1
    fi
    cat port-deletion.error | MATCH "database connection failed \(Permission denied\)"

    echo "And the snap is not able to delete a bridge"
    if test-snapd-openvswitch-consumer.ovs-vsctl del-br br0 2>${PWD}/br-creation.error; then
        echo "Expected permission error accessing openvswitch socket with disconnected plug"
        exit 1
    fi
    cat br-creation.error | MATCH "database connection failed \(Permission denied\)"<|MERGE_RESOLUTION|>--- conflicted
+++ resolved
@@ -2,12 +2,6 @@
 
 systems:
     - -ubuntu-core-*
-<<<<<<< HEAD
-    # Disabled for Fedora and openSUSE until test case is properly ported
-    - -fedora-*
-    - -opensuse-*
-=======
->>>>>>> cbc5c63f
 
 details: |
     The openvswitch interface allows to task to the openvswitch socket (rw mode).
