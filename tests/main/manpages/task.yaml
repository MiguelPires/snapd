summary: the essential manual pages are installed by the native package
# core systems don't ship man or manual pages
<<<<<<< HEAD
# Disabled for Fedora and openSUSE until test case is properly ported
systems: [-ubuntu-core-16-*, -fedora-*, -opensuse-*]
=======
systems: [-ubuntu-core-16-*]
>>>>>>> cbc5c63f
execute: |
    for manpage in snap snap-confine snap-discard-ns; do
        if ! man --what $manpage; then
            echo "Expected to see manual page for $manpage"
            exit 1
        fi
    done
# TODO: add manual pages for snapctl, snap-exec and snapd<|MERGE_RESOLUTION|>--- conflicted
+++ resolved
@@ -1,11 +1,6 @@
 summary: the essential manual pages are installed by the native package
 # core systems don't ship man or manual pages
-<<<<<<< HEAD
-# Disabled for Fedora and openSUSE until test case is properly ported
-systems: [-ubuntu-core-16-*, -fedora-*, -opensuse-*]
-=======
 systems: [-ubuntu-core-16-*]
->>>>>>> cbc5c63f
 execute: |
     for manpage in snap snap-confine snap-discard-ns; do
         if ! man --what $manpage; then
