// -*- Mode: Go; indent-tabs-mode: t -*-

/*
 * Copyright (C) 2014-2016 Canonical Ltd
 *
 * This program is free software: you can redistribute it and/or modify
 * it under the terms of the GNU General Public License version 3 as
 * published by the Free Software Foundation.
 *
 * This program is distributed in the hope that it will be useful,
 * but WITHOUT ANY WARRANTY; without even the implied warranty of
 * MERCHANTABILITY or FITNESS FOR A PARTICULAR PURPOSE.  See the
 * GNU General Public License for more details.
 *
 * You should have received a copy of the GNU General Public License
 * along with this program.  If not, see <http://www.gnu.org/licenses/>.
 *
 */

package wrappers

import (
	"bytes"
	"context"
	"fmt"
	"os"
	"path/filepath"
	"strconv"
	"strings"
	"text/template"
	"time"

	"github.com/snapcore/snapd/dirs"
	"github.com/snapcore/snapd/logger"
	"github.com/snapcore/snapd/osutil"
	"github.com/snapcore/snapd/osutil/sys"
	"github.com/snapcore/snapd/randutil"
	"github.com/snapcore/snapd/release"
	"github.com/snapcore/snapd/snap"
	"github.com/snapcore/snapd/strutil"
	"github.com/snapcore/snapd/systemd"
	"github.com/snapcore/snapd/timeout"
	"github.com/snapcore/snapd/timeutil"
	"github.com/snapcore/snapd/timings"
	"github.com/snapcore/snapd/usersession/client"
)

type interacter interface {
	Notify(status string)
}

// wait this time between TERM and KILL
var killWait = 5 * time.Second

func serviceStopTimeout(app *snap.AppInfo) time.Duration {
	tout := app.StopTimeout
	if tout == 0 {
		tout = timeout.DefaultTimeout
	}
	return time.Duration(tout)
}

func generateSnapServiceFile(app *snap.AppInfo) ([]byte, error) {
	if err := snap.ValidateApp(app); err != nil {
		return nil, err
	}

	return genServiceFile(app), nil
}

func stopUserServices(cli *client.Client, inter interacter, services ...string) error {
	ctx, cancel := context.WithTimeout(context.Background(), time.Duration(timeout.DefaultTimeout))
	defer cancel()
	failures, err := cli.ServicesStop(ctx, services)
	for _, f := range failures {
		inter.Notify(fmt.Sprintf("Could not stop service %q for uid %d: %s", f.Service, f.Uid, f.Error))
	}
	return err
}

func startUserServices(cli *client.Client, inter interacter, services ...string) error {
	ctx, cancel := context.WithTimeout(context.Background(), time.Duration(timeout.DefaultTimeout))
	defer cancel()
	startFailures, stopFailures, err := cli.ServicesStart(ctx, services)
	for _, f := range startFailures {
		inter.Notify(fmt.Sprintf("Could not start service %q for uid %d: %s", f.Service, f.Uid, f.Error))
	}
	for _, f := range stopFailures {
		inter.Notify(fmt.Sprintf("While trying to stop previously started service %q for uid %d: %s", f.Service, f.Uid, f.Error))
	}
	return err
}

func stopService(sysd systemd.Systemd, app *snap.AppInfo, inter interacter) error {
	serviceName := app.ServiceName()
	tout := serviceStopTimeout(app)

	var extraServices []string
	for _, socket := range app.Sockets {
		extraServices = append(extraServices, filepath.Base(socket.File()))
	}
	if app.Timer != nil {
		extraServices = append(extraServices, filepath.Base(app.Timer.File()))
	}

	switch app.DaemonMode {
	case snap.SystemDaemon:
		stopErrors := []error{}
		for _, service := range extraServices {
			if err := sysd.Stop(service, tout); err != nil {
				stopErrors = append(stopErrors, err)
			}
		}

		if err := sysd.Stop(serviceName, tout); err != nil {
			if !systemd.IsTimeout(err) {
				return err
			}
			inter.Notify(fmt.Sprintf("%s refused to stop, killing.", serviceName))
			// ignore errors for kill; nothing we'd do differently at this point
			sysd.Kill(serviceName, "TERM", "")
			time.Sleep(killWait)
			sysd.Kill(serviceName, "KILL", "")
		}

		if len(stopErrors) > 0 {
			return stopErrors[0]
		}

	case snap.UserDaemon:
		extraServices = append(extraServices, serviceName)
		cli := client.New()
		return stopUserServices(cli, inter, extraServices...)
	}

	return nil
}

// StartServices starts service units for the applications from the snap which
// are services. Service units will be started in the order provided by the
// caller.
func StartServices(apps []*snap.AppInfo, inter interacter, tm timings.Measurer) (err error) {
	systemSysd := systemd.New(dirs.GlobalRootDir, systemd.SystemMode, inter)
	userSysd := systemd.New(dirs.GlobalRootDir, systemd.GlobalUserMode, inter)
	cli := client.New()

	systemServices := make([]string, 0, len(apps))
	userServices := make([]string, 0, len(apps))
	for _, app := range apps {
		// they're *supposed* to be all services, but checking doesn't hurt
		if !app.IsService() {
			continue
		}

		var sysd systemd.Systemd
		switch app.DaemonMode {
		case snap.SystemDaemon:
			sysd = systemSysd
		case snap.UserDaemon:
			sysd = userSysd
		}

		defer func(app *snap.AppInfo) {
			if err == nil {
				return
			}
			if e := stopService(sysd, app, inter); e != nil {
				inter.Notify(fmt.Sprintf("While trying to stop previously started service %q: %v", app.ServiceName(), e))
			}
			for _, socket := range app.Sockets {
				socketService := filepath.Base(socket.File())
				if e := sysd.Disable(socketService); e != nil {
					inter.Notify(fmt.Sprintf("While trying to disable previously enabled socket service %q: %v", socketService, e))
				}
			}
			if app.Timer != nil {
				timerService := filepath.Base(app.Timer.File())
				if e := sysd.Disable(timerService); e != nil {
					inter.Notify(fmt.Sprintf("While trying to disable previously enabled timer service %q: %v", timerService, e))
				}
			}
		}(app)

		if len(app.Sockets) == 0 && app.Timer == nil {
			// check if the service is disabled, if so don't start it up
			// this could happen for example if the service was disabled in
			// the install hook by snapctl or if the service was disabled in
			// the previous installation
			isEnabled, err := sysd.IsEnabled(app.ServiceName())
			if err != nil {
				return err
			}
			if isEnabled {
				switch app.DaemonMode {
				case snap.SystemDaemon:

					systemServices = append(systemServices, app.ServiceName())
				case snap.UserDaemon:
					userServices = append(userServices, app.ServiceName())
				}
			}
		}

		for _, socket := range app.Sockets {
			socketService := filepath.Base(socket.File())
			// enable the socket
			if err := sysd.Enable(socketService); err != nil {
				return err
			}

			timings.Run(tm, "start-socket-service", fmt.Sprintf("start socket service %q", socketService), func(nested timings.Measurer) {
				switch app.DaemonMode {
				case snap.SystemDaemon:
					err = sysd.Start(socketService)
				case snap.UserDaemon:
					err = startUserServices(cli, inter, socketService)
				}
			})
			if err != nil {
				return err
			}
		}

		if app.Timer != nil {
			timerService := filepath.Base(app.Timer.File())
			// enable the timer
			if err := sysd.Enable(timerService); err != nil {
				return err
			}

			timings.Run(tm, "start-timer-service", fmt.Sprintf("start timer service %q", timerService), func(nested timings.Measurer) {
				switch app.DaemonMode {
				case snap.SystemDaemon:
					err = sysd.Start(timerService)
				case snap.UserDaemon:
					err = startUserServices(cli, inter, timerService)
				}
			})
			if err != nil {
				return err
			}
		}
	}

	for _, srv := range systemServices {
		// starting all services at once does not create a single
		// transaction, but instead spawns multiple jobs, make sure the
		// services started in the original order by bring them up one
		// by one, see:
		// https://github.com/systemd/systemd/issues/8102
		// https://lists.freedesktop.org/archives/systemd-devel/2018-January/040152.html
		timings.Run(tm, "start-service", fmt.Sprintf("start service %q", srv), func(nested timings.Measurer) {
			err = systemSysd.Start(srv)
		})
		if err != nil {
			// cleanup was set up by iterating over apps
			return err
		}
	}
	if len(userServices) != 0 {
		timings.Run(tm, "start-user-services", "start user services", func(nested timings.Measurer) {
			err = startUserServices(cli, inter, userServices...)
		})
		if err != nil {
			return err
		}
	}

	return nil
}

// AddSnapServices adds service units for the applications from the snap which are services.
func AddSnapServices(s *snap.Info, disabledSvcs []string, inter interacter) (err error) {
	if s.GetType() == snap.TypeSnapd {
		return fmt.Errorf("internal error: adding explicit services for snapd snap is unexpected")
	}

	// check if any previously disabled services are now no longer services and
	// log messages about that
	for _, svc := range disabledSvcs {
		app, ok := s.Apps[svc]
		if !ok {
			logger.Noticef("previously disabled service %s no longer exists", svc)
		} else if !app.IsService() {
			logger.Noticef("previously disabled service %s is now an app and not a service", svc)
		}
	}

	sysd := systemd.New(dirs.GlobalRootDir, systemd.SystemMode, inter)
	userSysd := systemd.New(dirs.GlobalRootDir, systemd.GlobalUserMode, inter)
	var written []string
	var enabled []string
	var userEnabled []string
	defer func() {
		if err == nil {
			return
		}
		for _, s := range enabled {
			if e := sysd.Disable(s); e != nil {
				inter.Notify(fmt.Sprintf("while trying to disable %s due to previous failure: %v", s, e))
			}
		}
		for _, s := range userEnabled {
			if e := userSysd.Disable(s); e != nil {
				inter.Notify(fmt.Sprintf("while trying to disable %s due to previous failure: %v", s, e))
			}
		}
		for _, s := range written {
			if e := os.Remove(s); e != nil {
				inter.Notify(fmt.Sprintf("while trying to remove %s due to previous failure: %v", s, e))
			}
		}
		if len(written) > 0 {
			if e := sysd.DaemonReload(); e != nil {
				inter.Notify(fmt.Sprintf("while trying to perform systemd daemon-reload due to previous failure: %v", e))
			}
		}
	}()

	// TODO: remove once services get enabled on start and not when created.
	preseedMode := release.PreseedMode

	for _, app := range s.Apps {
		if !app.IsService() {
			continue
		}
		// Generate service file
		content, err := generateSnapServiceFile(app)
		if err != nil {
			return err
		}
		svcFilePath := app.ServiceFile()
		os.MkdirAll(filepath.Dir(svcFilePath), 0755)
		if err := osutil.AtomicWriteFile(svcFilePath, content, 0644, 0); err != nil {
			return err
		}
		written = append(written, svcFilePath)

		// Generate systemd .socket files if needed
		socketFiles, err := generateSnapSocketFiles(app)
		if err != nil {
			return err
		}
		for path, content := range *socketFiles {
			os.MkdirAll(filepath.Dir(path), 0755)
			if err := osutil.AtomicWriteFile(path, content, 0644, 0); err != nil {
				return err
			}
			written = append(written, path)
		}

		if app.Timer != nil {
			content, err := generateSnapTimerFile(app)
			if err != nil {
				return err
			}
			path := app.Timer.File()
			os.MkdirAll(filepath.Dir(path), 0755)
			if err := osutil.AtomicWriteFile(path, content, 0644, 0); err != nil {
				return err
			}
			written = append(written, path)
		}

		if app.Timer != nil || len(app.Sockets) != 0 {
			// service is socket or timer activated, not during the
			// boot
			continue
		}

		svcName := app.ServiceName()
		switch app.DaemonMode {
		case snap.SystemDaemon:
			if strutil.ListContains(disabledSvcs, app.Name) {
				// service is disabled, nothing to do
				continue
			}

			if !preseedMode() {
				if err := sysd.Enable(svcName); err != nil {
					return err
				}
				enabled = append(enabled, svcName)
			}
		case snap.UserDaemon:
			if !preseedMode() {
				if err := userSysd.Enable(svcName); err != nil {
					return err
				}
				userEnabled = append(userEnabled, svcName)
			}
		}
	}

	if len(written) > 0 && !preseedMode() {
		if err := sysd.DaemonReload(); err != nil {
			return err
		}
	}

	return nil
}

// EnableSnapServices enables all services of the snap; the main use case for this is
// the first boot of a pre-seeded image with service files already in place but not enabled.
// XXX: it should go away once services are fixed and enabled on start.
func EnableSnapServices(s *snap.Info, inter interacter) (err error) {
	sysd := systemd.New(dirs.GlobalRootDir, systemd.SystemMode, inter)
	for _, app := range s.Apps {
		if app.IsService() {
			svcName := app.ServiceName()
			if err := sysd.Enable(svcName); err != nil {
				return err
			}
		}
	}
	return nil
}

// StopServices stops service units for the applications from the snap which are services.
func StopServices(apps []*snap.AppInfo, reason snap.ServiceStopReason, inter interacter, tm timings.Measurer) error {
	sysd := systemd.New(dirs.GlobalRootDir, systemd.SystemMode, inter)

	logger.Debugf("StopServices called for %q, reason: %v", apps, reason)
	for _, app := range apps {
		// Handle the case where service file doesn't exist and don't try to stop it as it will fail.
		// This can happen with snap try when snap.yaml is modified on the fly and a daemon line is added.
		if !app.IsService() || !osutil.FileExists(app.ServiceFile()) {
			continue
		}
		// Skip stop on refresh when refresh mode is set to something
		// other than "restart" (or "" which is the same)
		if reason == snap.StopReasonRefresh {
			logger.Debugf(" %s refresh-mode: %v", app.Name, app.StopMode)
			switch app.RefreshMode {
			case "endure":
				// skip this service
				continue
			}
		}

		var err error
		timings.Run(tm, "stop-service", fmt.Sprintf("stop service %q", app.ServiceName()), func(nested timings.Measurer) {
			err = stopService(sysd, app, inter)
		})
		if err != nil {
			return err
		}

		// ensure the service is really stopped on remove regardless
		// of stop-mode
		if reason == snap.StopReasonRemove && !app.StopMode.KillAll() && app.DaemonMode == snap.SystemDaemon {
			// FIXME: make this smarter and avoid the killWait
			//        delay if not needed (i.e. if all processes
			//        have died)
			sysd.Kill(app.ServiceName(), "TERM", "all")
			time.Sleep(killWait)
			sysd.Kill(app.ServiceName(), "KILL", "")
		}
	}
	return nil
}

// ServicesEnableState returns a map of service names from the given snap,
// together with their enable/disable status.
func ServicesEnableState(s *snap.Info, inter interacter) (map[string]bool, error) {
	sysd := systemd.New(dirs.GlobalRootDir, systemd.SystemMode, inter)

	// loop over all services in the snap, querying systemd for the current
	// systemd state of the snaps
	snapSvcsState := make(map[string]bool, len(s.Apps))
	for name, app := range s.Apps {
		if !app.IsService() {
			continue
		}
		state, err := sysd.IsEnabled(app.ServiceName())
		if err != nil {
			return nil, err
		}
		snapSvcsState[name] = state
	}
	return snapSvcsState, nil
}

// RemoveSnapServices disables and removes service units for the applications
// from the snap which are services. The optional flag indicates whether
// services are removed as part of undoing of first install of a given snap.
func RemoveSnapServices(s *snap.Info, inter interacter) error {
<<<<<<< HEAD
	systemSysd := systemd.New(dirs.GlobalRootDir, systemd.SystemMode, inter)
	userSysd := systemd.New(dirs.GlobalRootDir, systemd.GlobalUserMode, inter)
=======
	if s.GetType() == snap.TypeSnapd {
		return fmt.Errorf("internal error: removing explicit services for snapd snap is unexpected")
	}
	sysd := systemd.New(dirs.GlobalRootDir, systemd.SystemMode, inter)
>>>>>>> 03e7ea90
	nservices := 0

	for _, app := range s.Apps {
		if !app.IsService() || !osutil.FileExists(app.ServiceFile()) {
			continue
		}
		nservices++

		var sysd systemd.Systemd
		switch app.DaemonMode {
		case snap.SystemDaemon:
			sysd = systemSysd
		case snap.UserDaemon:
			sysd = userSysd
		}
		serviceName := filepath.Base(app.ServiceFile())

		for _, socket := range app.Sockets {
			path := socket.File()
			socketServiceName := filepath.Base(path)
			if err := sysd.Disable(socketServiceName); err != nil {
				return err
			}

			if err := os.Remove(path); err != nil && !os.IsNotExist(err) {
				logger.Noticef("Failed to remove socket file %q for %q: %v", path, serviceName, err)
			}
		}

		if app.Timer != nil {
			path := app.Timer.File()

			timerName := filepath.Base(path)
			if err := sysd.Disable(timerName); err != nil {
				return err
			}

			if err := os.Remove(path); err != nil && !os.IsNotExist(err) {
				logger.Noticef("Failed to remove timer file %q for %q: %v", path, serviceName, err)
			}
		}

		if err := sysd.Disable(serviceName); err != nil {
			return err
		}

		if err := os.Remove(app.ServiceFile()); err != nil && !os.IsNotExist(err) {
			logger.Noticef("Failed to remove service file for %q: %v", serviceName, err)
		}

	}

	// only reload if we actually had services
	if nservices > 0 {
		if err := systemSysd.DaemonReload(); err != nil {
			return err
		}
	}

	return nil
}

func genServiceNames(snap *snap.Info, appNames []string) []string {
	names := make([]string, 0, len(appNames))

	for _, name := range appNames {
		if app := snap.Apps[name]; app != nil {
			names = append(names, app.ServiceName())
		}
	}
	return names
}

func genServiceFile(appInfo *snap.AppInfo) []byte {
	serviceTemplate := `[Unit]
# Auto-generated, DO NOT EDIT
Description=Service for snap application {{.App.Snap.InstanceName}}.{{.App.Name}}
{{- if .MountUnit }}
Requires={{.MountUnit}}
{{- end }}
{{- if .PrerequisiteTarget}}
Wants={{.PrerequisiteTarget}}
{{- end}}
After={{with .MountUnit}}{{.}} {{end}}{{with .PrerequisiteTarget}}{{.}}{{end}}{{if .After}} {{ stringsJoin .After " " }}{{end}}
{{- if .Before}}
Before={{ stringsJoin .Before " "}}
{{- end}}
X-Snappy=yes

[Service]
ExecStart={{.App.LauncherCommand}}
SyslogIdentifier={{.App.Snap.InstanceName}}.{{.App.Name}}
Restart={{.Restart}}
{{- if .App.RestartDelay}}
RestartSec={{.App.RestartDelay.Seconds}}
{{- end}}
WorkingDirectory={{.WorkingDir}}
{{- if .App.StopCommand}}
ExecStop={{.App.LauncherStopCommand}}
{{- end}}
{{- if .App.ReloadCommand}}
ExecReload={{.App.LauncherReloadCommand}}
{{- end}}
{{- if .App.PostStopCommand}}
ExecStopPost={{.App.LauncherPostStopCommand}}
{{- end}}
{{- if .StopTimeout}}
TimeoutStopSec={{.StopTimeout.Seconds}}
{{- end}}
{{- if .StartTimeout}}
TimeoutStartSec={{.StartTimeout.Seconds}}
{{- end}}
Type={{.App.Daemon}}
{{- if .Remain}}
RemainAfterExit={{.Remain}}
{{- end}}
{{- if .App.BusName}}
BusName={{.App.BusName}}
{{- end}}
{{- if .App.WatchdogTimeout}}
WatchdogSec={{.App.WatchdogTimeout.Seconds}}
{{- end}}
{{- if .KillMode}}
KillMode={{.KillMode}}
{{- end}}
{{- if .KillSignal}}
KillSignal={{.KillSignal}}
{{- end}}
{{- if not .App.Sockets}}

[Install]
WantedBy={{.ServicesTarget}}
{{- end}}
`
	var templateOut bytes.Buffer
	tmpl := template.New("service-wrapper")
	tmpl.Funcs(template.FuncMap{
		"stringsJoin": strings.Join,
	})
	t := template.Must(tmpl.Parse(serviceTemplate))

	restartCond := appInfo.RestartCond.String()
	if restartCond == "" {
		restartCond = snap.RestartOnFailure.String()
	}

	var remain string
	if appInfo.Daemon == "oneshot" {
		// any restart condition other than "no" is invalid for oneshot daemons
		restartCond = "no"
		// If StopExec is present for a oneshot service than we also need
		// RemainAfterExit=yes
		if appInfo.StopCommand != "" {
			remain = "yes"
		}
	}
	var killMode string
	if !appInfo.StopMode.KillAll() {
		killMode = "process"
	}

	wrapperData := struct {
		App *snap.AppInfo

		Restart            string
		WorkingDir         string
		StopTimeout        time.Duration
		StartTimeout       time.Duration
		ServicesTarget     string
		PrerequisiteTarget string
		MountUnit          string
		Remain             string
		KillMode           string
		KillSignal         string
		Before             []string
		After              []string

		Home    string
		EnvVars string
	}{
		App: appInfo,

		Restart:      restartCond,
		StopTimeout:  serviceStopTimeout(appInfo),
		StartTimeout: time.Duration(appInfo.StartTimeout),
		Remain:       remain,
		KillMode:     killMode,
		KillSignal:   appInfo.StopMode.KillSignal(),

		Before: genServiceNames(appInfo.Snap, appInfo.Before),
		After:  genServiceNames(appInfo.Snap, appInfo.After),

		// systemd runs as PID 1 so %h will not work.
		Home: "/root",
	}
	switch appInfo.DaemonMode {
	case snap.SystemDaemon:
		wrapperData.ServicesTarget = systemd.ServicesTarget
		wrapperData.PrerequisiteTarget = systemd.PrerequisiteTarget
		wrapperData.MountUnit = filepath.Base(systemd.MountUnitPath(appInfo.Snap.MountDir()))
		wrapperData.WorkingDir = appInfo.Snap.DataDir()
	case snap.UserDaemon:
		wrapperData.ServicesTarget = systemd.UserServicesTarget
		// FIXME: ideally use UserDataDir("%h"), but then the
		// unit fails if the directory doesn't exist.
		wrapperData.WorkingDir = appInfo.Snap.DataDir()
	default:
		panic("unknown snap.DaemonMode")
	}

	if err := t.Execute(&templateOut, wrapperData); err != nil {
		// this can never happen, except we forget a variable
		logger.Panicf("Unable to execute template: %v", err)
	}

	return templateOut.Bytes()
}

func genServiceSocketFile(appInfo *snap.AppInfo, socketName string) []byte {
	socketTemplate := `[Unit]
# Auto-generated, DO NOT EDIT
Description=Socket {{.SocketName}} for snap application {{.App.Snap.InstanceName}}.{{.App.Name}}
{{- if .MountUnit}}
Requires={{.MountUnit}}
After={{.MountUnit}}
{{- end}}
X-Snappy=yes

[Socket]
Service={{.ServiceFileName}}
FileDescriptorName={{.SocketInfo.Name}}
ListenStream={{.ListenStream}}
{{- if .SocketInfo.SocketMode}}
SocketMode={{.SocketInfo.SocketMode | printf "%04o"}}
{{- end}}

[Install]
WantedBy={{.SocketsTarget}}
`
	var templateOut bytes.Buffer
	t := template.Must(template.New("socket-wrapper").Parse(socketTemplate))

	socket := appInfo.Sockets[socketName]
	listenStream := renderListenStream(socket)
	wrapperData := struct {
		App             *snap.AppInfo
		ServiceFileName string
		SocketsTarget   string
		MountUnit       string
		SocketName      string
		SocketInfo      *snap.SocketInfo
		ListenStream    string
	}{
		App:             appInfo,
		ServiceFileName: filepath.Base(appInfo.ServiceFile()),
		SocketsTarget:   systemd.SocketsTarget,
		SocketName:      socketName,
		SocketInfo:      socket,
		ListenStream:    listenStream,
	}
	switch appInfo.DaemonMode {
	case snap.SystemDaemon:
		wrapperData.MountUnit = filepath.Base(systemd.MountUnitPath(appInfo.Snap.MountDir()))
	case snap.UserDaemon:
		// nothing
	default:
		panic("unknown snap.DaemonMode")
	}

	if err := t.Execute(&templateOut, wrapperData); err != nil {
		// this can never happen, except we forget a variable
		logger.Panicf("Unable to execute template: %v", err)
	}

	return templateOut.Bytes()
}

func generateSnapSocketFiles(app *snap.AppInfo) (*map[string][]byte, error) {
	if err := snap.ValidateApp(app); err != nil {
		return nil, err
	}

	socketFiles := make(map[string][]byte)
	for name, socket := range app.Sockets {
		socketFiles[socket.File()] = genServiceSocketFile(app, name)
	}
	return &socketFiles, nil
}

func renderListenStream(socket *snap.SocketInfo) string {
	s := socket.App.Snap
	listenStream := socket.ListenStream
	switch socket.App.DaemonMode {
	case snap.SystemDaemon:
		listenStream = strings.Replace(listenStream, "$SNAP_DATA", s.DataDir(), -1)
		// TODO: when we support User/Group in the generated
		// systemd unit, adjust this accordingly
		serviceUserUid := sys.UserID(0)
		runtimeDir := s.UserXdgRuntimeDir(serviceUserUid)
		listenStream = strings.Replace(listenStream, "$XDG_RUNTIME_DIR", runtimeDir, -1)
		listenStream = strings.Replace(listenStream, "$SNAP_COMMON", s.CommonDataDir(), -1)
	case snap.UserDaemon:
		listenStream = strings.Replace(listenStream, "$SNAP_USER_DATA", s.UserDataDir("%h"), -1)
		listenStream = strings.Replace(listenStream, "$SNAP_USER_COMMON", s.UserCommonDataDir("%h"), -1)
		// FIXME: find some way to share code with snap.UserXdgRuntimeDir()
		listenStream = strings.Replace(listenStream, "$XDG_RUNTIME_DIR", fmt.Sprintf("%%t/snap.%s", s.InstanceName()), -1)
	default:
		panic("unknown snap.DaemonMode")
	}
	return listenStream
}

func generateSnapTimerFile(app *snap.AppInfo) ([]byte, error) {
	timerTemplate := `[Unit]
# Auto-generated, DO NOT EDIT
Description=Timer {{.TimerName}} for snap application {{.App.Snap.InstanceName}}.{{.App.Name}}
{{- if .MountUnit}}
Requires={{.MountUnit}}
After={{.MountUnit}}
{{- end}}
X-Snappy=yes

[Timer]
Unit={{.ServiceFileName}}
{{ range .Schedules }}OnCalendar={{ . }}
{{ end }}
[Install]
WantedBy={{.TimersTarget}}
`
	var templateOut bytes.Buffer
	t := template.Must(template.New("timer-wrapper").Parse(timerTemplate))

	timerSchedule, err := timeutil.ParseSchedule(app.Timer.Timer)
	if err != nil {
		return nil, err
	}

	schedules := generateOnCalendarSchedules(timerSchedule)

	wrapperData := struct {
		App             *snap.AppInfo
		ServiceFileName string
		TimersTarget    string
		TimerName       string
		MountUnit       string
		Schedules       []string
	}{
		App:             app,
		ServiceFileName: filepath.Base(app.ServiceFile()),
		TimersTarget:    systemd.TimersTarget,
		TimerName:       app.Name,
		Schedules:       schedules,
	}
	switch app.DaemonMode {
	case snap.SystemDaemon:
		wrapperData.MountUnit = filepath.Base(systemd.MountUnitPath(app.Snap.MountDir()))
	case snap.UserDaemon:
		// nothing
	default:
		panic("unknown systemd.InstanceMode")
	}

	if err := t.Execute(&templateOut, wrapperData); err != nil {
		// this can never happen, except we forget a variable
		logger.Panicf("Unable to execute template: %v", err)
	}

	return templateOut.Bytes(), nil
}

func makeAbbrevWeekdays(start time.Weekday, end time.Weekday) []string {
	out := make([]string, 0, 7)
	for w := start; w%7 != (end + 1); w++ {
		out = append(out, time.Weekday(w % 7).String()[0:3])
	}
	return out
}

// daysRange generates a string representing a continuous range between given
// day numbers, which due to compatiblilty with old systemd version uses a
// verbose syntax of x,y,z instead of x..z
func daysRange(start, end uint) string {
	var buf bytes.Buffer
	for i := start; i <= end; i++ {
		buf.WriteString(strconv.FormatInt(int64(i), 10))
		if i < end {
			buf.WriteRune(',')
		}
	}
	return buf.String()
}

// generateOnCalendarSchedules converts a schedule into OnCalendar schedules
// suitable for use in systemd *.timer units using systemd.time(7)
// https://www.freedesktop.org/software/systemd/man/systemd.time.html
// XXX: old systemd versions do not support x..y ranges
func generateOnCalendarSchedules(schedule []*timeutil.Schedule) []string {
	calendarEvents := make([]string, 0, len(schedule))
	for _, sched := range schedule {
		days := make([]string, 0, len(sched.WeekSpans))
		for _, week := range sched.WeekSpans {
			abbrev := strings.Join(makeAbbrevWeekdays(week.Start.Weekday, week.End.Weekday), ",")

			if week.Start.Pos == timeutil.EveryWeek && week.End.Pos == timeutil.EveryWeek {
				// eg: mon, mon-fri, fri-mon
				days = append(days, fmt.Sprintf("%s *-*-*", abbrev))
				continue
			}
			// examples:
			// mon1 - Mon *-*-1..7 (Monday during the first 7 days)
			// fri1 - Fri *-*-1..7 (Friday during the first 7 days)

			// entries below will make systemd timer expire more
			// frequently than the schedule suggests, however snap
			// runner evaluates current time and gates the actual
			// action
			//
			// mon1-tue - *-*-1..7 *-*-8 (anchored at first
			// Monday; Monday happens during the 7 days,
			// Tuesday can possibly happen on the 8th day if
			// the month started on Tuesday)
			//
			// mon-tue1 - *-*~1 *-*-1..7 (anchored at first
			// Tuesday; matching Monday can happen on the
			// last day of previous month if Tuesday is the
			// 1st)
			//
			// mon5-tue - *-*~1..7 *-*-1 (anchored at last
			// Monday, the matching Tuesday can still happen
			// within the last 7 days, or on the 1st of the
			// next month)
			//
			// fri4-mon - *-*-22-31 *-*-1..7 (anchored at 4th
			// Friday, can span onto the next month, extreme case in
			// February when 28th is Friday)
			//
			// XXX: since old versions of systemd, eg. 229 available
			// in 16.04 does not support x..y ranges, days need to
			// be enumerated like so:
			// Mon *-*-1..7 -> Mon *-*-1,2,3,4,5,6,7
			//
			// XXX: old systemd versions do not support the last n
			// days syntax eg, *-*~1, thus the range needs to be
			// generated in more verbose way like so:
			// Mon *-*~1..7 -> Mon *-*-22,23,24,25,26,27,28,29,30,31
			// (22-28 is the last week, but the month can have
			// anywhere from 28 to 31 days)
			//
			startPos := week.Start.Pos
			endPos := startPos
			if !week.AnchoredAtStart() {
				startPos = week.End.Pos
				endPos = startPos
			}
			startDay := (startPos-1)*7 + 1
			endDay := (endPos) * 7

			if week.IsSingleDay() {
				// single day, can use the 'weekday' filter
				if startPos == timeutil.LastWeek {
					// last week of a month, which can be
					// 22-28 in case of February, while
					// month can have between 28 and 31 days
					days = append(days,
						fmt.Sprintf("%s *-*-%s", abbrev, daysRange(22, 31)))
				} else {
					days = append(days,
						fmt.Sprintf("%s *-*-%s", abbrev, daysRange(startDay, endDay)))
				}
				continue
			}

			if week.AnchoredAtStart() {
				// explore the edge cases first
				switch startPos {
				case timeutil.LastWeek:
					// starts in the last week of the month and
					// possibly spans into the first week of the
					// next month;
					// month can have between 28 and 31
					// days
					days = append(days,
						// trailing 29-31 that are not part of a full week
						fmt.Sprintf("*-*-%s", daysRange(29, 31)),
						fmt.Sprintf("*-*-%s", daysRange(1, 7)))
				case 4:
					// a range in the 4th week can span onto
					// the next week, which is either 28-31
					// or in extreme case (eg. February with
					// 28 days) 1-7 of the next month
					days = append(days,
						// trailing 29-31 that are not part of a full week
						fmt.Sprintf("*-*-%s", daysRange(29, 31)),
						fmt.Sprintf("*-*-%s", daysRange(1, 7)))
				default:
					// can possibly spill into the next week
					days = append(days,
						fmt.Sprintf("*-*-%s", daysRange(startDay+7, endDay+7)))
				}

				if startDay < 28 {
					days = append(days,
						fmt.Sprintf("*-*-%s", daysRange(startDay, endDay)))
				} else {
					// from the end of the month
					days = append(days,
						fmt.Sprintf("*-*-%s", daysRange(startDay-7, endDay-7)))
				}
			} else {
				switch endPos {
				case timeutil.LastWeek:
					// month can have between 28 and 31
					// days, add trailing 29-31 that are not
					// part of a full week
					days = append(days, fmt.Sprintf("*-*-%s", daysRange(29, 31)))
				case 1:
					// possibly spans from the last week of the
					// previous month and ends in the first week of
					// current month
					days = append(days, fmt.Sprintf("*-*-%s", daysRange(22, 31)))
				default:
					// can possibly spill into the previous week
					days = append(days,
						fmt.Sprintf("*-*-%s", daysRange(startDay-7, endDay-7)))
				}
				if endDay < 28 {
					days = append(days,
						fmt.Sprintf("*-*-%s", daysRange(startDay, endDay)))
				} else {
					days = append(days,
						fmt.Sprintf("*-*-%s", daysRange(startDay-7, endDay-7)))
				}
			}
		}

		if len(days) == 0 {
			// no weekday spec, meaning the timer runs every day
			days = []string{"*-*-*"}
		}

		startTimes := make([]string, 0, len(sched.ClockSpans))
		for _, clocks := range sched.ClockSpans {
			// use expanded clock spans
			for _, span := range clocks.ClockSpans() {
				when := span.Start
				if span.Spread {
					length := span.End.Sub(span.Start)
					if length < 0 {
						// span Start wraps around, so we have '00:00.Sub(23:45)'
						length = -length
					}
					if length > 5*time.Minute {
						// replicate what timeutil.Next() does
						// and cut some time at the end of the
						// window so that events do not happen
						// directly one after another
						length -= 5 * time.Minute
					}
					when = when.Add(randutil.RandomDuration(length))
				}
				if when.Hour == 24 {
					// 24:00 for us means the other end of
					// the day, for systemd we need to
					// adjust it to the 0-23 hour range
					when.Hour -= 24
				}

				startTimes = append(startTimes, when.String())
			}
		}

		for _, day := range days {
			for _, startTime := range startTimes {
				calendarEvents = append(calendarEvents, fmt.Sprintf("%s %s", day, startTime))
			}
		}
	}
	return calendarEvents
}<|MERGE_RESOLUTION|>--- conflicted
+++ resolved
@@ -486,15 +486,11 @@
 // from the snap which are services. The optional flag indicates whether
 // services are removed as part of undoing of first install of a given snap.
 func RemoveSnapServices(s *snap.Info, inter interacter) error {
-<<<<<<< HEAD
+	if s.GetType() == snap.TypeSnapd {
+		return fmt.Errorf("internal error: removing explicit services for snapd snap is unexpected")
+	}
 	systemSysd := systemd.New(dirs.GlobalRootDir, systemd.SystemMode, inter)
 	userSysd := systemd.New(dirs.GlobalRootDir, systemd.GlobalUserMode, inter)
-=======
-	if s.GetType() == snap.TypeSnapd {
-		return fmt.Errorf("internal error: removing explicit services for snapd snap is unexpected")
-	}
-	sysd := systemd.New(dirs.GlobalRootDir, systemd.SystemMode, inter)
->>>>>>> 03e7ea90
 	nservices := 0
 
 	for _, app := range s.Apps {
